/*
 * Copyright 2019 Ossum, Inc.
 *
 * SPDX-License-Identifier: Apache-2.0
 */

package com.ossuminc.riddl.commands

<<<<<<< HEAD
import com.ossuminc.riddl.command.CommandOptions.optional
import com.ossuminc.riddl.command.{CommandOptions, CommandPlugin}
=======
>>>>>>> 088671f6
import com.ossuminc.riddl.language.CommonOptions
import com.ossuminc.riddl.language.Messages.Messages
import com.ossuminc.riddl.language.Messages.errors
import com.ossuminc.riddl.passes.PassesResult
import com.ossuminc.riddl.utils.Logger
import com.ossuminc.riddl.command.CommandOptions
import com.ossuminc.riddl.command.CommandOptions.optional
import com.ossuminc.riddl.commands.Commands
import pureconfig.ConfigCursor
import pureconfig.ConfigReader
import scopt.OParser

import java.io.File
import java.nio.file.Path
import pureconfig.error.CannotParse

import java.nio.file.attribute.FileTime
import java.nio.file.Files
import java.time.Instant
import scala.concurrent.duration.Duration
import scala.concurrent.duration.DurationInt
import scala.concurrent.duration.FiniteDuration
import com.ossuminc.riddl.command.{Command, CommandOptions}


object OnChangeCommand {
  final val cmdName: String = "onchange"
  final val defaultMaxLoops = 1024
  case class Options(
    configFile: Path = Path.of("."),
    watchDirectory: Path = Path.of("."),
    targetCommand: String = ParseCommand.cmdName,
    refreshRate: FiniteDuration = 10.seconds,
    maxCycles: Int = defaultMaxLoops,
    interactive: Boolean = false
  ) extends CommandOptions {
    def command: String = cmdName
    def inputFile: Option[Path] = None
  }
}

<<<<<<< HEAD
class OnChangeCommand extends CommandPlugin[OnChangeCommand.Options](OnChangeCommand.cmdName) {
=======
class OnChangeCommand
    extends Command[OnChangeCommand.Options](OnChangeCommand.cmdName) {
>>>>>>> 088671f6
  import OnChangeCommand.Options

  override def getOptionsParser: (OParser[Unit, Options], Options) = {
    val builder = OParser.builder[Options]
    import builder.*
    OParser.sequence(
      cmd("onchange")
        .children(
          arg[File]("config-file")
            .required()
            .action((f, opts) => opts.copy(configFile = f.toPath))
            .text("""Provides the top directory of a git repo clone that
                  |contains the <input-file> to be processed.""".stripMargin),
          arg[File]("watch-directory")
            .required()
            .action((f, opts) => opts.copy(watchDirectory = f.toPath))
            .text("""Provides the top directory of a git repo clone that
                  |contains the <input-file> to be processed.""".stripMargin),
          arg[String]("target-command")
            .required()
            .action { (cmd, opt) =>
              opt.copy(targetCommand = cmd)
            }
            .text("The name of the command to select from the configuration file"),
          arg[FiniteDuration]("refresh-rate")
            .optional()
            .validate {
              case r if r.toMillis < 1000 =>
                Left("<refresh-rate> is too fast, minimum is 1 seconds")
              case r if r.toDays > 1 =>
                Left("<refresh-rate> is too slow, maximum is 1 day")
              case _ => Right(())
            }
            .action((r, c) => c.copy(refreshRate = r))
            .text("""Specifies the rate at which the <git-clone-dir> is checked
                  |for updates so the process to regenerate the hugo site is
                  |started""".stripMargin),
          arg[Int]("max-cycles")
            .optional()
            .validate {
              case x if x < 1           => Left("<max-cycles> can't be less than 1")
              case x if x > 1024 * 1024 => Left("<max-cycles> is too big")
              case _                    => Right(())
            }
            .action((m, c) => c.copy(maxCycles = m))
            .text("""Limit the number of check cycles that will be repeated.""")
        )
        .text(
          """This command checks the <git-clone-dir> directory for new commits
          |and does a `git pull" command there if it finds some; otherwise
          |it does nothing. If commits were pulled from the repository, then
          |the configured command is run""".stripMargin
        )
    ) -> Options()
  }

  override def getConfigReader: ConfigReader[Options] = { (cur: ConfigCursor) =>
    {
      for
        topCur <- cur.asObjectCursor
        topRes <- topCur.atKey(OnChangeCommand.cmdName)
        objCur <- topRes.asObjectCursor
        configFileRes <- objCur.atKey("config-file")
        configFile <- configFileRes.asString.flatMap { inputPath =>
          if inputPath.isEmpty then {
            ConfigReader.Result.fail[String](
              CannotParse("'config-file' requires a non-empty value", None)
            )
          } else Right(inputPath)
        }
        watchDirRes <- objCur.atKey("watch-directory")
        watchDir <- watchDirRes.asString.flatMap { watchDir =>
          if watchDir.isEmpty then {
            ConfigReader.Result.fail[String](
              CannotParse("'watch-directory' requires a non-empty value", None)
            )
          } else Right(watchDir)
        }
        targetCommandRes <- objCur.atKey("target-command")
        targetCmd <- targetCommandRes.asString.flatMap { targetCmd =>
          if targetCmd.isEmpty then {
            ConfigReader.Result.fail[String](
              CannotParse("'target-command' requires a non-empty value", None)
            )
          } else Right(targetCmd)
        }
        refreshRate <- optional(objCur, "refresh-rate", "10s")(_.asString).flatMap { rr =>
          val dur = Duration.create(rr)
          if dur.isFinite then { Right(dur.asInstanceOf[FiniteDuration]) }
          else {
            ConfigReader.Result.fail[FiniteDuration](
              CannotParse(
                s"'refresh-rate' must be a finite duration, not $rr",
                None
              )
            )
          }
        }
        maxCycles <- optional(objCur, "max-cycles", OnChangeCommand.defaultMaxLoops)(_.asInt)
        interactive <- optional(objCur, "interactive", true)(_.asBoolean)
      yield {
        OnChangeCommand.Options(
          configFile = Path.of(configFile),
          watchDirectory = Path.of(watchDir),
          targetCommand = targetCmd,
          refreshRate = refreshRate,
          maxCycles = maxCycles,
          interactive = interactive
        )
      }
    }
  }

  override def replaceInputFile(
    opts: Options,
    inputFile: Path
  ): Options = { opts.copy(configFile = inputFile) }

  override def loadOptionsFrom(
    configFile: Path,
    commonOptions: CommonOptions
  ): Either[Messages, Options] = {
    super.loadOptionsFrom(configFile, commonOptions).map { options =>
      resolveInputFileToConfigFile(options, commonOptions, configFile)
    }
  }

  /** Execute the command given the options. Error should be returned as Left(messages) and not directly logged. The log
    * is for verbose or debug output
    *
    * @param options
    *   The command specific options
    * @param commonOptions
    *   The options common to all commands
    * @param log
    *   A logger for logging errors, warnings, and info
    * @return
    *   Either a set of Messages on error or a Unit on success
    */
  override def run(
<<<<<<< HEAD
    options: Options,
    commonOptions: CommonOptions,
    log: Logger,
    outputDirOverride: Option[Path]
  ): Either[Messages, PassesResult] = {
    Left(errors("Not Implemented"))
  }
=======
                    options: Options,
                    commonOptions: CommonOptions,
                    log: Logger,
                    outputDirOverride: Option[Path]
  ): Either[Messages, PassesResult] = {Left(errors("Not Implemented"))}
>>>>>>> 088671f6

  private final val timeStampFileName: String = ".riddl-timestamp"
  def getTimeStamp(dir: Path): FileTime = {
    val filePath = dir.resolve(timeStampFileName)
    if Files.notExists(filePath) then {
      Files.createFile(filePath)
      FileTime.from(Instant.MIN)
    } else {
      val when = Files.getLastModifiedTime(filePath)
      Files.setLastModifiedTime(filePath, FileTime.from(Instant.now()))
      when
    }
  }

  def prepareOptions(
    options: OnChangeCommand.Options
  ): OnChangeCommand.Options = {
    require(options.inputFile.isEmpty, "inputFile not used by this command")
    options
  }

  def dirHasChangedSince(
    dir: Path,
    minTime: FileTime
  ): Boolean = {
    val potentiallyChangedFiles = dir.toFile.listFiles().map(_.toPath)
    val maybeModified = for
      fName <- potentiallyChangedFiles
      timestamp = Files.getLastModifiedTime(fName)
      isModified = timestamp.compareTo(minTime) > 0
    yield { isModified }
    maybeModified.exists(x => x)
  }

}<|MERGE_RESOLUTION|>--- conflicted
+++ resolved
@@ -6,11 +6,6 @@
 
 package com.ossuminc.riddl.commands
 
-<<<<<<< HEAD
-import com.ossuminc.riddl.command.CommandOptions.optional
-import com.ossuminc.riddl.command.{CommandOptions, CommandPlugin}
-=======
->>>>>>> 088671f6
 import com.ossuminc.riddl.language.CommonOptions
 import com.ossuminc.riddl.language.Messages.Messages
 import com.ossuminc.riddl.language.Messages.errors
@@ -52,12 +47,8 @@
   }
 }
 
-<<<<<<< HEAD
-class OnChangeCommand extends CommandPlugin[OnChangeCommand.Options](OnChangeCommand.cmdName) {
-=======
 class OnChangeCommand
     extends Command[OnChangeCommand.Options](OnChangeCommand.cmdName) {
->>>>>>> 088671f6
   import OnChangeCommand.Options
 
   override def getOptionsParser: (OParser[Unit, Options], Options) = {
@@ -198,7 +189,6 @@
     *   Either a set of Messages on error or a Unit on success
     */
   override def run(
-<<<<<<< HEAD
     options: Options,
     commonOptions: CommonOptions,
     log: Logger,
@@ -206,13 +196,6 @@
   ): Either[Messages, PassesResult] = {
     Left(errors("Not Implemented"))
   }
-=======
-                    options: Options,
-                    commonOptions: CommonOptions,
-                    log: Logger,
-                    outputDirOverride: Option[Path]
-  ): Either[Messages, PassesResult] = {Left(errors("Not Implemented"))}
->>>>>>> 088671f6
 
   private final val timeStampFileName: String = ".riddl-timestamp"
   def getTimeStamp(dir: Path): FileTime = {
