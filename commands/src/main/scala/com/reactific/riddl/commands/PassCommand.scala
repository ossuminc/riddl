--- conflicted
+++ resolved
@@ -42,13 +42,8 @@
     commonOptions: CommonOptions,
     log: Logger
   ): Either[Messages, PassesResult] = {
-<<<<<<< HEAD
-    options.withInputFile { (inputFile: Path) =>
-      Riddl.parse(inputFile, commonOptions) match {
-=======
     options.withInputFile { inputFile: Path =>
       Parser.parse(inputFile, commonOptions) match {
->>>>>>> 37407c79
         case Left(errors) =>
           Left[Messages, PassesResult](errors)
         case Right(root) =>
