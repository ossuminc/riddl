--- conflicted
+++ resolved
@@ -17,6 +17,7 @@
 package com.reactific.riddl
 
 import com.reactific.riddl.RIDDLC.log
+import com.reactific.riddl.RiddlOptions.Info
 import com.reactific.riddl.language.CommonOptions
 import com.reactific.riddl.language.ReformattingOptions
 import com.reactific.riddl.translator.hugo.HugoTranslatingOptions
@@ -91,17 +92,11 @@
       case "validate"       => Validate
       case "prettify"       => Prettify
       case "hugo-git-check" => HugoGitCheck
-<<<<<<< HEAD
       case "hugo"           => Hugo
       case "kalix"          => Kalix
       case "d3"             => D3
+      case "info" => Info
       case _                => Unspecified
-=======
-      case "hugo" => Hugo
-      case "d3" => D3
-      case "info" => Info
-      case _ => Unspecified
->>>>>>> 741bcbff
     }
   }
 
@@ -149,14 +144,15 @@
   }
 
   implicit val ifReader: ConfigReader[InputFileOptions] = {
-    (cur: ConfigCursor) =>
-      {
-        for {
-          objCur <- cur.asObjectCursor
-          inFileRes <- objCur.atKey("input-file").map(_.asString)
-          inFile <- inFileRes
-        } yield { InputFileOptions(inputFile = Some(Path.of(inFile))) }
+    (cur: ConfigCursor) => {
+      for {
+        objCur <- cur.asObjectCursor
+        inFileRes <- objCur.atKey("input-file").map(_.asString)
+        inFile <- inFileRes
+      } yield {
+        InputFileOptions(inputFile = Some(Path.of(inFile)))
       }
+    }
   }
 
   implicit val reformatReader: ConfigReader[ReformattingOptions] = {
@@ -184,56 +180,6 @@
   }
 
   implicit val htoReader: ConfigReader[HugoTranslatingOptions] = {
-<<<<<<< HEAD
-    (cur: ConfigCursor) =>
-      {
-        for {
-          objCur <- cur.asObjectCursor
-          eraseOutput <- optional(objCur, "erase-output", true) { cc =>
-            cc.asBoolean
-          }
-          projectName <-
-            optional(objCur, "project-name", "No Project Name Specified") {
-              cur => cur.asString
-            }
-          inputPathRes <- objCur.atKey("input-file")
-          inputPath <- inputPathRes.asString
-          outputPathRes <- objCur.atKey("output-dir")
-          outputPath <- outputPathRes.asString
-          hugoPathRes <- objCur.atKey("hugo-path")
-          hugoPath <- hugoPathRes.asString
-          baseURL <- optional(objCur, "base-url", Option.empty[String]) { cc =>
-            cc.asString.map(Option[String])
-          }
-          themesMap <-
-            optional(objCur, "themes", Map.empty[String, ConfigCursor]) { cc =>
-              cc.asMap
-            }
-          sourceURL <- optional(objCur, "source-url", Option.empty[String]) {
-            cc => cc.asString.map(Option[String])
-          }
-          editPath <- optional(objCur, "edit-path", "path/to/hugo/content") {
-            cc => cc.asString
-          }
-          siteLogoURL <-
-            optional(objCur, "site-logo-url", Option.empty[String]) { cc =>
-              cc.asString.map(Option[String])
-            }
-          siteLogoPath <-
-            optional(objCur, "site-logo-path", "static/somewhere") { cc =>
-              cc.asString
-            }
-        } yield {
-          def handleURL(url: Option[String]): Option[URL] = {
-            if (url.isEmpty || url.get.isEmpty) { None }
-            else {
-              try { Option(new java.net.URL(url.get)) }
-              catch {
-                case NonFatal(x) =>
-                  log.warn(s"Malformed URL: ${x.toString}")
-                  None
-              }
-=======
     (cur: ConfigCursor) => {
       for {
         objCur <- cur.asObjectCursor
@@ -284,41 +230,10 @@
               case NonFatal(x) =>
                 log.warn(s"Malformed URL: ${x.toString}")
                 None
->>>>>>> 741bcbff
             }
           }
-
-<<<<<<< HEAD
-          val themes =
-            if (themesMap.isEmpty) {
-              Seq("hugo-geekdoc" -> Option(HugoTranslator.geekDoc_url))
-            } else {
-              val themesEither = themesMap.toSeq.map(x => x._1 -> x._2.asString)
-              themesEither.map { case (name, maybeUrl) =>
-                name ->
-                  (maybeUrl match {
-                    case Right(s) => handleURL(Option(s))
-                    case Left(x) =>
-                      val errs = stringifyConfigReaderErrors(x).mkString("\n")
-                      log.error(errs)
-                      None
-                  })
-              }
-            }
-          HugoTranslatingOptions(
-            Option(Path.of(inputPath)),
-            Option(Path.of(outputPath)),
-            Option(Path.of(hugoPath)),
-            eraseOutput,
-            Option(projectName),
-            handleURL(baseURL),
-            themes,
-            handleURL(sourceURL),
-            Option(editPath),
-            handleURL(siteLogoURL),
-            Option(siteLogoPath)
-          )
-=======
+        }
+
         val themes = if (themesMap.isEmpty) {
           Seq("hugo-geekdoc" -> Option(HugoTranslator.geekDoc_url))
         } else {
@@ -345,7 +260,6 @@
           handleURL(sourceURL), Option(editPath),
 
           withGlossary, withToDoList, withGraphicalTOC)
->>>>>>> 741bcbff
         }
       }
   }
@@ -522,13 +436,7 @@
           o.hugoOptions.copy(outputDir = o.fromOptions.outputDir)
         )
       } else { p }
-    val r =
-      if (o.fromOptions.hugoPath.nonEmpty) {
-        q.copy(hugoOptions =
-          o.hugoOptions.copy(hugoPath = o.fromOptions.hugoPath)
-        )
-      } else { q }
-    Option(r)
+    Option(q)
   }
   final private def copyKalixOptions(o: RiddlOptions): Option[RiddlOptions] = {
     val p =
@@ -591,35 +499,8 @@
                   )
                 } else { o }
               Option(p)
-<<<<<<< HEAD
             case RiddlOptions.Prettify     => copyPrettifyOptions(o)
             case RiddlOptions.Hugo         => copyHugoOptions(o)
-=======
-            case RiddlOptions.Prettify =>
-              val p = if (o.fromOptions.inputFile.nonEmpty) {
-                o.copy(reformatOptions = o.reformatOptions.copy(
-                  inputFile = o.fromOptions.inputFile
-                ))
-              } else { o }
-              val q = if (o.fromOptions.outputDir.nonEmpty) {
-                p.copy(reformatOptions = o.reformatOptions.copy(
-                  outputDir = o.fromOptions.outputDir
-                ))
-              } else { p }
-              Option(q)
-            case RiddlOptions.Hugo =>
-              val p = if (o.fromOptions.inputFile.nonEmpty) {
-                o.copy(hugoOptions = o.hugoOptions.copy(
-                  inputFile = o.fromOptions.inputFile
-                ))
-              } else { o }
-              val q = if (o.fromOptions.outputDir.nonEmpty) {
-                p.copy(hugoOptions = o.hugoOptions.copy(
-                  outputDir = o.fromOptions.outputDir
-                ))
-              } else { p }
-              Option(q)
->>>>>>> 741bcbff
             case RiddlOptions.HugoGitCheck => Option(o)
             case RiddlOptions.Kalix        => copyKalixOptions(o)
             case RiddlOptions.D3           => Option(o)
@@ -687,20 +568,6 @@
   }
 
   private val hugoOptionsParser = Seq(
-<<<<<<< HEAD
-    inputFile((v, c) =>
-      c.copy(hugoOptions = c.hugoOptions.copy(inputFile = Option(v.toPath)))
-    ),
-    outputDir((v, c) =>
-      c.copy(hugoOptions = c.hugoOptions.copy(outputDir = Option(v.toPath)))
-    ),
-    opt[File]('H', "hugo-path").optional().action((v, c) =>
-      c.copy(hugoOptions = c.hugoOptions.copy(hugoPath = Option(v.toPath)))
-    ).text("optional path to the hugo web site generator"),
-    opt[String]('p', "project-name").optional().action((v, c) =>
-      c.copy(hugoOptions = c.hugoOptions.copy(projectName = Option(v)))
-    ).text("optional project name to associate with the generated output")
-=======
     inputFile((v, c) => c.copy(
       hugoOptions = c.hugoOptions.copy(inputFile = Option(v.toPath)))),
     outputDir((v, c) => c.copy(
@@ -710,38 +577,15 @@
         hugoOptions = c.hugoOptions.copy(projectName = Option(v)))
       )
       .text("optional project name to associate with the generated output")
->>>>>>> 741bcbff
       .validate(n =>
         if (n.isBlank) {
           Left("optional project-name cannot be blank or empty")
-        } else { Right(()) }
+        } else {
+          Right(())
+        }
       ),
     opt[Boolean]('e', name = "erase-output")
       .text("Erase entire output directory before putting out files"),
-<<<<<<< HEAD
-    opt[URL]('b', "base-url").optional().action((v, c) =>
-      c.copy(hugoOptions = c.hugoOptions.copy(baseUrl = Some(v)))
-    ).text("Optional base URL for root of generated http URLs"),
-    opt[Map[String, String]]('t', name = "themes").action((t, c) =>
-      c.copy(hugoOptions =
-        c.hugoOptions
-          .copy(themes = t.toSeq.map(x => x._1 -> Some(new URL(x._2))))
-      )
-    ),
-    opt[URL]('s', name = "source-url").action((u, c) =>
-      c.copy(hugoOptions = c.hugoOptions.copy(baseUrl = Option(u)))
-    ).text("URL to the input file's Git Repository"),
-    opt[String]('h', name = "edit-path").action((h, c) =>
-      c.copy(hugoOptions = c.hugoOptions.copy(editPath = Option(h)))
-    ).text("Path to add to source-url to allow editing"),
-    opt[URL]('l', name = "site-logo-url").action((u, c) =>
-      c.copy(hugoOptions = c.hugoOptions.copy(siteLogo = Option(u)))
-    ).text("URL to the site's logo image for use by site"),
-    opt[String]('m', "site-logo-path").action((s, c) =>
-      c.copy(hugoOptions = c.hugoOptions.copy(siteLogoPath = Option(s)))
-    ).text("""Path, in 'static' directory to placement and use
-             |of the site logo.""".stripMargin)
-=======
     opt[URL]('b', "base-url").optional()
       .action((v, c) => c.copy(hugoOptions = c.hugoOptions.copy(
         baseUrl = Some(v)
@@ -765,7 +609,6 @@
       """Path, in 'static' directory to placement and use
         |of the site logo.""".stripMargin
     )
->>>>>>> 741bcbff
   )
 
   private val kalixOptionsParser = Seq(
@@ -917,45 +760,6 @@
         c.copy(commonOptions = c.commonOptions.copy(showStyleWarnings = false))
       ).text("Show warnings about questionable input style. ")
     ) ++ repeatableCommands ++ OParser.sequence(
-<<<<<<< HEAD
-      cmd("help").action((_, c) => c.copy(command = Help))
-        .text("Print out how to use this program"),
-      cmd("repeat").action((_, c) => c.copy(command = Repeat)).children(
-        arg[File]("config-file").required().action((f, c) =>
-          c.copy(repeatOptions =
-            c.repeatOptions.copy(configFile = Some(f.toPath))
-          )
-        ).text("The path to the configuration file that should be repeated"),
-        arg[FiniteDuration]("refresh-rate").optional().validate {
-          case r if r.toMillis < 1000 =>
-            Left("<refresh-rate> is too fast, minimum is 1 seconds")
-          case r if r.toDays > 1 =>
-            Left("<refresh-rate> is too slow, maximum is 1 day")
-          case _ => Right(())
-        }.action((r, c) =>
-          c.copy(repeatOptions = c.repeatOptions.copy(refreshRate = r))
-        ).text("""Specifies the rate at which the <git-clone-dir> is checked
-                 |for updates so the process to regenerate the hugo site is
-                 |started""".stripMargin),
-        arg[Int]("max-cycles").optional().validate {
-          case x if x < 1           => Left("<max-cycles> can't be less than 1")
-          case x if x > 1024 * 1024 => Left("<max-cycles> is too big")
-          case _                    => Right(())
-        }.action((m, c) =>
-          c.copy(repeatOptions = c.repeatOptions.copy(maxCycles = m))
-        ).text("""Limit the number of check cycles that will be repeated.""")
-      ).text("""This command supports the edit-build-check cycle. It doesn't end
-               |until <max-cycles> has completed or EOF is reached on standard
-               |input. During that time, the selected subcommands are repeated.
-               |""".stripMargin),
-      opt[Unit]('n', "interactive").optional().action((_, c) =>
-        c.copy(repeatOptions = c.repeatOptions.copy(interactive = true))
-      ).text(
-        """This option causes the repeat command to read from the standard
-          |input and when it reaches EOF (Ctrl-D is entered) then it cancels
-          |the loop to exit.""".stripMargin
-      )
-=======
       cmd("help").action((_,c) => c.copy(command = Help))
         .text("Print out how to use this program" ),
       cmd("info").action((_,c) => c.copy(command = Info))
@@ -1014,7 +818,6 @@
             |input and when it reaches EOF (Ctrl-D is entered) then it cancels
             |the loop to exit.""".stripMargin
         )
->>>>>>> 741bcbff
     )
   }
 }