--- conflicted
+++ resolved
@@ -35,7 +35,9 @@
 
   final def main(args: Array[String]): Unit = {
     val resultCode = runMain(args)
-    if (resultCode != 0) { System.exit(resultCode) }
+    if (resultCode != 0) {
+      System.exit(resultCode)
+    }
   }
 
   val log: Logger = SysLogger()
@@ -68,13 +70,9 @@
       case RiddlOptions.Prettify     => prettify(options)
       case RiddlOptions.Hugo         => translateHugo(options)
       case RiddlOptions.HugoGitCheck => hugoGitCheck(options)
-<<<<<<< HEAD
       case RiddlOptions.D3           => generateD3(options)
+      case RiddlOptions.Info         => info(options)
       case RiddlOptions.Kalix        => translateKalix(options)
-=======
-      case RiddlOptions.D3 => generateD3(options)
-      case RiddlOptions.Info => info(options)
->>>>>>> 741bcbff
       case _ =>
         log.error(s"A command must be specified as an option")
         log.info(RiddlOptions.usage)
