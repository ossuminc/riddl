--- conflicted
+++ resolved
@@ -18,14 +18,11 @@
 
 import com.reactific.riddl.language.AST._
 import com.reactific.riddl.language._
-<<<<<<< HEAD
 import com.reactific.riddl.utils.Logger
 import com.reactific.riddl.utils.TextFileWriter
 import com.reactific.riddl.utils.TreeCopyFileVisitor
 import com.reactific.riddl.utils.Zip
-=======
 import com.reactific.riddl.utils.{PathUtils, Tar, Zip}
->>>>>>> 741bcbff
 
 import java.io.File
 import java.io.IOException
@@ -168,23 +165,14 @@
 
   def loadATheme(from: Option[URL], destDir: Path): Unit = {
     if (from.isDefined) {
-<<<<<<< HEAD
       val fileName = TextFileWriter.copyURLToDir(from, destDir)
-=======
-      val fileName = PathUtils.copyURLToDir(from.get, destDir)
->>>>>>> 741bcbff
       val zip_path = destDir.resolve(fileName)
       fileName match {
         case name if name.endsWith(".zip") =>
           Zip.unzip(zip_path, destDir)
           zip_path.toFile.delete()
         case name if name.endsWith(".tar.gz") =>
-<<<<<<< HEAD
-          val rc = Process(s"tar zxf $fileName", cwd = destDir.toFile).!
-          if (rc != 0) { throw new IOException(s"Failed to unzip $zip_path") }
-=======
           Tar.untar(zip_path, destDir)
->>>>>>> 741bcbff
           zip_path.toFile.delete()
         case _ => throw new IllegalArgumentException(
             "Can only load a theme from .tar.gz or .zip file"
@@ -216,29 +204,11 @@
     }
   }
 
-<<<<<<< HEAD
-  def loadSiteLogo(options: HugoTranslatingOptions): Path = {
-    options.siteLogo match {
-      case Some(_) =>
-        val fileName = TextFileWriter
-          .copyURLToDir(options.siteLogo, options.staticRoot)
-        options.staticRoot.resolve(fileName)
-      case None => options.staticRoot.resolve("logo.png")
-    }
-  }
-
-  def copyResource(destination: Path): Unit = {
-    val name = destination.getFileName.toString
-    TextFileWriter.copyResource(name, destination)
-=======
   def copyResource(destination: Path):Unit = {
     import java.nio.file.Files
     import java.nio.file.StandardCopyOption
     val name = destination.getFileName.toString
-    val src = this.getClass.getClassLoader.getResourceAsStream(name)
-    require(src != null, s"Cannot find resource named '$name' ")
-    Files.copy(src, destination, StandardCopyOption.REPLACE_EXISTING)
->>>>>>> 741bcbff
+    TextFileWriter.copyResource(name, destination)
   }
 
   def manuallyMakeNewHugoSite(path: Path): Unit = {
@@ -266,44 +236,9 @@
       parent.isDirectory,
       "Parent of output directory is not a directory!"
     )
-<<<<<<< HEAD
-    def existsInPath(path: String): Boolean = System.getenv("PATH")
-      .split(java.util.regex.Pattern.quote(File.pathSeparator)).map(Path.of(_))
-      .exists(p => Files.isExecutable(p.resolve(path)))
-
-    val hugoPath = options.hugoPath match {
-      case Some(path) if Files.isExecutable(path)    => Some(path.toString)
-      case Some(path) if existsInPath(path.toString) => Some(path.toString)
-      case Some(path) =>
-        log.error(s"Unable to find hugo at: $path")
-        None
-      case None => Some("hugo")
-    }
-    hugoPath match {
-      case Some(path) =>
-        if (
-          0 !=
-            Process(s"$path new site ${outDir.getAbsolutePath}", cwd = parent).!
-        ) { log.error(s"Hugo could not create a site here: $outDir") }
-        else {
-          loadThemes(options)
-          loadStaticAssets(
-            inputPath,
-            log,
-            options
-          ) // for reference from riddl doc blocks
-        }
-      case None =>
-        log.info("Setting up hugo site manually, no 'hugo' found")
-        manuallyMakeNewHugoSite(outDir)
-    }
-    val logoPath = loadSiteLogo(options).relativize(options.staticRoot).toString
-    options.copy(siteLogoPath = Option(logoPath))
-=======
     manuallyMakeNewHugoSite(outDir.toPath)
     loadThemes(options)
     loadStaticAssets(inputPath, log, options)
->>>>>>> 741bcbff
   }
 
   def writeConfigToml(
@@ -357,18 +292,10 @@
       options.outputRoot.getFileName.toString.nonEmpty,
       "Output path is empty"
     )
-<<<<<<< HEAD
-
-    val newOptions = makeDirectoryStructure(options.inputFile.get, log, options)
-    val maybeAuthor = root.contents.headOption match {
-      case Some(domain) => domain.author
-      case None         => Option.empty[AuthorInfo]
-=======
     makeDirectoryStructure(options.inputFile.get, log, options)
     val someAuthors = root.contents.headOption match {
       case Some(domain) => domain.authors
       case None         => Seq.empty[AuthorInfo]
->>>>>>> 741bcbff
     }
     writeConfigToml(options, someAuthors.headOption)
     val state = HugoTranslatorState(options)
