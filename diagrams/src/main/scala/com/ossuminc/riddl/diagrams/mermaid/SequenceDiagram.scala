--- conflicted
+++ resolved
@@ -125,23 +125,17 @@
     sb.append(s"${ndnt(indent)}$from->>$to: send ${smi.message.format}")
   }
 
-<<<<<<< HEAD
-=======
   private def focusOnUrlInteraction(fou: DirectUserToURLInteraction, indent: Int): Unit = {
     val from = actors(fou.from.pathId.format).id.value
     sb.append(s"${ndnt(indent)}$from->>Internet: ${fou.relationship.format}")
   }
 
->>>>>>> fccb0c43
   private def genericInteraction(gi: GenericInteraction, indent: Int): Unit = {
     gi match {
       case twi: TwoReferenceInteraction => twoReferenceInteraction(twi, indent)
       case vi: VagueInteraction         => vagueInteraction(vi, indent)
       case smi: SendMessageInteraction  => sendMessageInteraction(smi, indent)
-<<<<<<< HEAD
-=======
       case fou: DirectUserToURLInteraction   => focusOnUrlInteraction(fou, indent)
->>>>>>> fccb0c43
     }
   }
 
