/*
 * Copyright 2019 Ossum, Inc.
 *
 * SPDX-License-Identifier: Apache-2.0
 */

package com.ossuminc.riddl.diagrams.mermaid

import com.ossuminc.riddl.language.AST.*
import com.ossuminc.riddl.passes.PassesResult
import com.ossuminc.riddl.utils.FileBuilder
import com.ossuminc.riddl.diagrams.UseCaseDiagramData

import scala.reflect.ClassTag

/** A class to generate the sequence diagrams for an Epic's Use Case
  * @param ucdd
  *   The UseCaseDiagramData from the DiagramsPass for this
  */
<<<<<<< HEAD
@SuppressWarnings(Array("org.wartremover.warts.OptionPartial"))
case class UseCaseDiagram(sds: UseCaseDiagramSupport, ucdd: UseCaseDiagramData) extends FileBuilder {
  
  private val config = Map(
    "title" -> ucdd.name,
    "theme" -> "dark",
    "forceMenus" -> "true", 
    "wrap" -> "true", 
    "mirrorActors" -> "false",
    "messageFontFamily" -> "monospace"
  )
=======
case class UseCaseDiagram(sds: UseCaseDiagramSupport, useCase: UseCase) extends FileBuilder {

  private final val indent_per_level = 4

>>>>>>> 450e2fc6
  def generate: Seq[String] = {
    sb.append("---\n")
    sb.append("sequence:\n")
    sb.append(config.map(x => x._1 + ": " + x._2).mkString("    ", "\n    ", "\n"))
    sb.append("---\n")
    sb.append("sequenceDiagram"); nl.incr
    addIndent("autonumber")
    
    val parts: Seq[Definition] = ucdd.actors.values.toSeq.sortBy(_.kind)
    makeParticipants(parts)
    generateInteractions(ucdd.interactions)
    decr
    nl
    sb.toString().split('\n').toSeq
  }


  private def makeParticipants(parts: Seq[Definition]): Unit = {
    parts.foreach { (part: Definition) =>
      val name = part.id.value
      part match
        case u: User       => addIndent(s"actor $name as ${u.is_a.s}")
        case i: Input      => addIndent(s"participant $name as ${i.nounAlias} ${i.id.value}")
        case o: Output     => addIndent(s"participant $name as ${o.nounAlias} ${o.id.value}")
        case g: Group      => addIndent(s"participant $name as ${g.alias} ${g.id.value}")
        case d: Definition => addIndent(s"participant $name as ${d.identify}")
    }
    parts.foreach { (part: Definition) =>
      val name = part.id.value
      val link = sds.makeDocLink(part)
      part match
        case _: User       => ()
        case i: Input      => addIndent(s"link $name: ${i.nounAlias} @ $link")
        case o: Output     => addIndent(s"link $name: ${o.nounAlias} @ $link")
        case g: Group      => addIndent(s"link $name: ${g.alias} @ $link")
        case d: Definition => addIndent(s"link $name: ${d.kind} @ $link")
    }
  }

  private def generateInteractions(interactions: Seq[Interaction | Comment]): Unit = {
    interactions.foreach {
      case gi: GenericInteraction     => genericInteraction(gi)
      case si: SequentialInteractions => sequentialInteractions(si)
      case pi: ParallelInteractions   => parallelInteractions(pi)
      case oi: OptionalInteractions   => optionalInteractions(oi)
      case _: Comment                 => ()
    }
  }

  private def actorName(key: String): String = {
    ucdd.actors.get(key) match {
      case Some(definition) => definition.id.value
      case None => key
    }
  }
  
  private def genericInteraction(gi: GenericInteraction): Unit = {
    gi match {
      case fogi: FocusOnGroupInteraction =>
        val from = actorName(fogi.from.pathId.format)
        val to = fogi.to.keyword + " " + ucdd.actors(fogi.to.pathId.format).id.value
        addIndent(s"$from->>$to: set focus on")
      case vi: VagueInteraction =>
        val from = vi.from.s
        val to = vi.to.s
        addIndent(s"$from->>$to: ${vi.relationship.s}")
      case smi: SendMessageInteraction =>
        val from = actorName(smi.from.pathId.format)
        val to = actorName(smi.to.pathId.format)
        addIndent(s"$from->>$to: send ${smi.message.format} to")
      case di: DirectUserToURLInteraction =>
        val from = actorName(di.from.pathId.format)
        val to = "Internet"
        addIndent(s"$from->>$to: direct to ${di.url.toExternalForm}")
      case tri: TwoReferenceInteraction =>
        val from = actorName(tri.from.pathId.format)
        val to = actorName(tri.to.pathId.format)
        addIndent(s"$from->>$to: ${tri.relationship.s}")
    }
  }

  private def sequentialInteractions(si: SequentialInteractions): Unit = {
    generateInteractions(si.contents)
  }

  private def parallelInteractions(pi: ParallelInteractions): Unit = {
    addIndent(s"par ${pi.briefValue}")
    incr
    generateInteractions(pi.contents.filter[Interaction])
    decr
    addIndent(s"end")
  }

  private def optionalInteractions(oi: OptionalInteractions): Unit = {
    addIndent(s"opt ${oi.briefValue}")
    incr
    generateInteractions(oi.contents.filter[Interaction])
    decr
    addIndent("end")
  }
}<|MERGE_RESOLUTION|>--- conflicted
+++ resolved
@@ -17,24 +17,16 @@
   * @param ucdd
   *   The UseCaseDiagramData from the DiagramsPass for this
   */
-<<<<<<< HEAD
-@SuppressWarnings(Array("org.wartremover.warts.OptionPartial"))
 case class UseCaseDiagram(sds: UseCaseDiagramSupport, ucdd: UseCaseDiagramData) extends FileBuilder {
-  
+
   private val config = Map(
     "title" -> ucdd.name,
     "theme" -> "dark",
-    "forceMenus" -> "true", 
-    "wrap" -> "true", 
+    "forceMenus" -> "true",
+    "wrap" -> "true",
     "mirrorActors" -> "false",
     "messageFontFamily" -> "monospace"
   )
-=======
-case class UseCaseDiagram(sds: UseCaseDiagramSupport, useCase: UseCase) extends FileBuilder {
-
-  private final val indent_per_level = 4
-
->>>>>>> 450e2fc6
   def generate: Seq[String] = {
     sb.append("---\n")
     sb.append("sequence:\n")
@@ -42,7 +34,7 @@
     sb.append("---\n")
     sb.append("sequenceDiagram"); nl.incr
     addIndent("autonumber")
-    
+
     val parts: Seq[Definition] = ucdd.actors.values.toSeq.sortBy(_.kind)
     makeParticipants(parts)
     generateInteractions(ucdd.interactions)
@@ -90,7 +82,7 @@
       case None => key
     }
   }
-  
+
   private def genericInteraction(gi: GenericInteraction): Unit = {
     gi match {
       case fogi: FocusOnGroupInteraction =>
