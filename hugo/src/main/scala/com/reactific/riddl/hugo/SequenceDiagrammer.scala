/*
 * Copyright 2019 Ossum, Inc.
 *
 * SPDX-License-Identifier: Apache-2.0
 */

package com.reactific.riddl.hugo
import com.reactific.riddl.language.AST.*
import com.reactific.riddl.utils.FileBuilder

case class SequenceDiagrammer(
  state: HugoTranslatorState,
  story: Epic,
  parents: Seq[Definition])
    extends FileBuilder {

  val participants: Map[Seq[String], Definition] = {
    (for {
      cs <- story.cases
      interaction <- cs.contents
    } yield {
      interaction match {
        case is: GenericInteraction => Seq[Reference[Definition]](is.from, is.to)
        case _ => Seq.empty[Reference[Definition]]
      }
    }).filterNot(_.isEmpty).flatten.distinctBy(_.pathId.value).map { (ref: Reference[Definition]) =>
      state.pathIdToDefinition(ref.pathId, parents) match {
        case Some(definition) => ref.pathId.value -> definition
        case None => throw new IllegalStateException(
          s"Pre-validated PathId not found: ${ref.identify}"
        )
      }
<<<<<<< HEAD
=======
    }).filterNot(_.isEmpty).flatten.distinctBy(_.pathId.value).map {
      ref: Reference[Definition] =>
        state.refMap.definitionOf[Definition](ref.pathId, parents.head) match {
          case Some(definition) => ref.pathId.value -> definition
          case None => throw new IllegalStateException(
            s"Pre-validated PathId not found: ${ref.identify}"
          )
        }
>>>>>>> 66a9c9bf
    }
  }.toMap

  def makeParticipant(definition: Definition): Unit = {
    val name = definition.id.value
    definition match {
      case _: Actor      => sb.append(s"  actor $name"); nl
      case _: Definition => sb.append(s"  participant $name"); nl
    }
  }

  def makeLink(definition: Definition): Unit = {
    val name = definition.identify
    val link = state.makeDocLink(definition)
    definition match {
      case _: Actor      => sb.append(s"  link $name:  @ $link"); nl
      case _: Definition => sb.append(s"  link $name: Definition @ $link"); nl
    }
  }

  sb.append("sequenceDiagram"); nl
  sb.append("  autonumber"); nl
  val parts: Seq[Definition] = participants.values.toSeq.sortBy(_.kind)
  parts.foreach(x => makeParticipant(x))
  parts.foreach(x => makeLink(x))

  for { cse <- story.cases } {
    sb.append(s"  opt ${cse.id.value} - ${cse.briefValue}"); nl
    for { ntrctn <- cse.contents} ntrctn match {
      case is: GenericInteraction =>
        val from = participants(is.from.pathId.value)
        val to = participants(is.to.pathId.value)
        sb.append(s"    ${from.id.value}->>${to.id.value}: ${is.relationship}")
        nl
      case _: SequentialInteractions => // TODO: include sequential groups
      case _: ParallelInteractions => // TODO: include parallel groups
      case _: OptionalInteractions => // TODO: include optional groups
    }
    sb.append("  end opt"); nl
  }
  sb.append("end"); nl
}<|MERGE_RESOLUTION|>--- conflicted
+++ resolved
@@ -23,24 +23,17 @@
         case is: GenericInteraction => Seq[Reference[Definition]](is.from, is.to)
         case _ => Seq.empty[Reference[Definition]]
       }
-    }).filterNot(_.isEmpty).flatten.distinctBy(_.pathId.value).map { (ref: Reference[Definition]) =>
-      state.pathIdToDefinition(ref.pathId, parents) match {
-        case Some(definition) => ref.pathId.value -> definition
-        case None => throw new IllegalStateException(
-          s"Pre-validated PathId not found: ${ref.identify}"
-        )
-      }
-<<<<<<< HEAD
-=======
-    }).filterNot(_.isEmpty).flatten.distinctBy(_.pathId.value).map {
-      ref: Reference[Definition] =>
+    })
+      .filterNot(_.isEmpty)
+      .flatten
+      .distinctBy(_.pathId.value)
+      .map { (ref: Reference[Definition]) =>
         state.refMap.definitionOf[Definition](ref.pathId, parents.head) match {
           case Some(definition) => ref.pathId.value -> definition
           case None => throw new IllegalStateException(
             s"Pre-validated PathId not found: ${ref.identify}"
           )
         }
->>>>>>> 66a9c9bf
     }
   }.toMap
 
