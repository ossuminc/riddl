/*
 * Copyright 2019 Ossum, Inc.
 *
 * SPDX-License-Identifier: Apache-2.0
 */

package com.ossuminc.riddl.hugo

import com.ossuminc.riddl.commands.TranslatingState
import com.ossuminc.riddl.diagrams.{DiagramsPass, DiagramsPassOutput}
import com.ossuminc.riddl.diagrams.mermaid.*
import com.ossuminc.riddl.language.*
import com.ossuminc.riddl.language.AST.{Include, *}
import com.ossuminc.riddl.language.Messages.Messages
import com.ossuminc.riddl.passes.{Pass, PassCreator, PassInfo, PassInput, PassOutput, PassesOutput, PassesResult}
import com.ossuminc.riddl.passes.resolve.{ReferenceMap, ResolutionOutput, ResolutionPass, Usages}
import com.ossuminc.riddl.passes.symbols.{SymbolsOutput, SymbolsPass}
import com.ossuminc.riddl.passes.symbols.Symbols.ParentStack
import com.ossuminc.riddl.passes.validate.ValidationPass
import com.ossuminc.riddl.stats.StatsPass
import com.ossuminc.riddl.utils.{PathUtils, Tar, Timer, TreeCopyFileVisitor, Zip}

import java.io.File
import java.net.URL
import java.nio.file.*
import scala.collection.mutable

object HugoPass extends PassInfo {
  val name: String = "hugo"
  val creator: PassCreator = { (in: PassInput, out: PassesOutput) => HugoPass(in, out, HugoCommand.Options()) }
  private val geekDoc_version = "v0.44.1"
  private val geekDoc_file = "hugo-geekdoc.tar.gz"
  val geekDoc_url: URL = java.net.URI
    .create(
      s"https://github.com/thegeeklab/hugo-geekdoc/releases/download/$geekDoc_version/$geekDoc_file"
    )
    .toURL
}

case class HugoOutput(
  messages: Messages = Messages.empty
) extends PassOutput

case class HugoPass(
  input: PassInput,
  outputs: PassesOutput,
  options: HugoCommand.Options
) extends Pass(input, outputs)
    with PassUtilities
    with TranslatingState[MarkdownWriter]
    with UseCaseDiagramSupport {

  requires(SymbolsPass)
  requires(ResolutionPass)
  requires(ValidationPass)
  requires(StatsPass)

  require(
    options.outputRoot.getFileName.toString.nonEmpty,
    "Output path is empty"
  )

  val root: Root = input.root
  val name: String = HugoPass.name

  lazy val commonOptions: CommonOptions = input.commonOptions
  lazy val refMap: ReferenceMap = outputs.outputOf[ResolutionOutput](ResolutionPass.name).get.refMap

  lazy val symbolsOutput: SymbolsOutput = outputs.symbols
  lazy val usage: Usages = outputs.usage
  lazy val diagrams: DiagramsPassOutput =
    outputs.outputOf[DiagramsPassOutput](DiagramsPass.name).getOrElse(DiagramsPassOutput())
  lazy val passesResult: PassesResult = PassesResult(input, outputs)

  options.inputFile match {
    case Some(inFile) =>
      if Files.exists(inFile) then makeDirectoryStructure(options.inputFile)
      else messages.addError((0, 0), "The input-file does not exist")
    case None =>
      messages.addWarning((0, 0), "The input-file option was not provided")
  }

  private val maybeAuthor = root.authors.headOption.orElse { root.domains.headOption.flatMap(_.authors.headOption) }
  writeConfigToml(options, maybeAuthor)

  private def addFile(parents: Seq[String], fileName: String): MarkdownWriter = {
    val parDir = parents.foldLeft(options.contentRoot) { (next, par) =>
      next.resolve(par)
    }
    val path = parDir.resolve(fileName)
    val mdw = MarkdownWriter(path, commonOptions, symbolsOutput, refMap, usage, this)
    addFile(mdw)
    mdw
  }

  override def process(value: AST.RiddlValue, parents: ParentStack): Unit = {
    val stack = parents.toSeq
    value match {
      case c: Connector =>
        val (md: MarkdownWriter, parents) = setUpLeaf(c, stack)
        md.emitConnector(c, parents)
      case u: User =>
        val (md: MarkdownWriter, parents) = setUpLeaf(u, stack)
        md.emitUser(u, parents)
      case container: Definition =>
        // Everything else is a container and definitely needs its own page
        // and glossary entry.
        val (mkd: MarkdownWriter, parents) = setUpContainer(container, stack)

        container match {
          case a: Application => mkd.emitApplication(a, stack)
          case t: Type        => mkd.emitType(t, stack)
          case s: State =>
            val maybeType = refMap.definitionOf[Type](s.typ.pathId, s)
            maybeType match {
              case Some(typ: AggregateTypeExpression) =>
                mkd.emitState(s, typ.fields, stack)
              case Some(_) =>
                mkd.emitState(s, Seq.empty[Field], stack)
              case None =>
                mkd.emitState(s, Seq.empty[Field], stack)
            }
          case h: Handler => mkd.emitHandler(h, parents)
          // These are all handled in emitHandler
          case f: Function => mkd.emitFunction(f, parents)
          case e: Entity   => mkd.emitEntity(e, parents)
          case c: Context =>
<<<<<<< HEAD
            val maybeDiagram = diagrams.contextDiagrams.get(c).map(data => ContextDiagram(c, data))
=======
            val maybeDiagram = diagrams.contextDiagrams.get(c).map(data => ContextMapDiagram(c, data))
>>>>>>> cba77faa
            mkd.emitContext(c, stack, maybeDiagram)
          case d: Domain =>
            val diagram = DomainMapDiagram(d)
            val summary_link: Option[String] = for {
              summary <- makeMessageSummary(d)
              fileName = summary.filePath.getFileName.toString.dropRight(3).toLowerCase
            } yield {
              makeDocLink(d) + "/" + fileName
            }
            mkd.emitDomain(d, parents, summary_link, diagram)

          case a: Adaptor    => mkd.emitAdaptor(a, parents)
          case s: Streamlet  => mkd.emitStreamlet(s, stack)
          case p: Projector  => mkd.emitProjector(p, parents)
          case r: Repository => mkd.emitRepository(r, parents)
          case s: Saga       => mkd.emitSaga(s, parents)
          case e: Epic       => mkd.emitEpic(e, stack)
          case uc: UseCase =>
            mkd.emitUseCase(uc, stack, this)

          case _: OnOtherClause | _: OnInitClause | _: OnMessageClause | _: OnTerminationClause | _: Author |
              _: Enumerator | _: Field | _: Method | _: Term | _: Constant | _: Invariant | _: Inlet | _: Outlet |
              _: Connector | _: SagaStep | _: User | _: Interaction | _: Root | _: Include[Definition] @unchecked |
              _: Output | _: Input | _: Group | _: ContainedGroup =>
          // All of these are handled above in their containers content contribution
        }
      case _: AST.NonDefinitionValues =>
      // These aren't definitions so don't count for documentation generation (no names)
    }
  }

  override def postProcess(root: AST.Root): Unit = {
    close(root)
  }

  override def result: HugoOutput = HugoOutput(messages.toMessages)

  private def deleteAll(directory: File): Boolean = {
    if !directory.isDirectory then false
    else
      Option(directory.listFiles) match {
        case Some(files) =>
          for file <- files do {
            deleteAll(file)
          }
          directory.delete
        case None =>
          false
      }
  }

  private def loadATheme(from: URL, destDir: Path): Unit = {
    val fileName = PathUtils.copyURLToDir(from, destDir)
    if fileName.nonEmpty then {
      val zip_path = destDir.resolve(fileName)
      if Files.isRegularFile(zip_path) then {
        fileName match {
          case name if name.endsWith(".zip") =>
            Zip.unzip(zip_path, destDir)
            zip_path.toFile.delete()
          case name if name.endsWith(".tar.gz") =>
            Tar.untar(zip_path, destDir)
            zip_path.toFile.delete()
          case _ =>
            require(false, "Can only load a theme from .tar.gz or .zip file")
        }
      } else {
        require(false, s"The downloaded theme is not a regular file: $zip_path")
      }
    }
  }

  private def loadThemes(options: HugoCommand.Options): Unit = {
    for (name, url) <- options.themes if url.nonEmpty do {
      val destDir = options.themesRoot.resolve(name)
      loadATheme(url.getOrElse(java.net.URI.create("").toURL), destDir)
    }
  }

  private def loadStaticAssets(
    inputPath: Option[Path],
    options: HugoCommand.Options
  ): Unit = {
    inputPath match {
      case Some(path) =>
        val inputRoot: Path = path.toAbsolutePath
        val sourceDir: Path = inputRoot.getParent.resolve("static")

        val targetDir = options.staticRoot
        if Files.exists(sourceDir) && Files.isDirectory(sourceDir) then {
          val img = sourceDir
            .resolve(options.siteLogoPath.getOrElse("images/logo.png"))
            .toAbsolutePath
          Files.createDirectories(img.getParent)
          if !Files.exists(img) then {
            copyResource(img, "hugo/static/images/RIDDL-Logo.ico")
          }
          // copy source to target using Files Class
          val visitor = TreeCopyFileVisitor(sourceDir, targetDir)
          Files.walkFileTree(sourceDir, visitor)
        }
      case None => ()
    }
  }

  private def copyResource(destination: Path, src: String = ""): Unit = {
    val name = if src.isEmpty then destination.getFileName.toString else src
    PathUtils.copyResource(name, destination)
  }

  private def manuallyMakeNewHugoSite(path: Path): Unit = {
    Files.createDirectories(path)
    Files.createDirectories(path.resolve("archetypes"))
    Files.createDirectories(path.resolve("content"))
    Files.createDirectories(path.resolve("public"))
    Files.createDirectories(path.resolve("data"))
    Files.createDirectories(path.resolve("layouts"))
    Files.createDirectories(path.resolve("public"))
    Files.createDirectories(path.resolve("static"))
    Files.createDirectories(path.resolve("themes"))
    val resourceDir = "hugo/"
    val resources = Seq(
      "archetypes/default.md",
      "layouts/partials/head/custom.html",
      "layouts/shortcodes/faq.html",
      "static/custom.css",
      "static/images/RIDDL-Logo.ico",
      "static/images/popup-link-icon.svg"
    )
    resources.foreach { resource =>
      val resourcePath = resourceDir + resource
      val destination =
        path.resolve(resource) // .replaceAll("/", File.pathSeparator))
      Files.createDirectories(destination.getParent)
      PathUtils.copyResource(resourcePath, destination)
    }
  }

  private def makeDirectoryStructure(
    inputPath: Option[Path]
  ): Unit = {
    val outDir = options.outputRoot.toFile
    if outDir.exists() then { if options.eraseOutput then { deleteAll(outDir) } }
    else { outDir.mkdirs() }

    val parent = outDir.getParentFile
    require(
      parent.isDirectory,
      "Parent of output directory is not a directory!"
    )
    if commonOptions.verbose then { println(s"Generating output to: $outDir") }
    manuallyMakeNewHugoSite(outDir.toPath)
    loadThemes(options)
    loadStaticAssets(inputPath, options)
  }

  private def makeNavigation(root: Root, contentRoot: Path): Unit = {

  }

  private def makeIndex(root: Root): Unit = {
    Timer.time("Index Creation") {
      val mdw = addFile(Seq.empty[String], "_index.md")
      mdw.fileHead("Index", 10, Option("The main index to the content"))
      mdw.h2("Root Overview")
      val diagram = RootOverviewDiagram(root)
      mdw.emitMermaidDiagram(diagram.generate)
      mdw.h2("Domains")
      val domains = (root.domains ++ root.includes.flatMap(_.contents.filter[Domain]))
        .sortBy(_.id.value)
        .map(d => s"[${d.id.value}](${d.id.value.toLowerCase}/)")
      mdw.list(domains)
      mdw.h2("Indices")
      val glossary =
        if options.withGlossary then { Seq("[Glossary](glossary)") }
        else { Seq.empty[String] }
      val todoList = {
        if options.withTODOList then { Seq("[To Do List](todolist)") }
        else { Seq.empty[String] }
      }
      val statistics = {
        if options.withStatistics then { Seq("[Statistics](statistics)") }
        else { Seq.empty[String] }
      }
      mdw.list(glossary ++ todoList ++ statistics)
      mdw.emitIndex("Full", root, Seq.empty[String])
    }
  }

  private val glossaryWeight = 970
  private val toDoWeight = 980
  private val statsWeight = 990

  private def makeStatistics(): Unit = {
    if options.withStatistics then {
      Timer.time("Make Statistics") {
        val mdw = addFile(Seq.empty[String], fileName = "statistics.md")
        mdw.emitStatistics(statsWeight)
      }
    }
  }

  private def makeGlossary(): Unit = {
    if options.withGlossary then {
      Timer.time("Make Glossary") {
        val mdw = addFile(Seq.empty[String], "glossary.md")
        outputs.outputOf[GlossaryOutput](GlossaryPass.name) match {
          case Some(go) =>
            mdw.emitGlossary(glossaryWeight, go.entries)
          case None =>
            mdw.emitGlossary(glossaryWeight, Seq.empty)
        }
      }
    }
  }

  private def makeToDoList(): Unit = {
    if options.withTODOList then
      Timer.time("Make ToDo List") {
        outputs.outputOf[ToDoListOutput](ToDoListPass.name) match {
          case Some(output) =>
            val mdw = addFile(Seq.empty[String], "todolist.md")
            mdw.emitToDoList(toDoWeight, output.collected)
          case None =>
          // do nothing
        }
      }
  }

  private def makeMessageSummary(forDomain: Domain): Option[MarkdownWriter] = {
    if options.withMessageSummary then {
      Timer.time("Make Messages Summary") {
        outputs.outputOf[MessageOutput](MessagesPass.name) match {
          case Some(mo) =>
            val fileName = s"${forDomain.id.value}-messages.md"
            val infos = mo.collected.filter(_.link.contains(forDomain.id.value.toLowerCase))
            val mdw = {
              addFile(Seq(forDomain.id.value), fileName)
            }
            mdw.emitMessageSummary(forDomain, infos)
            Some(mdw)
          case None =>
            // just skip
            None
        }
      }
    } else None
  }

  private def makeSystemLandscapeView: Seq[String] = {
    val rod = new RootOverviewDiagram(root)
    rod.generate
  }

  private def close(root: Root): Unit = {
    makeIndex(root)
    makeGlossary()
    makeToDoList()
    makeStatistics()
    Timer.time(s"Writing ${this.files.size} Files") {
      writeFiles(commonOptions.verbose || commonOptions.debug)
    }
  }

  private def writeConfigToml(
    options: HugoCommand.Options,
    author: Option[Author]
  ): Unit = {
    import java.nio.charset.StandardCharsets
    import java.nio.file.Files
    val content = configTemplate(options, author)
    val outFile = options.configFile
    Files.write(outFile, content.getBytes(StandardCharsets.UTF_8))
  }

  private def setUpContainer(
    c: Definition,
    stack: Seq[Definition]
  ): (MarkdownWriter, Seq[String]) = {
    addDir(c.id.format)
    val pars = makeStringParents(stack)
    addFile(pars :+ c.id.format, "_index.md") -> pars
  }

  private def setUpLeaf(
    d: Definition,
    stack: Seq[Definition]
  ): (MarkdownWriter, Seq[String]) = {
    val pars = makeStringParents(stack)
    addFile(pars, d.id.format + ".md") -> pars
  }

  // scalastyle:off method.length
  private def configTemplate(
    options: HugoCommand.Options,
    author: Option[Author]
  ): String = {
    val auth: Author = author.getOrElse(
      Author(
        1 -> 1,
        id = Identifier(1 -> 1, "unknown"),
        name = LiteralString(1 -> 1, "Not Provided"),
        email = LiteralString(1 -> 1, "somebody@somewere.tld")
      )
    )
    val themes: String = {
      options.themes.map(_._1).mkString("[ \"", "\", \"", "\" ]")
    }
    val baseURL: String = options.baseUrl
      .fold("https://example.prg/")(_.toString)
    val srcURL: String = options.sourceURL.fold("")(_.toString)
    val editPath: String = options.editPath.getOrElse("")
    val siteLogoPath: String = options.siteLogoPath.getOrElse("images/logo.png")
    val legalPath: String = "/legal"
    val privacyPath: String = "/privacy"
    val siteTitle = options.siteTitle.getOrElse("Unspecified Site Title")
    val siteName = options.projectName.getOrElse("Unspecified Project Name")
    val siteDescription = options.siteDescription
      .getOrElse("Unspecified Project Description")

    s"""######################## Hugo Configuration ####################
       |
       |# Configure GeekDocs
       |baseUrl = "$baseURL"
       |languageCode = "en-us"
       |title = "$siteTitle"
       |name = "$siteName"
       |description = "$siteDescription"
       |tags = ["docs", "documentation", "responsive", "simple", "riddl"]
       |min_version = "0.83.0"
       |theme = $themes
       |
       |# Author information from config
       |[author]
       |    name = "${auth.name.s}"
       |    email = "${auth.email.s}"
       |    homepage = "${auth.url.getOrElse(java.net.URI.create("https://example.org/").toURL)}"
       |
       |# Required to get well formatted code blocks
       |pygmentsUseClasses = true
       |pygmentsCodeFences = true
       |disablePathToLower = true
       |enableGitInfo      = true
       |pygmentsStyle      =  "monokailight"
       |
       |# Required if you want to render robots.txt template
       |enableRobotsTXT = true
       |
       |
       |# markup(down?) rendering configuration
       |[markup.goldmark.renderer]
       |  # Needed for mermaid shortcode
       |  unsafe = true
       |[markup.tableOfContents]
       |  startLevel = 1
       |  endLevel = 9
       |[markup.goldmark.extensions]
       |  definitionList = true
       |  footnote = true
       |  linkify = true
       |  strikethrough = true
       |  table = true
       |  taskList = true
       |  typographer = true
       |
       |
       |[taxonomies]
       |  tag = "tags"
       |
       |[params]
       |  # (Optional, default 6) Set how many table of contents levels to be showed on page.
       |  # Use false to hide ToC, note that 0 will default to 6 (https://gohugo.io/functions/default/)
       |  # You can also specify this parameter per page in front matter.
       |  geekdocToC = false
       |
       |  # (Optional, default static/brand.svg) Set the path to a logo for the Geekdoc
       |  # relative to your 'static/' folder.
       |  geekdocLogo = "$siteLogoPath"
       |
       |  # (Optional, default false) Render menu from data file in 'data/menu/main.yaml'.
       |  # See also https://geekdocs.de/usage/menus/#bundle-menu.
       |  geekdocMenuBundle = false
       |
       |  # (Optional, default false) Collapse all menu entries, can not be overwritten
       |  # per page if enabled. Can be enabled per page via `geekdocCollapseSection`.
       |  geekdocCollapseAllSections = false
       |
       |  # (Optional, default true) Show page navigation links at the bottom of each
       |  # docs page (bundle menu only).
       |  geekdocNextPrev = true
       |
       |  # (Optional, default true) Show a breadcrumb navigation bar at the top of each docs page.
       |  # You can also specify this parameter per page in front matter.
       |  geekdocBreadcrumb = true
       |
       |  # (Optional, default none) Set source repository location. Used for 'Edit page' links.
       |  # You can also specify this parameter per page in front matter.
       |  geekdocRepo = "$srcURL"
       |
       |  # (Optional, default none) Enable 'Edit page' links. Requires 'GeekdocRepo' param
       |  # and path must point to 'content' directory of repo.
       |  # You can also specify this parameter per page in front matter.
       |  geekdocEditPath = "$editPath"
       |
       |  # (Optional, default true) Enables search function with flexsearch.
       |  # Index is built on the fly and might slow down your website.
       |  geekdocSearch = true
       |
       |  # (Optional, default false) Display search results with the parent folder as prefix. This
       |  # option allows you to distinguish between files with the same name in different folders.
       |  # NOTE: This parameter only applies when 'geekdocSearch = true'.
       |  geekdocSearchShowParent = true
       |
       |  # (Optional, default none) Add a link to your Legal Notice page to the site footer.
       |  # It can be either a remote url or a local file path relative to your content directory.
       |  geekdocLegalNotice = "$legalPath"
       |
       |  # (Optional, default none) Add a link to your Privacy Policy page to the site footer.
       |  # It can be either a remote url or a local file path relative to your content directory.
       |  geekdocPrivacyPolicy = "$privacyPath"
       |
       |  # (Optional, default true) Add an anchor link to headlines.
       |  geekdocAnchor = true
       |
       |  # (Optional, default true) Copy anchor url to clipboard on click.
       |  geekdocAnchorCopy = true
       |
       |  # (Optional, default true) Enable or disable image lazy loading for images rendered
       |  # by the 'img' shortcode.
       |  geekdocImageLazyLoading = true
       |
       |  # (Optional, default false) Set HTMl <base> to .Site.BaseURL if enabled. It might be required
       |  # if a subdirectory is used within Hugos BaseURL.
       |  # See https://developer.mozilla.org/de/docs/Web/HTML/Element/base.
       |  geekdocOverwriteHTMLBase = false
       |
       |  # (Optional, default false) Auto-decrease brightness of images and add a slightly grayscale to avoid
       |  # bright spots while using the dark mode.
       |  geekdocDarkModeDim = true
       |
       |  # (Optional, default true) Display a "Back to top" link in the site footer.
       |  geekdocBackToTop = true
       |
       |  # (Optional, default false) Enable or disable adding tags for post pages automatically to the
       |  # navigation sidebar.
       |  geekdocTagsToMenu = true
       |
       |  # (Optional, default 'title') Configure how to sort file-tree menu entries. Possible options are 'title',
       |  # 'linktitle', 'date', 'publishdate', 'expirydate' or 'lastmod'. Every option can be used with a reverse
       |  # modifier as well e.g. 'title_reverse'.
       |  geekdocFileTreeSortBy = "title"
       |
       |""".stripMargin
  }
}<|MERGE_RESOLUTION|>--- conflicted
+++ resolved
@@ -125,11 +125,7 @@
           case f: Function => mkd.emitFunction(f, parents)
           case e: Entity   => mkd.emitEntity(e, parents)
           case c: Context =>
-<<<<<<< HEAD
-            val maybeDiagram = diagrams.contextDiagrams.get(c).map(data => ContextDiagram(c, data))
-=======
             val maybeDiagram = diagrams.contextDiagrams.get(c).map(data => ContextMapDiagram(c, data))
->>>>>>> cba77faa
             mkd.emitContext(c, stack, maybeDiagram)
           case d: Domain =>
             val diagram = DomainMapDiagram(d)
