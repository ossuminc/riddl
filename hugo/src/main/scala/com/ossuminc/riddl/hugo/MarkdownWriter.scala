/*
 * Copyright 2019 Ossum, Inc.
 *
 * SPDX-License-Identifier: Apache-2.0
 */

package com.ossuminc.riddl.hugo

import com.ossuminc.riddl.diagrams.{DiagramsPass, DiagramsPassOutput, UseCaseDiagramData, mermaid}
import com.ossuminc.riddl.diagrams.mermaid.{EntityRelationshipDiagram, UseCaseDiagram, UseCaseDiagramSupport}
import com.ossuminc.riddl.language.AST.*
import com.ossuminc.riddl.language.CommonOptions
import com.ossuminc.riddl.language.parsing.Keywords
import com.ossuminc.riddl.stats.{KindStats, StatsOutput, StatsPass}
import com.ossuminc.riddl.passes.resolve.{ReferenceMap, Usages}
import com.ossuminc.riddl.passes.symbols.SymbolsOutput
import com.ossuminc.riddl.utils.{Logger, PathUtils, Tar, TextFileWriter, Timer, TreeCopyFileVisitor, Zip}

import java.nio.file.Path
import javax.swing.border.TitledBorder
import scala.annotation.unused

case class MarkdownWriter(
  filePath: Path,
  commonOptions: CommonOptions,
  symbolsOutput: SymbolsOutput,
  refMap: ReferenceMap,
  usage: Usages,
  passUtilities: PassUtilities
) extends TextFileWriter {

  def fileHead(
    title: String,
    weight: Int,
    desc: Option[String],
    extras: Map[String, String] = Map.empty[String, String]
  ): this.type = {
    val adds: String = extras
      .map { case (k: String, v: String) => s"$k: $v" }
      .mkString("\n")
    val headTemplate = s"""---
                          |title: "$title"
                          |weight: $weight
                          |draft: "false"
                          |description: "${desc.getOrElse("")}"
                          |geekdocAnchor: true
                          |geekdocToC: 4
                          |$adds
                          |---
                          |""".stripMargin
    sb.append(headTemplate)
    this
  }

  private def containerWeight: Int = 2 * 5

  private def tbd(definition: Definition): this.type = {
    if definition.isEmpty then { p("TBD: To Be Defined") }
    else { this }
  }

  private def containerHead(
    cont: Definition,
    titleSuffix: String
  ): this.type = {

    fileHead(
      cont.id.format + s": $titleSuffix",
      containerWeight,
      Option(
        cont.brief.fold(cont.id.format + " has no brief description.")(_.s)
      ),
      Map(
        "geekdocCollapseSection" -> "true",
        "geekdocFilePath" ->
          s"${passUtilities.makeFilePath(cont).getOrElse("no-such-file")}"
      )
    )
  }

  private def leafHead(definition: Definition, weight: Int): this.type = {
    fileHead(
      s"${definition.id.format}: ${definition.getClass.getSimpleName}",
      weight,
      Option(
        definition.brief
          .fold(definition.id.format + " has no brief description.")(_.s)
      )
    )
    tbd(definition)
  }

  private def heading(heading: String, level: Int = 2): this.type = {
    level match {
      case 1 => h1(heading)
      case 2 => h2(heading)
      case 3 => h3(heading)
      case 4 => h4(heading)
      case 5 => h5(heading)
      case 6 => h6(heading)
      case _ => h2(heading)
    }
  }

  private def h1(heading: String): this.type = {
    sb.append(s"\n# ${bold(heading)}\n")
    this
  }

  def h2(heading: String): this.type = {
    sb.append(s"\n## ${bold(heading)}\n")
    this
  }

  private def h3(heading: String): this.type = {
    sb.append(s"\n### ${italic(heading)}\n")
    this
  }

  private def h4(heading: String): this.type = {
    sb.append(s"\n#### $heading\n")
    this
  }

  private def h5(heading: String): this.type = {
    sb.append(s"\n##### $heading\n")
    this
  }

  private def h6(heading: String): this.type = {
    sb.append(s"\n###### $heading\n")
    this
  }

  def p(paragraph: String): this.type = {
    sb.append(paragraph)
    nl
    this
  }

  private def italic(phrase: String): String = { s"_${phrase}_" }

  private def bold(phrase: String): String = { s"*$phrase*" }

  private def mono(phrase: String): String = { s"`$phrase`" }

<<<<<<< HEAD
  private def notAvailable(thing: String, title: String = "Unavailable"): this.type = {
    sb.append(s"\n{{< hint type=note icon=gdoc_error_outline title=\"$title\" >}}\n")
    sb.append(thing)
    sb.append("{{< /hint >}}")
    this
  }
  
  private def listOf[T <: Definition](
=======
  private def listOf[T <: NamedValue](
>>>>>>> 67af791f
    kind: String,
    items: Seq[T],
    level: Int = 2
  ): this.type = {
    heading(kind, level)
    val refs = items.map { definition =>
      passUtilities.makeDocAndParentsLinks(definition)
    }
    list(refs)
  }

  private def listDesc(maybeDescription: Option[Description], isListItem: Boolean, indent: Int): Unit = {
    maybeDescription match
      case None => ()
      case Some(description) =>
        val ndnt = " ".repeat(indent)
        val listItem = { if isListItem then "* " else "" }
        sb.append(description.lines.map(line => s"$ndnt$listItem${line.s}\n"))
  }

  def list[T](items: Seq[T]): this.type = {
    def emitPair(prefix: String, body: String): Unit = {
      if prefix.startsWith("[") && body.startsWith("(") then {
        sb.append(s"* $prefix$body\n")
      } else { sb.append(s"* ${italic(prefix)}: $body\n") }
    }

    for item <- items do {
      item match {
        case body: String     => sb.append(s"* $body\n")
        case rnod: RiddlValue => sb.append(s"* ${rnod.format}")
        case (
              prefix: String,
              description: String,
              sublist: Seq[String] @unchecked,
              _: Option[Description] @unchecked
            ) =>
          emitPair(prefix, description)
          sublist.foreach(s => sb.append(s"    * $s\n"))
        case (
              prefix: String,
              definition: String,
              description: Option[Description] @unchecked
            ) =>
          emitPair(prefix, definition)
          listDesc(description, true, 4)
        case (
              prefix: String,
              definition: String,
              briefly: Option[LiteralString] @unchecked,
              description: Option[Description] @unchecked
            ) =>
          emitPair(
            prefix,
            definition ++ " - " ++ briefly.map(_.s).getOrElse("{no brief}")
          )
          listDesc(description, true, 4)
        case (prefix: String, body: String) => emitPair(prefix, body)
        case (prefix: String, docBlock: Seq[String] @unchecked) =>
          sb.append(s"* $prefix\n")
          docBlock.foreach(s => sb.append(s"    * $s\n"))
        case x: Any => sb.append(s"* ${x.toString}\n")
      }
    }
    this
  }

  def list[T](typeOfThing: String, items: Seq[T], level: Int = 2): this.type = {
    if items.nonEmpty then {
      heading(typeOfThing, level)
      list(items)
    }
    this
  }

  private def codeBlock(headline: String, items: Seq[Statement], level: Int = 2): this.type = {
    if items.nonEmpty then {
      heading(headline, level)
      sb.append("```\\n")
      sb.append(items.map(_.format).mkString)
      sb.append("```\\n")
    }
    this
  }

  def toc(
    kindOfThing: String,
    contents: Seq[String],
    level: Int = 2
  ): this.type = {
    if contents.nonEmpty then {
      val items = contents.map { name =>
        s"[$name]" -> s"(${name.toLowerCase})"
      }
      list[(String, String)](kindOfThing, items, level)
    }
    this
  }

  private def mkTocSeq(
    list: Seq[Definition]
  ): Seq[String] = {
    val result = list.map(c => c.id.value)
    result
  }

  def emitMermaidDiagram(lines: Seq[String]): this.type = {
    p("{{< mermaid class=\"text-center\">}}")
    lines.foreach(p)
    p("{{< /mermaid >}}")
    if commonOptions.debug then {
      p("```")
      lines.foreach(p)
      p("```")
    } else { this }
  }

  private case class Level(name: String, href: String, children: Seq[Level]) {
    override def toString: String = {
      s"{name:\"$name\",href:\"$href\",children:[${children.map(_.toString).mkString(",")}]}"
    }
  }

  private def makeData(container: Definition, parents: Seq[String]): Level = {
    Level(
      container.identify,
      passUtilities.makeDocLink(container, parents),
      children = {
        val newParents = container.id.value +: parents
        container.definitions
          .filter(d => d.nonEmpty && !d.isInstanceOf[OnMessageClause])
          .map(makeData(_, newParents))
      }
    )
  }

  private def emitUsage(definition: Definition): this.type = {
    usage.getUsers(definition) match {
      case users: Seq[Definition] if users.nonEmpty =>
        listOf("Used By", users)
      case _ => h2("Used By None")
    }
    usage.getUses(definition) match {
      case usages: Seq[NamedValue] if usages.nonEmpty => listOf("Uses", usages)
      case _                                          => h2("Uses Nothing")
    }
    this
  }

  def emitIndex(
    kind: String,
    top: Definition,
    parents: Seq[String]
  ): this.type = {
    if passUtilities.options.withGraphicalTOC then {
      h2(s"Graphical $kind Index")
      val json = makeData(top, parents).toString
      val resourceName = "js/tree-map-hierarchy2.js"
      val javascript =
        s"""
           |<div id="graphical-index">
           |  <script src="https://d3js.org/d3.v7.min.js"></script>
           |  <script src="/$resourceName"></script>
           |  <script>
           |    console.log('d3', d3.version)
           |    let data = $json ;
           |    let svg = treeMapHierarchy(data, 932);
           |    var element = document.getElementById("graphical-index");
           |    element.appendChild(svg);
           |  </script>
           |</div>
          """.stripMargin
      p(javascript)
    }
    h2(s"Textual $kind Index")
    p("{{< toc-tree >}}")
  }

  private def emitC4ContainerDiagram(
    defntn: Context,
    parents: Seq[Definition]
  ): this.type = {
    val name = defntn.identify
    val brief: Definition => String = { (defn: Definition) =>
      defn.brief.fold(s"$name is not described.")(_.s)
    }

    val heading = s"""C4Context
                     |  title C4 Containment Diagram for [$name]
                     |""".stripMargin.split('\n').toSeq

    val containers = parents.filter(_.isContainer).reverse
    val systemBoundaries = containers.zipWithIndex
    val openedBoundaries = systemBoundaries.map { case (dom, n) =>
      val nm = dom.id.format
      val keyword = if n == 0 then "Enterprise_Boundary" else "System_Boundary"
      " ".repeat((n + 1) * 2) + s"$keyword($nm,$nm,\"${brief(dom)}\") {"
    }
    val closedBoundaries = systemBoundaries.reverse.map { case (_, n) =>
      " ".repeat((n + 1) * 2) + "}"
    }
    val prefix = " ".repeat(parents.size * 2)
    val context_head = prefix +
      s"Boundary($name, $name, \"${brief(defntn)}\") {"
    val context_foot = prefix + "}"

    val body = defntn.entities.map(e => prefix + s"  System(${e.id.format}, ${e.id.format}, \"${brief(e)}\")")
    val lines: Seq[String] = heading ++ openedBoundaries ++ Seq(context_head) ++
      body ++ Seq(context_foot) ++ closedBoundaries
    emitMermaidDiagram(lines)
  }

  private def emitTerms(terms: Seq[Term]): this.type = {
    list(
      "Terms",
      terms.map(t => (t.id.format, t.brief.map(_.s).getOrElse("{no brief}"), t.description))
    )
    this
  }

  private def emitFields(fields: Seq[Field]): this.type = {
    list(fields.map { field =>
      (field.id.format, field.typeEx.format, field.brief, field.description)
    })
  }

  private def emitBriefly(
    d: Definition,
    parents: Seq[String],
    @unused level: Int = 2
  ): this.type = {
    emitTableHead(Seq("Item" -> 'C', "Value" -> 'L'))
    val brief: String =
      d.brief.map(_.s).getOrElse("Brief description missing.").trim
    emitTableRow(italic("Briefly"), brief)
    if d.isVital then {
      val authors = d.asInstanceOf[VitalDefinition[?, ?]].authorRefs
      emitTableRow(italic("Authors"), authors.map(_.format).mkString(", "))
    }
    val path = (parents :+ d.id.format).mkString(".")
    emitTableRow(italic("Definition Path"), path)
    val link = passUtilities.makeSourceLink(d)
    emitTableRow(italic("View Source Link"), s"[${d.loc}]($link)")
  }

  // This substitutions domain contains context referenced

  private val keywords: String = Keywords.definition_keywords.mkString("(", "|", ")")
  private val pathIdRegex = s" ($keywords) (\\w+(\\.\\w+)*)".r
  private def substituteIn(lineToReplace: String): String = {
    val matches = pathIdRegex.findAllMatchIn(lineToReplace).toSeq.reverse
    matches.foldLeft(lineToReplace) { case (line, rMatch) =>
      val kind = rMatch.group(1)
      val pathId = rMatch.group(3)

      def doSub(line: String, definition: NamedValue, isAmbiguous: Boolean = false): String = {
        val docLink = passUtilities.makeDocLink(definition)
        val substitution =
          if isAmbiguous then s"($kind $pathId (ambiguous))[$docLink]"
          else s" ($kind $pathId)[$docLink]"
        line.substring(0, rMatch.start) + substitution + line.substring(rMatch.end)
      }

      refMap.definitionOf[Definition](pathId) match {
        case Some(definition) => doSub(line, definition)
        case None =>
          val names = pathId.split('.').toSeq
          symbolsOutput.lookupSymbol[Definition](names) match
            case Nil                => line
            case ::((head, _), Nil) => doSub(line, definition = head)
            case ::((head, _), _)   => doSub(line, definition = head, isAmbiguous = true)
      }
    }
  }

  @SuppressWarnings(Array("org.wartremover.warts.OptionPartial", "org.wartremover.warts.IterableOps"))
  def emitDescription(d: Option[Description], level: Int = 2): this.type = {
    d match {
      case None => this
      case Some(desc) =>
        heading("Description", level)
        val substitutedDescription: Seq[String] = for {
          line <- desc.lines.map(_.s)
          newLine = substituteIn(line)
        } yield {
          newLine
        }
        substitutedDescription.foreach(p)
        this
    }
  }

  private def emitOptions[OT <: OptionValue](
    options: Seq[OT],
    level: Int = 2
  ): this.type = {
    list("RiddlOptions", options.map(_.format), level)
    this
  }

  private def emitDefDoc(
    definition: Definition,
    parents: Seq[String],
    level: Int = 2
  ): this.type = {
    emitBriefly(definition, parents, level)
    emitDescription(definition.description, level)
  }

  private def emitShortDefDoc(
    definition: Definition
  ): this.type = {
    definition.brief.foreach(b => p(italic(b.s)))
    definition.description.foreach(d => p(d.lines.mkString("\n")))
    this
  }

  private def makePathIdRef(
    pid: PathIdentifier,
    parents: Seq[Definition]
  ): String = {
    parents.headOption match
      case None => ""
      case Some(parent) =>
        val resolved = refMap.definitionOf[Definition](pid, parent)
        resolved match
          case None => s"unresolved path: ${pid.format}"
          case Some(res) =>
            val slink = passUtilities.makeSourceLink(res)
            resolved match
              case None => s"unresolved path: ${pid.format}"
              case Some(definition) =>
                val pars = passUtilities.makeStringParents(parents.drop(1))
                val link = passUtilities.makeDocLink(definition, pars)
                s"[${resolved.head.identify}]($link) [{{< icon \"gdoc_code\" >}}]($slink)"
  }

  private def makeTypeName(
    pid: PathIdentifier,
    parents: Seq[Definition]
  ): String = {
    parents.headOption match
      case None => s"unresolved path: ${pid.format}"
      case Some(parent) =>
        refMap.definitionOf[Definition](pid, parent) match {
          case None                   => s"unresolved path: ${pid.format}"
          case Some(defn: Definition) => defn.id.format
        }
  }

  private def makeTypeName(
    typeEx: TypeExpression,
    parents: Seq[Definition]
  ): String = {
    val name = typeEx match {
      case AliasedTypeExpression(_, _, pid)      => makeTypeName(pid, parents)
      case EntityReferenceTypeExpression(_, pid) => makeTypeName(pid, parents)
      case UniqueId(_, pid)                      => makeTypeName(pid, parents)
      case Alternation(_, of) =>
        of.map(ate => makeTypeName(ate.pathId, parents))
          .mkString("-")
      case _: Mapping                        => "Mapping"
      case _: Aggregation                    => "Aggregation"
      case _: AggregateUseCaseTypeExpression => "Message"
      case _                                 => typeEx.format
    }
    name.replace(" ", "-")
  }

  private def resolveTypeExpression(
    typeEx: TypeExpression,
    parents: Seq[Definition]
  ): String = {
    typeEx match {
      case a: AliasedTypeExpression =>
        s"Alias of ${makePathIdRef(a.pathId, parents)}"
      case er: EntityReferenceTypeExpression =>
        s"Entity reference to ${makePathIdRef(er.entity, parents)}"
      case uid: UniqueId =>
        s"Unique identifier for entity ${makePathIdRef(uid.entityPath, parents)}"
      case alt: Alternation =>
        val data = alt.of.map { (te: AliasedTypeExpression) =>
          makePathIdRef(te.pathId, parents)
        }
        s"Alternation of: " + data.mkString(", ")
      case agg: Aggregation =>
        val data = agg.fields.map { (f: Field) =>
          (f.id.format, resolveTypeExpression(f.typeEx, parents))
        }
        "Aggregation of:" + data.mkString(", ")
      case mt: AggregateUseCaseTypeExpression =>
        val data = mt.fields.map { (f: Field) =>
          (f.id.format, resolveTypeExpression(f.typeEx, parents))
        }
        s"${mt.usecase.useCase} message of: " + data.mkString(", ")
      case _ => typeEx.format
    }
  }

  private def emitAggregateMembers(agg: AggregateTypeExpression, parents: Seq[Definition]): this.type = {
    val data = agg.contents.map {
      case f: AggregateValue => (f.id.format, resolveTypeExpression(f.typeEx, parents))
      case _                 => ("", "")
    }
    list(data.filterNot(t => t._1.isEmpty && t._2.isEmpty))
    this
  }

  private def emitTypeExpression(
    typeEx: TypeExpression,
    parents: Seq[Definition],
    headLevel: Int = 2
  ): this.type = {
    typeEx match {
      case a: AliasedTypeExpression =>
        heading("Alias Of", headLevel)
        p(makePathIdRef(a.pathId, parents))
      case er: EntityReferenceTypeExpression =>
        heading("Entity Reference To", headLevel)
        p(makePathIdRef(er.entity, parents))
      case uid: UniqueId =>
        heading("Unique Identifier To", headLevel)
        p(s"Entity ${makePathIdRef(uid.entityPath, parents)}")
      case alt: Alternation =>
        heading("Alternation Of", headLevel)
        val data = alt.of.map { (te: AliasedTypeExpression) =>
          makePathIdRef(te.pathId, parents)
        }
        list(data)
      case agg: Aggregation =>
        heading("Aggregation Of", headLevel)
        emitAggregateMembers(agg, parents)
      case mt: AggregateUseCaseTypeExpression =>
        heading(s"${mt.usecase.format} Of", headLevel)
        emitAggregateMembers(mt, parents)
      case map: Mapping =>
        heading("Mapping Of", headLevel)
        val from = resolveTypeExpression(map.from, parents)
        val to = resolveTypeExpression(map.to, parents)
        p(s"From:\n: $from").nl
        p(s"To:\n: $to")
      case en: Enumeration =>
        heading("Enumeration Of", headLevel)
        val data = en.enumerators.map { (e: Enumerator) =>
          val docBlock = e.brief.map(_.s).toSeq ++
            e.description.map(_.lines.map(_.s)).toSeq.flatten
          (e.id.format, docBlock)
        }
        list(data)
      case Pattern(_, strs) =>
        heading("Pattern Of", headLevel)
        list(strs.map("`" + _.s + "`"))
      case _ =>
        heading("Type", headLevel)
        p(resolveTypeExpression(typeEx, parents))
    }
  }

  def emitType(typ: Type, stack: Seq[Definition]): this.type = {
    val suffix = typ.typ match {
      case mt: AggregateUseCaseTypeExpression => mt.usecase.useCase
      case _                                  => "Type"
    }
    containerHead(typ, suffix)
    emitDefDoc(typ, passUtilities.makeStringParents(stack))
    emitTypeExpression(typ.typ, typ +: stack)
    emitUsage(typ)
  }

  private def emitTypesToc(definition: WithTypes): this.type = {
    val groups = definition.types
      .groupBy { typ =>
        typ.typ match {
          case mt: AggregateUseCaseTypeExpression => mt.usecase.format
          case _                                  => "Others"
        }
      }
      .toSeq
      .sortBy(_._1)
    h2("Types")
    for (label, list) <- groups do { toc(label, mkTocSeq(list), 3) }
    this
  }

  private def emitVitalDefinitionTail[OV <: OptionValue, DEF <: RiddlValue](vd: VitalDefinition[OV, DEF]): this.type = {
    emitOptions(vd.options)
    emitTerms(vd.terms)
    emitUsage(vd)
    if vd.authorRefs.nonEmpty then toc("Authors", vd.authorRefs.map(_.format))
    this
  }

  private def emitProcessorToc[OV <: OptionValue, DEF <: RiddlValue](processor: Processor[OV, DEF]): this.type = {
    if processor.types.nonEmpty then emitTypesToc(processor)
    if processor.constants.nonEmpty then toc("Constants", mkTocSeq(processor.constants))
    if processor.functions.nonEmpty then toc("Functions", mkTocSeq(processor.functions))
    if processor.invariants.nonEmpty then toc("Invariants", mkTocSeq(processor.invariants))
    if processor.handlers.nonEmpty then toc("Handlers", mkTocSeq(processor.handlers))
    if processor.inlets.nonEmpty then toc("Inlets", mkTocSeq(processor.inlets))
    if processor.outlets.nonEmpty then toc("Outlets", mkTocSeq(processor.outlets))
    emitVitalDefinitionTail[OV, DEF](processor)
  }

  private def emitAuthorInfo(authors: Seq[Author], level: Int = 2): this.type = {
    for a <- authors do {
      val items = Seq("Name" -> a.name.s, "Email" -> a.email.s) ++
        a.organization.fold(Seq.empty[(String, String)])(ls => Seq("Organization" -> ls.s)) ++
        a.title.fold(Seq.empty[(String, String)])(ls => Seq("Title" -> ls.s))
      list("Author", items, level)
    }
    this
  }

  def emitDomain(domain: Domain, parents: Seq[String], summary: Option[String]): this.type = {
    containerHead(domain, "Domain")
    emitDefDoc(domain, parents)
    toc("Subdomains", mkTocSeq(domain.domains))
    toc("Contexts", mkTocSeq(domain.contexts))
    toc("Applications", mkTocSeq(domain.applications))
    toc("Epics", mkTocSeq(domain.epics))
    emitTypesToc(domain)
    summary match {
      case Some(link) =>
        h3(s"[Message Summary]($link)")
      case None =>
    }
    emitUsage(domain)
    emitTerms(domain.terms)
    emitAuthorInfo(domain.authors)
    emitIndex("Domain", domain, parents)
    this
  }

  @SuppressWarnings(Array("org.wartremover.warts.OptionPartial", "org.wartremover.warts.IterableOps"))
  private def emitInputOutput(
    input: Option[Aggregation],
    output: Option[Aggregation]
  ): this.type = {
    if input.nonEmpty then
      h4("Requires (Input)")
      emitFields(input.get.fields)
    if output.nonEmpty then
      h4("Yields (Output)")
      output match
        case None      =>
        case Some(agg) => emitFields(agg.fields)
    this
  }

  def emitFunction(function: Function, parents: Seq[String]): this.type = {
    containerHead(function, "Function")
    h2(function.id.format)
    emitDefDoc(function, parents)
    emitTypesToc(function)
    emitInputOutput(function.input, function.output)
    codeBlock("Statements", function.statements)
    emitUsage(function)
    emitTerms(function.terms)
    this
  }

  private def emitContextMap(focus: Context, parents: Seq[Definition]): this.type = {
    h2("Context Map")
    emitC4ContainerDiagram(focus, parents)
  }

  def emitContext(context: Context, stack: Seq[Definition]): this.type = {
    containerHead(context, "Context")
    val parents = passUtilities.makeStringParents(stack)
    emitDefDoc(context, parents)
    emitContextMap(context, stack)
    emitOptions(context.options)
    emitTypesToc(context)
    toc("Entities", mkTocSeq(context.entities))
    toc("Adaptors", mkTocSeq(context.adaptors))
    toc("Sagas", mkTocSeq(context.sagas))
    toc("Streamlets", mkTocSeq(context.streamlets))
    list("Connections", mkTocSeq(context.connectors))
    emitProcessorToc[ContextOption, OccursInContext](context)
    // TODO: generate a diagram for the processors and pipes
    emitIndex("Context", context, parents)
    this
  }

  def emitState(
    state: State,
    fields: Seq[Field],
    parents: Seq[Definition]
  ): this.type = {
    containerHead(state, "State")
    emitDefDoc(state, passUtilities.makeStringParents(parents))
    emitERD(state.id.format, fields, parents)
    h2("Fields")
    emitFields(fields)
    emitUsage(state)
  }

  private def emitERD(
    name: String,
    fields: Seq[Field],
    parents: Seq[Definition]
  ): this.type = {
    h2("Entity Relationships")
    val erd = EntityRelationshipDiagram(refMap)
    val lines = erd.generate(name, fields, parents)
    emitMermaidDiagram(lines)
    this
  }

  private def emitInvariants(invariants: Seq[Invariant]): this.type = {
    if invariants.nonEmpty then {
      h2("Invariants")
      invariants.foreach { invariant =>
        h3(invariant.id.format)
        list(invariant.condition.map(_.format).toSeq)
        emitDescription(invariant.description, level = 4)
      }
    }
    this
  }

  def emitHandler(handler: Handler, parents: Seq[String]): this.type = {
    containerHead(handler, "Handler")
    emitDefDoc(handler, parents)
    handler.clauses.foreach { clause =>
      clause match {
        case oic: OnInitClause        => h3(oic.kind)
        case omc: OnMessageClause     => h3(clause.kind + " " + omc.msg.format)
        case otc: OnTerminationClause => h3(otc.kind)
        case ooc: OnOtherClause       => h3(ooc.kind)
      }
      emitShortDefDoc(clause)
      codeBlock("Statements", clause.statements, 4)
    }
    emitUsage(handler)
    this
  }

  private def emitFiniteStateMachine(
    @unused entity: Entity
  ): this.type = { this }

  def emitEntity(entity: Entity, parents: Seq[String]): this.type = {
    containerHead(entity, "Entity")
    emitDefDoc(entity, parents)
    emitOptions(entity.options)
    if entity.hasOption[EntityIsFiniteStateMachine] then {
      h2("Finite State Machine")
      emitFiniteStateMachine(entity)
    }
    emitInvariants(entity.invariants)
    emitTypesToc(entity)
    toc("States", mkTocSeq(entity.states))
    toc("Functions", mkTocSeq(entity.functions))
    toc("Handlers", mkTocSeq(entity.handlers))
    emitUsage(entity)
    emitTerms(entity.terms)
    emitIndex("Entity", entity, parents)
  }

  private def emitSagaSteps(actions: Seq[SagaStep]): this.type = {
    h2("Saga Actions")
    actions.foreach { step =>
      h3(step.identify)
      emitShortDefDoc(step)
      list(typeOfThing = "Do Statements", step.doStatements.map(_.format), 4)
      list(typeOfThing = "Undo Statements", step.doStatements.map(_.format), 4)
    }
    this
  }

  def emitSaga(saga: Saga, parents: Seq[String]): this.type = {
    containerHead(saga, "Saga")
    emitDefDoc(saga, parents)
    emitOptions(saga.options)
    emitInputOutput(saga.input, saga.output)
    emitSagaSteps(saga.sagaSteps)
    emitUsage(saga)
    emitTerms(saga.terms)
    emitIndex("Saga", saga, parents)
  }

  def emitApplication(
    application: Application,
    stack: Seq[Definition]
  ): this.type = {
    containerHead(application, "Application")
    val parents = passUtilities.makeStringParents(stack)
    emitDefDoc(application, parents)
    for group <- application.groups do {
      h2(group.identify)
      list(group.elements.map(_.format))
    }
    emitUsage(application)
    emitTerms(application.terms)
  }

  @SuppressWarnings(Array("org.wartremover.warts.OptionPartial", "org.wartremover.warts.IterableOps"))
  def emitEpic(epic: Epic, stack: Seq[Definition]): this.type = {
    containerHead(epic, "Epic")
    val parents = passUtilities.makeStringParents(stack)
    emitBriefly(epic, parents)
    if epic.userStory.nonEmpty then {
      val userPid = epic.userStory.getOrElse(UserStory()).user.pathId
      val parent = stack.head
      val maybeUser = refMap.definitionOf[User](userPid, parent)
      h2("User Story")
      maybeUser match {
        case None => p(s"Unresolvable User id: ${userPid.format}")
        case Some(user) =>
          val name = user.id.value
          val role = user.is_a.s
          val us = epic.userStory.get
          val benefit = us.benefit.s
          val capability = us.capability.s
          val storyText =
            s"I, $name, as $role, want $capability, so that $benefit"
          p(italic(storyText))
      }
    }
    list("Visualizations", epic.shownBy.map(u => s"($u)[$u]"))
    toc("Use Cases", mkTocSeq(epic.cases))
    emitUsage(epic)
    emitTerms(epic.terms)
    emitDescription(epic.description)
  }

  def emitUser(u: User, parents: Seq[String]): this.type = {
    leafHead(u, weight = 20)
    p(s"${u.identify} is a ${u.is_a.s}.")
    emitDefDoc(u, parents)
  }

  def emitUseCase(uc: UseCase, parents: Seq[Definition], sds: UseCaseDiagramSupport): this.type = {
    leafHead(uc, weight = 20)
    val parList = passUtilities.makeStringParents(parents)
    emitDefDoc(uc, parList)
    h2("Sequence Diagram")
    parents.headOption match
      case Some(p1) =>
        val epic = p1.asInstanceOf[Epic]
        passUtilities.outputs.outputOf[DiagramsPassOutput](DiagramsPass.name) match
          case Some(dpo) =>
            dpo.userCaseDiagrams.get(uc) match
              case Some(useCaseDiagramData: UseCaseDiagramData) =>
                val ucd = UseCaseDiagram(sds, useCaseDiagramData)
                val lines = ucd.generate
                emitMermaidDiagram(lines)
              
              case None =>
                notAvailable("Sequence diagram is not available")
            end match    
          case None =>
            notAvailable("Sequence diagram is not available")
        end match     
      case None =>
        notAvailable("Sequence diagram is not available")
    end match    
  }

  def emitConnector(conn: Connector, parents: Seq[String]): this.type = {
    leafHead(conn, weight = 20)
    emitDefDoc(conn, parents)
    if conn.from.nonEmpty && conn.to.nonEmpty then {
      val prefix =
        if conn.flows.nonEmpty then s"flows ${conn.flows.get.format}"
        else ""
      p(s"$prefix from ${conn.from.get.format} to ${conn.to.get.format}")

    }
    emitUsage(conn)
  }

  def emitStreamlet(proc: Streamlet, parents: Seq[Definition]): this.type = {
    leafHead(proc, weight = 30)
    val parList = passUtilities.makeStringParents(parents)
    emitDefDoc(proc, parList)
    h2("Inlets")
    proc.inlets.foreach { inlet =>
      val typeRef = makePathIdRef(inlet.type_.pathId, parents)
      h3(inlet.id.format)
      p(typeRef)
      emitShortDefDoc(inlet)
    }
    h2("Outlets")
    proc.outlets.foreach { outlet =>
      val typeRef = makePathIdRef(outlet.type_.pathId, parents)
      h3(outlet.id.format)
      p(typeRef)
      emitShortDefDoc(outlet)
    }
    emitUsage(proc)
    emitTerms(proc.terms)
    emitIndex("Processor", proc, parList)
  }

  def emitProjector(
    projector: Projector,
    parents: Seq[String]
  ): this.type = {
    containerHead(projector, "Projector")
    emitDefDoc(projector, parents)
    emitProcessorToc[ProjectorOption, OccursInProjector](projector)
    emitIndex("Projector", projector, parents)
  }

  def emitRepository(
    repository: Repository,
    parents: Seq[String]
  ): this.type = {
    containerHead(repository, "Repository")
    emitDefDoc(repository, parents)
    emitProcessorToc[RepositoryOption, OccursInRepository](repository)
    emitIndex("Repository", repository, parents)
  }

  def emitAdaptor(adaptor: Adaptor, parents: Seq[String]): this.type = {
    containerHead(adaptor, "Adaptor")
    emitDefDoc(adaptor, parents)
    p(s"Direction: ${adaptor.direction.format} ${adaptor.context.format}")
    emitProcessorToc[AdaptorOption, OccursInAdaptor](adaptor)
    emitIndex("Adaptor", adaptor, parents)
  }

  private def emitTableHead(columnTitles: Seq[(String, Char)]): this.type = {
    sb.append(columnTitles.map(_._1).mkString("| ", " | ", " |\n"))
    val dashes = columnTitles.map { case (s, c) =>
      c match {
        case 'C' => ":---:" ++ " ".repeat(Math.max(s.length - 5, 0))
        case 'L' => ":---" ++ " ".repeat(Math.max(s.length - 4, 0))
        case 'R' => " ".repeat(Math.max(s.length - 4, 0)) ++ "---:"
      }
    }
    sb.append(dashes.mkString("| ", " | ", " |\n"))
    this
  }

  private def emitTableRow(firstCol: String, remainingCols: String*): this.type = {
    val row = firstCol +: remainingCols
    sb.append(row.mkString("| ", " | ", " |\n"))
    this
  }

  private def makeIconLink(id: String, title: String, link: String): String = {
    if link.nonEmpty then { s"[{{< icon \"$id\" >}}]($link \"$title\")" }
    else { "" }
  }

  private def emitTermRow(entry: GlossaryEntry): Unit = {
    val source_link = makeIconLink("gdoc_github", "Source Link", entry.sourceLink)
    val term = s"[${mono(entry.term)}](${entry.link})$source_link"
    val concept_link =
      s"<small>[${entry.kind.toLowerCase}](https://riddl.tech/concepts/${entry.kind.toLowerCase}/)</small>"
    emitTableRow(term, concept_link, entry.brief)
  }

  def emitGlossary(
    weight: Int,
    terms: Seq[GlossaryEntry]
  ): this.type = {
    fileHead("Glossary Of Terms", weight, Some("A generated glossary of terms"))

    emitTableHead(Seq("Term" -> 'C', "Type" -> 'C', "Brief Description" -> 'L'))

    terms.sortBy(_.term).foreach { entry => emitTermRow(entry) }
    this
  }

  def emitToDoList(weight: Int, items: Seq[ToDoItem]): Unit = {
    fileHead(
      "To Do List",
      weight,
      Option("A list of definitions needing more work")
    )
    h2("Definitions With Missing Content")
    for { (author, info) <- items.groupBy(_.author) } do {
      h3(author)
      emitTableHead(
        Seq(
          "Item Name" -> 'C',
          "Path To Item" -> 'C'
        )
      )
      for { item <- info.map { item => item.item -> s"[${item.path}](${item.link})" } } do
        emitTableRow(item._1, item._2)
    }
  }

  def emitStatistics(weight: Int): this.type = {
    fileHead(
      "Model Statistics",
      weight,
      Some("Statistical information about the RIDDL model documented")
    )

    val stats = passUtilities.outputs.outputOf[StatsOutput](StatsPass.name).getOrElse(StatsOutput())
    emitTableHead(
      Seq(
        "Category" -> 'L',
        "count" -> 'R',
        "% of All" -> 'R',
        "% documented" -> 'R',
        "number empty" -> 'R',
        "avg completeness" -> 'R',
        "avg complexity" -> 'R',
        "avg containment" -> 'R'
      )
    )
    val total_stats: KindStats = stats.categories.getOrElse("All", KindStats())
    stats.categories.foreach { case (key, s) =>
      emitTableRow(
        key,
        s.count.toString,
        "%1.2f".format(s.percent_of_all(total_stats.count)),
        "%1.2f".format(s.percent_documented),
        s.numEmpty.toString,
        "%1.3f".format(s.completeness),
        "%1.3f".format(s.complexity),
        "%1.3f".format(s.averageContainment)
      )
    }
    this
  }

  def emitMessageSummary(domain: Domain, messages: Seq[MessageInfo]): Unit = {
    fileHead(
      s"${domain.identify} Message Summary",
      containerWeight + 5,
      Some(s"Message Summary for ${domain.identify}")
    )
    emitTableHead(
      Seq(
        "Name" -> 'C',
        "Users" -> 'C',
        "Description" -> 'L'
      )
    )

    for {
      message <- messages
    } do {
      emitTableRow(
        message.message,
        message.users,
        message.description
      )
    }
  }
}<|MERGE_RESOLUTION|>--- conflicted
+++ resolved
@@ -17,7 +17,6 @@
 import com.ossuminc.riddl.utils.{Logger, PathUtils, Tar, TextFileWriter, Timer, TreeCopyFileVisitor, Zip}
 
 import java.nio.file.Path
-import javax.swing.border.TitledBorder
 import scala.annotation.unused
 
 case class MarkdownWriter(
@@ -144,18 +143,14 @@
 
   private def mono(phrase: String): String = { s"`$phrase`" }
 
-<<<<<<< HEAD
   private def notAvailable(thing: String, title: String = "Unavailable"): this.type = {
     sb.append(s"\n{{< hint type=note icon=gdoc_error_outline title=\"$title\" >}}\n")
     sb.append(thing)
     sb.append("{{< /hint >}}")
     this
   }
-  
-  private def listOf[T <: Definition](
-=======
+
   private def listOf[T <: NamedValue](
->>>>>>> 67af791f
     kind: String,
     items: Seq[T],
     level: Int = 2
@@ -904,16 +899,16 @@
                 val ucd = UseCaseDiagram(sds, useCaseDiagramData)
                 val lines = ucd.generate
                 emitMermaidDiagram(lines)
-              
+
               case None =>
                 notAvailable("Sequence diagram is not available")
-            end match    
+            end match
           case None =>
             notAvailable("Sequence diagram is not available")
-        end match     
+        end match
       case None =>
         notAvailable("Sequence diagram is not available")
-    end match    
+    end match
   }
 
   def emitConnector(conn: Connector, parents: Seq[String]): this.type = {
