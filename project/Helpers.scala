import com.typesafe.sbt.packager.Keys.maintainer
import de.heikoseeberger.sbtheader.HeaderPlugin.autoImport.HeaderLicense
import de.heikoseeberger.sbtheader.HeaderPlugin.autoImport.HeaderLicenseStyle
import de.heikoseeberger.sbtheader.HeaderPlugin.autoImport.headerLicense
import sbt.Keys.organizationName
import sbt.Keys._
import sbt._
import sbt.io.Path.allSubpaths
import scoverage.ScoverageKeys._
import sbtdynver.DynVerPlugin.autoImport.dynverSeparator
import sbtdynver.DynVerPlugin.autoImport.dynverSonatypeSnapshots
import sbtdynver.DynVerPlugin.autoImport.dynverVTagPrefix

/** V - Dependency Versions object */
object V {
  val commons_io = "2.11.0"
  val compress = "1.23.0"
  val config = "1.4.2"
  val fastparse = "3.0.1"
  val jgit = "6.5.0"
  val lang3 = "3.12.0"
  val pureconfig = "0.17.3"
  val scalacheck = "1.17.0"
  val scalatest = "3.2.16"
  val scopt = "4.1.0"
  val slf4j = "2.0.4"
}

object Dep {
  val compress = "org.apache.commons" % "commons-compress" % V.compress
  val commons_io = "commons-io" % "commons-io" % V.commons_io
  val fastparse = "com.lihaoyi" %% "fastparse" % V.fastparse
  val jgit = "org.eclipse.jgit" % "org.eclipse.jgit" % V.jgit
  val lang3 = "org.apache.commons" % "commons-lang3" % V.lang3
  val pureconfig = "com.github.pureconfig" %% "pureconfig-core" % V.pureconfig
  val scalactic = "org.scalactic" %% "scalactic" % V.scalatest
  val scalatest = "org.scalatest" %% "scalatest" % V.scalatest
  val scalacheck = "org.scalacheck" %% "scalacheck" % V.scalacheck
  val scopt = "com.github.scopt" %% "scopt" % V.scopt
  val slf4j = "org.slf4j" % "slf4j-nop" % V.slf4j

  val testing: Seq[ModuleID] =
    Seq(scalactic % "test", scalatest % "test", scalacheck % "test")
  val testKitDeps: Seq[ModuleID] = Seq(scalactic, scalatest, scalacheck)

}

object C {
  def withInfo(p: Project): Project = {
    p.settings(
      ThisBuild / maintainer := "reid@ossum.biz",
      ThisBuild / maintainer := "reid@ossum.biz",
      ThisBuild / organization := "com.reactific",
      ThisBuild / organizationHomepage :=
        Some(new URL("https://reactific.com/")),
      ThisBuild / organizationName := "Ossum Inc.",
      ThisBuild / startYear := Some(2019),
      ThisBuild / licenses +=
        (
          "Apache-2.0",
          new URL("https://www.apache.org/licenses/LICENSE-2.0.txt")
        ),
      ThisBuild / versionScheme := Option("early-semver"),
      ThisBuild / dynverVTagPrefix := false,
      // NEVER  SET  THIS: version := "0.1"
      // IT IS HANDLED BY: sbt-dynver
      ThisBuild / dynverSeparator := "-",
      headerLicense := Some(
        HeaderLicense.ALv2(
          startYear.value.get.toString,
          "Ossum, Inc.",
          HeaderLicenseStyle.SpdxSyntax
        )
      )
    )
  }

  lazy val scala_3_options: Seq[String] =
    Seq(
      "-deprecation",
      "-feature",
      "-new-syntax",
      "-explain",
      "-explain-types",
      "-Werror",
      "-pagewidth",
      "120"
    )

<<<<<<< HEAD
  lazy val scalaDocOptions: Seq[String] = Seq(
    "-project",
    "RIDDL",
    "-project-version",
    "",
    "-project-logo",
    "",
    "-source-links:docs=github://reactific/riddl/master",
    "-author"
  )

  lazy val scala2_13_Options: Seq[String] = Seq(
    "-release:17",
    // "-Ypatmat-exhaust-depth 40", Zinc can't handle this :(
    "-Xsource:3",
    "-Wdead-code",
    "-deprecation",
    "-feature",
    "-Werror",
    "-Wunused:imports", // Warn if an import selector is not referenced.
    "-Wunused:patvars", // Warn if a variable bound in a pattern is unused.
    "-Wunused:privates", // Warn if a private member is unused.
    "-Wunused:locals", // Warn if a local definition is unused.
    "-Wunused:explicits", // Warn if an explicit parameter is unused.
    "-Wunused:implicits", // Warn if an implicit parameter is unused.
    "-Wunused:params", // Enable -Wunused:explicits,implicits.
    "-Xlint:nonlocal-return", // A return statement used an exception for flow control.
    "-Xlint:implicit-not-found", // Check @implicitNotFound and @implicitAmbiguous messages.
    "-Xlint:serial", // @SerialVersionUID on traits and non-serializable classes.
    "-Xlint:valpattern", // Enable pattern checks in val definitions.
    "-Xlint:eta-zero", // Warn on eta-expansion (rather than auto-application) of zero-ary method.
    "-Xlint:eta-sam", // Warn on eta-expansion to meet a Java-defined functional
    // interface that is not explicitly annotated with @FunctionalInterface.
    "-Xlint:deprecation" // Enable linted deprecations.
  )
=======
  def scala_3_doc_options(version: String): Seq[String] = {
    Seq(
      "-deprecation",
      "-feature",
      "-groups",
      "-project:RIDDL",
      "-comment-syntax:wiki",
      s"-project-version:$version",
      "-siteroot:doc/src/hugo/static/apidoc",
      "-author",
      "-doc-canonical-base-url:https://riddl.tech/apidoc"
    )
  }
>>>>>>> b2aca311

  def withScala3(p: Project): Project = {
    p.configure(withInfo)
      .settings(
        scalaVersion := "3.2.2",
<<<<<<< HEAD
        // crossScalaVersions := Seq("2.13.10", "3.2.2"),
        scalacOptions := {
          if (scalaVersion.value.startsWith("3.2")) scala3_2_Options
          else if (scalaVersion.value.startsWith("2.13")) { scala2_13_Options }
          else Seq.empty[String]
        },
        Compile / doc / scalacOptions := scalaDocOptions,
        scalafmtLogOnEachError := true
=======
        scalacOptions := scala_3_options,
        Compile / doc / scalacOptions := scala_3_doc_options((compile / scalaVersion).value),
        apiURL := Some(url("https://riddl.tech/apidoc/")),
        autoAPIMappings := true
>>>>>>> b2aca311
      )
  }

  final val defaultPercentage: Int = 50

  def withCoverage(percent: Int = defaultPercentage)(p: Project): Project = {
    p.settings(
      coverageFailOnMinimum := true,
      coverageMinimumStmtTotal := percent,
      coverageMinimumBranchTotal := percent,
      coverageMinimumStmtPerPackage := percent,
      coverageMinimumBranchPerPackage := percent,
      coverageMinimumStmtPerFile := percent,
      coverageMinimumBranchPerFile := percent,
      coverageExcludedPackages := "<empty>"
    )
  }

  private def makeThemeResource(
    name: String,
    from: File,
    targetDir: File
  ): Seq[File] = {
    val zip = name + ".zip"
    val distTarget = targetDir / zip
    IO.copyDirectory(from, targetDir)
    val dirToZip = targetDir / name
    IO.zip(allSubpaths(dirToZip), distTarget, None)
    Seq(distTarget)
  }

  def zipResource(srcDir: String)(p: Project): Project = {
    p.settings(
      Compile / resourceGenerators += Def.task {
        val projectName = name.value
        val from = sourceDirectory.value / srcDir
        val targetDir = target.value / "dist"
        makeThemeResource(projectName, from, targetDir)
      }.taskValue,
      Compile / packageDoc / publishArtifact := false
    )
  }

  def mavenPublish(p: Project): Project = {
    p.settings(
      ThisBuild / dynverSonatypeSnapshots := true,
      ThisBuild / dynverSeparator := "-",
      maintainer := "reid@ossum.biz",
      organization := "com.reactific",
      organizationName := "Ossum Inc.",
      organizationHomepage := Some(url("https://riddl.tech")),
      scmInfo := Some(
        ScmInfo(
          url("https://github.com/reactific/riddl"),
          "scm:git:git://github.com/reactific/riddl.git"
        )
      ),
      developers := List(
        Developer(
          id = "reid-spencer",
          name = "Reid Spencer",
          email = "reid@reactific.com",
          url = url("https://riddl.tech")
        )
      ),
      description :=
        """RIDDL is a language and toolset for specifying a system design using ideas from
          |DDD, reactive architecture, distributed systems patterns, and other software
          |architecture practices.""".stripMargin,
      licenses := List(
        "Apache License, Version 2.0" ->
          new URL("https://www.apache.org/licenses/LICENSE-2.0")
      ),
      homepage := Some(url("https://riddl.tech")),

      // Remove all additional repository other than Maven Central from POM
      pomIncludeRepository := { _ => false },
      publishTo := {
        val nexus = "https://oss.sonatype.org/"
        if (isSnapshot.value) {
          Some("snapshots" at nexus + "content/repositories/snapshots")
        } else {
          Some("releases" at nexus + "service/local/staging/deploy/maven2")
        }
      },
      publishMavenStyle := true
    )
  }
}<|MERGE_RESOLUTION|>--- conflicted
+++ resolved
@@ -87,43 +87,6 @@
       "120"
     )
 
-<<<<<<< HEAD
-  lazy val scalaDocOptions: Seq[String] = Seq(
-    "-project",
-    "RIDDL",
-    "-project-version",
-    "",
-    "-project-logo",
-    "",
-    "-source-links:docs=github://reactific/riddl/master",
-    "-author"
-  )
-
-  lazy val scala2_13_Options: Seq[String] = Seq(
-    "-release:17",
-    // "-Ypatmat-exhaust-depth 40", Zinc can't handle this :(
-    "-Xsource:3",
-    "-Wdead-code",
-    "-deprecation",
-    "-feature",
-    "-Werror",
-    "-Wunused:imports", // Warn if an import selector is not referenced.
-    "-Wunused:patvars", // Warn if a variable bound in a pattern is unused.
-    "-Wunused:privates", // Warn if a private member is unused.
-    "-Wunused:locals", // Warn if a local definition is unused.
-    "-Wunused:explicits", // Warn if an explicit parameter is unused.
-    "-Wunused:implicits", // Warn if an implicit parameter is unused.
-    "-Wunused:params", // Enable -Wunused:explicits,implicits.
-    "-Xlint:nonlocal-return", // A return statement used an exception for flow control.
-    "-Xlint:implicit-not-found", // Check @implicitNotFound and @implicitAmbiguous messages.
-    "-Xlint:serial", // @SerialVersionUID on traits and non-serializable classes.
-    "-Xlint:valpattern", // Enable pattern checks in val definitions.
-    "-Xlint:eta-zero", // Warn on eta-expansion (rather than auto-application) of zero-ary method.
-    "-Xlint:eta-sam", // Warn on eta-expansion to meet a Java-defined functional
-    // interface that is not explicitly annotated with @FunctionalInterface.
-    "-Xlint:deprecation" // Enable linted deprecations.
-  )
-=======
   def scala_3_doc_options(version: String): Seq[String] = {
     Seq(
       "-deprecation",
@@ -137,27 +100,15 @@
       "-doc-canonical-base-url:https://riddl.tech/apidoc"
     )
   }
->>>>>>> b2aca311
 
   def withScala3(p: Project): Project = {
     p.configure(withInfo)
       .settings(
         scalaVersion := "3.2.2",
-<<<<<<< HEAD
-        // crossScalaVersions := Seq("2.13.10", "3.2.2"),
-        scalacOptions := {
-          if (scalaVersion.value.startsWith("3.2")) scala3_2_Options
-          else if (scalaVersion.value.startsWith("2.13")) { scala2_13_Options }
-          else Seq.empty[String]
-        },
-        Compile / doc / scalacOptions := scalaDocOptions,
-        scalafmtLogOnEachError := true
-=======
         scalacOptions := scala_3_options,
         Compile / doc / scalacOptions := scala_3_doc_options((compile / scalaVersion).value),
         apiURL := Some(url("https://riddl.tech/apidoc/")),
         autoAPIMappings := true
->>>>>>> b2aca311
       )
   }
 
