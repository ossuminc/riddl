--- conflicted
+++ resolved
@@ -12,18 +12,11 @@
   val config = "1.4.2"
   val fastparse = "3.1.1"
   val jgit = "6.5.0"
-<<<<<<< HEAD
-  val lang3 = "3.14.0"
+  val lang3 = "3.17.0"
   val openAISC = "1.0.0.RC.1"
-  val pureconfig = "0.17.6"
-  val scalacheck = "1.17.0"
-  val scalatest = "3.2.18"
-=======
-  val lang3 = "3.17.0"
   val scalacheck = "1.18.1"
   val scalatest = "3.2.19"
   val sconfig = "1.8.1"
->>>>>>> f0515ead
   val scopt = "4.1.0"
   val slf4j = "2.0.4"
 }
@@ -35,12 +28,8 @@
   val jacabi_w3c = "com.jcabi" % "jcabi-w3c" % "1.4.0"
   val jgit = "org.eclipse.jgit" % "org.eclipse.jgit" % V.jgit
   val lang3 = "org.apache.commons" % "commons-lang3" % V.lang3
-<<<<<<< HEAD
   val openAISC = "io.cequence" %% "openai-scala-client" % V.openAISC
-  val pureconfig = "com.github.pureconfig" %% "pureconfig-core" % V.pureconfig
-=======
   val sconfig = "org.ekrich" %% "sconfig" % V.sconfig
->>>>>>> f0515ead
   val scalactic = "org.scalactic" %% "scalactic" % V.scalatest
   val scalatest = "org.scalatest" %% "scalatest" % V.scalatest
   val scalacheck = "org.scalacheck" %% "scalacheck" % V.scalacheck
