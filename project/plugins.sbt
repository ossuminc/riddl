<<<<<<< HEAD
addSbtPlugin("com.ossuminc" % "sbt-ossuminc" % "0.8.1-0-e5ee473b-20240305-1102")
=======
addSbtPlugin("com.ossuminc" % "sbt-ossuminc" % "0.9.5")
>>>>>>> 72b5e575

// This enables sbt-bloop to create bloop config files for Metals editors
// Uncomment locally if you use metals, otherwise don't slow down other
// people's builds by leaving it commented in the repo.
// addSbtPlugin("ch.epfl.scala" % "sbt-bloop" % "1.4.6")

ThisBuild / libraryDependencySchemes += "org.scala-lang.modules" %% "scala-xml" % "always"<|MERGE_RESOLUTION|>--- conflicted
+++ resolved
@@ -1,8 +1,4 @@
-<<<<<<< HEAD
-addSbtPlugin("com.ossuminc" % "sbt-ossuminc" % "0.8.1-0-e5ee473b-20240305-1102")
-=======
 addSbtPlugin("com.ossuminc" % "sbt-ossuminc" % "0.9.5")
->>>>>>> 72b5e575
 
 // This enables sbt-bloop to create bloop config files for Metals editors
 // Uncomment locally if you use metals, otherwise don't slow down other
