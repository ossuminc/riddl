--- conflicted
+++ resolved
@@ -1,8 +1,4 @@
-<<<<<<< HEAD
-addSbtPlugin("com.ossuminc" % "sbt-ossuminc" % "0.18.0")
-=======
 addSbtPlugin("com.ossuminc" % "sbt-ossuminc" % "0.18.1")
->>>>>>> a4f8d64e
 
 // This enables sbt-bloop to create bloop config files for Metals editors
 // Uncomment locally if you use metals, otherwise don't slow down other
