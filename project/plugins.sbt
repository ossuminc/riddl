<<<<<<< HEAD
addSbtPlugin("com.ossuminc" % "sbt-ossuminc" % "0.10.2")
=======
addSbtPlugin("com.ossuminc" % "sbt-ossuminc" % "0.14.1")
>>>>>>> 890ac2ea

// This enables sbt-bloop to create bloop config files for Metals editors
// Uncomment locally if you use metals, otherwise don't slow down other
// people's builds by leaving it commented in the repo.
// addSbtPlugin("ch.epfl.scala" % "sbt-bloop" % "1.4.6")

ThisBuild / libraryDependencySchemes += "org.scala-lang.modules" %% "scala-xml" % "always"

libraryDependencies += "org.scala-js" %% "scalajs-env-jsdom-nodejs" % "1.0.0"<|MERGE_RESOLUTION|>--- conflicted
+++ resolved
@@ -1,8 +1,4 @@
-<<<<<<< HEAD
-addSbtPlugin("com.ossuminc" % "sbt-ossuminc" % "0.10.2")
-=======
 addSbtPlugin("com.ossuminc" % "sbt-ossuminc" % "0.14.1")
->>>>>>> 890ac2ea
 
 // This enables sbt-bloop to create bloop config files for Metals editors
 // Uncomment locally if you use metals, otherwise don't slow down other
