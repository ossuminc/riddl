--- conflicted
+++ resolved
@@ -1,8 +1,4 @@
-<<<<<<< HEAD
-addSbtPlugin("com.ossuminc" % "sbt-ossuminc" % "0.17.0")
-=======
 addSbtPlugin("com.ossuminc" % "sbt-ossuminc" % "0.17.1")
->>>>>>> 44718c45
 
 // This enables sbt-bloop to create bloop config files for Metals editors
 // Uncomment locally if you use metals, otherwise don't slow down other
