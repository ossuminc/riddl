package com.ossuminc.riddl.language.parsing

import fastparse.*
import MultiLineWhitespace.*
import Keywords.{keyword, keywords}

object RiddlOptions {

<<<<<<< HEAD
=======
  def adaptorOptions[u: P]: P[String] = keywords(
    StringIn(
      RiddlOption.technology,
      RiddlOption.kind,
      RiddlOption.color
    ).!
  )
  def applicationOptions[u: P]: P[String] = keywords(
    StringIn(
      RiddlOption.technology,
      RiddlOption.kind,
      RiddlOption.color
    ).!
  )

>>>>>>> 6741e07c
  def contextOptions[u: P]: P[String] = keywords(
    StringIn(
      RiddlOption.wrapper,
      RiddlOption.gateway,
      RiddlOption.service,
      RiddlOption.package_,
      RiddlOption.technology,
<<<<<<< HEAD
      RiddlOption.color
=======
      RiddlOption.color,
      RiddlOption.kind
>>>>>>> 6741e07c
    ).!
  )

  def domainOptions[u: P]: P[String] = keywords(
<<<<<<< HEAD
    StringIn(RiddlOption.external, RiddlOption.package_, RiddlOption.technology).!
=======
    StringIn(
      RiddlOption.external,
      RiddlOption.package_,
      RiddlOption.technology,
      RiddlOption.color,
      RiddlOption.kind
    ).!
>>>>>>> 6741e07c
  )

  def entityOptions[u: P]: P[String] = keywords(
    StringIn(
      RiddlOption.event_sourced,
      RiddlOption.value,
      RiddlOption.aggregate,
      RiddlOption.transient,
      RiddlOption.consistent,
      RiddlOption.available,
      RiddlOption.finite_state_machine,
      RiddlOption.kind,
      RiddlOption.message_queue,
      RiddlOption.technology,
      RiddlOption.color
    ).!
  )

<<<<<<< HEAD
=======
  def epicOptions[u: P]: P[String] = keywords {
    StringIn(
      RiddlOption.technology,
      RiddlOption.color,
      RiddlOption.sync,
      RiddlOption.kind
    ).!
  }

  def repositoryOptions[u: P]: P[String] = keywords(
    StringIn(
      RiddlOption.technology,
      RiddlOption.kind,
      RiddlOption.color
    ).!
  )

  def sagaOptions[u: P]: P[String] = keywords(
    StringIn(
      RiddlOption.technology,
      RiddlOption.kind,
      RiddlOption.color,
      RiddlOption.parallel,
      RiddlOption.sequential
    ).!
  )


>>>>>>> 6741e07c
  def aggregate[u: P]: P[Unit] = keyword(RiddlOption.aggregate)
  def async[u: P]: P[Unit] = keyword(RiddlOption.async)
  def available[u: P]: P[Unit] = keyword(RiddlOption.available)
  def color[u: P]: P[Unit] = keyword(RiddlOption.color)
  def concept[u: P]: P[Unit] = keyword(RiddlOption.concept)
  def consistent[u: P]: P[Unit] = keyword(RiddlOption.consistent)
  def device[u: P]: P[Unit] = keyword(RiddlOption.device)
<<<<<<< HEAD
  def externa[u: P]: P[Unit] = keyword(RiddlOption.external)
=======
  def external[u: P]: P[Unit] = keyword(RiddlOption.external)
>>>>>>> 6741e07c
  def events_sourced[u: P]: P[Unit] = keyword(RiddlOption.event_sourced)
  def finiteStateMachine[u: P]: P[Unit] = keyword(RiddlOption.finite_state_machine)
  def gateway[u: P]: P[Unit] = keyword(RiddlOption.gateway)
  def kind[u: P]: P[Unit] = keyword(RiddlOption.kind)
  def message_queue[u: P]: P[Unit] = keyword(RiddlOption.message_queue)
  def package_[u: P]: P[Unit] = keyword(RiddlOption.package_)
  def parallel[u: P]: P[Unit] = keyword(RiddlOption.parallel)
  def persistent[u: P]: P[Unit] = keyword(RiddlOption.persistent)
  def reply[u: P]: P[Unit] = keyword(RiddlOption.reply)
  def sequential[u: P]: P[Unit] = keyword(RiddlOption.sequential)
  def service[u: P]: P[Unit] = keyword(RiddlOption.service)
  def sync[u: P]: P[Unit] = keyword(RiddlOption.sync)
  def value[u: P]: P[Unit] = keyword(RiddlOption.value)
  def wrapper[u: P]: P[Unit] = keyword(RiddlOption.wrapper)
  def tail_recursive[u: P]: P[Unit] = "tail-recursive"
  def technology[u: P]: P[Unit] = keyword(RiddlOption.technology)
  def transient[u: P]: P[Unit] = keyword(RiddlOption.transient)
  def user[u: P]: P[Unit] = keyword(RiddlOption.user)

}

object RiddlOption {
  final val aggregate = "aggregate"
  final val async = "async"
  final val available = "available"
  final val color = "color"
  final val concept = "concept"
  final val consistent = "consistent"
  final val device = "device"
  final val external = "external"
  final val event_sourced = "event-sourced"
  final val finite_state_machine = "finite-state-machine"
  final val gateway = "gateway"
  final val kind = "kind"
  final val message_queue = "message-queue"
  final val package_ = "package"
  final val parallel = "parallel"
  final val persistent = "persistent"
  final val reply = "reply"
  final val sequential = "sequential"
  final val service = "service"
  final val sync = "sync"
  final val value = "final value"
  final val wrapper = "wrapper"
  final val tail_recursive = "tail-recursive"
  final val technology = "technology"
  final val transient = "transient"
  final val user = "user"

}<|MERGE_RESOLUTION|>--- conflicted
+++ resolved
@@ -6,8 +6,6 @@
 
 object RiddlOptions {
 
-<<<<<<< HEAD
-=======
   def adaptorOptions[u: P]: P[String] = keywords(
     StringIn(
       RiddlOption.technology,
@@ -23,7 +21,6 @@
     ).!
   )
 
->>>>>>> 6741e07c
   def contextOptions[u: P]: P[String] = keywords(
     StringIn(
       RiddlOption.wrapper,
@@ -31,19 +28,12 @@
       RiddlOption.service,
       RiddlOption.package_,
       RiddlOption.technology,
-<<<<<<< HEAD
-      RiddlOption.color
-=======
       RiddlOption.color,
       RiddlOption.kind
->>>>>>> 6741e07c
     ).!
   )
 
   def domainOptions[u: P]: P[String] = keywords(
-<<<<<<< HEAD
-    StringIn(RiddlOption.external, RiddlOption.package_, RiddlOption.technology).!
-=======
     StringIn(
       RiddlOption.external,
       RiddlOption.package_,
@@ -51,7 +41,6 @@
       RiddlOption.color,
       RiddlOption.kind
     ).!
->>>>>>> 6741e07c
   )
 
   def entityOptions[u: P]: P[String] = keywords(
@@ -70,8 +59,6 @@
     ).!
   )
 
-<<<<<<< HEAD
-=======
   def epicOptions[u: P]: P[String] = keywords {
     StringIn(
       RiddlOption.technology,
@@ -100,7 +87,6 @@
   )
 
 
->>>>>>> 6741e07c
   def aggregate[u: P]: P[Unit] = keyword(RiddlOption.aggregate)
   def async[u: P]: P[Unit] = keyword(RiddlOption.async)
   def available[u: P]: P[Unit] = keyword(RiddlOption.available)
@@ -108,11 +94,7 @@
   def concept[u: P]: P[Unit] = keyword(RiddlOption.concept)
   def consistent[u: P]: P[Unit] = keyword(RiddlOption.consistent)
   def device[u: P]: P[Unit] = keyword(RiddlOption.device)
-<<<<<<< HEAD
-  def externa[u: P]: P[Unit] = keyword(RiddlOption.external)
-=======
   def external[u: P]: P[Unit] = keyword(RiddlOption.external)
->>>>>>> 6741e07c
   def events_sourced[u: P]: P[Unit] = keyword(RiddlOption.event_sourced)
   def finiteStateMachine[u: P]: P[Unit] = keyword(RiddlOption.finite_state_machine)
   def gateway[u: P]: P[Unit] = keyword(RiddlOption.gateway)
