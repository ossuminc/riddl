--- conflicted
+++ resolved
@@ -105,11 +105,7 @@
 
   private def stepInteractions[u: P]: P[Interaction] = {
     P(
-<<<<<<< HEAD
-      Keywords.step ~ (focusOnGroupStep | takeInputStep | showOutputStep | selfProcessingStep |
-=======
       Keywords.step ~ (focusOnGroupStep | directUserToURL | takeInputStep | showOutputStep | selfProcessingStep |
->>>>>>> fccb0c43
         sendMessageStep | arbitraryStep | vagueStep)
     )
   }
