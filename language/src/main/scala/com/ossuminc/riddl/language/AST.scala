/*
 * Copyright 2019 Ossum, Inc.
 *
 * SPDX-License-Identifier: Apache-2.0
 */

package com.ossuminc.riddl.language

import com.ossuminc.riddl.language.AST.TwoReferenceInteraction
import com.ossuminc.riddl.language.parsing.{PredefType, RiddlParserInput}

import java.net.URL
import java.nio.file.Path
import scala.reflect.{ClassTag, classTag}

/** Abstract Syntax Tree This object defines the model for processing RIDDL and producing a raw AST from it. This raw
  * AST has no referential integrity, it just results from applying the parsing rules to the input. The RawAST models
  * produced from parsing are syntactically correct but have no semantic validation. The Transformation passes convert
  * RawAST model to AST model which is referentially and semantically consistent (or the user gets an error).
  */
object AST { // extends ast.AbstractDefinitions with ast.Definitions with ast.RiddlOptions with ast.Types with ast.Statements

  ///////////////////////////////////////////////////////////////////////////////////////////// ABSTRACT DEFINITIONS
  /** The root trait of all things RIDDL AST. Every node in the tree is a RiddlNode. */
  sealed trait RiddlNode {

    /** Format the node to a string */
    def format: String

    /** Determine if this node is a container or not */
    def isContainer: Boolean = false

    // Determine if this node has definitions it contains
    def hasDefinitions: Boolean = false

    // Determine if this ndoe is a definitiono
    def isDefinition: Boolean = false

    /** determine if this node is empty or not. Non-containers are always empty
      */
    def isEmpty: Boolean = true

    @deprecatedOverriding(
      "nonEmpty is defined as !isEmpty; override isEmpty instead"
    ) final def nonEmpty: Boolean = !isEmpty
  }

  /** The root trait of all parsable values. If a parser returns something, its a RiddlValue. The distinguishing factor
    * is the inclusion of the parsing location given by the `loc` field.
    */
  sealed trait RiddlValue extends RiddlNode {

    /** The location in the parse at which this RiddlValue occurs */
    def loc: At
  }

  /** Represents a literal string parsed between quote characters in the input
    *
    * @param loc
    *   The location in the input of the opening quote character
    * @param s
    *   The parsed value of the string content
    */
  case class LiteralString(loc: At, s: String) extends RiddlValue {
    override def format = s"\"$s\""

    override def isEmpty: Boolean = s.isEmpty
  }
  object LiteralString {
    val empty: LiteralString = LiteralString(At.empty, "")
  }

  /** A RiddlValue that is a parsed identifier, typically the name of a definition.
    *
    * @param loc
    *   The location in the input where the identifier starts
    * @param value
    *   The parsed value of the identifier
    */
  case class Identifier(loc: At, value: String) extends RiddlValue {
    override def format: String = value

    override def isEmpty: Boolean = value.isEmpty
  }

  object Identifier {
    val empty: Identifier = Identifier(At.empty, "")
  }

  /** Represents a segmented identifier to a definition in the model. Path Identifiers are parsed from a dot-separated
    * list of identifiers in the input. Path identifiers are used to reference other definitions in the model.
    *
    * @param loc
    *   Location in the input of the first letter of the path identifier
    * @param value
    *   The list of strings that make up the path identifier
    */
  case class PathIdentifier(loc: At, value: Seq[String]) extends RiddlValue {
    override def format: String = { value.mkString(".") }

    override def isEmpty: Boolean = value.isEmpty || value.forall(_.isEmpty)
  }

  object PathIdentifier {
    val empty: PathIdentifier = PathIdentifier(At.empty, Seq.empty[String])
  }

  /** The description of a definition. All definitions have a name and an optional description. This class provides the
    * description part.
    */
  sealed trait Description extends RiddlValue {
    def loc: At

    def lines: Seq[LiteralString]

    override def isEmpty: Boolean = lines.isEmpty || lines.forall(_.isEmpty)
  }
  object Description {
    lazy val empty: Description = new Description {
      val loc: At = At.empty
      val lines = Seq.empty[LiteralString]
      def format: String = ""
    }
  }

  case class BlockDescription(
    loc: At = At.empty,
    lines: Seq[LiteralString] = Seq.empty[LiteralString]
  ) extends Description {
    def format: String = ""
  }

  case class FileDescription(loc: At, file: Path) extends Description {
    lazy val lines: Seq[LiteralString] = {
      val src = scala.io.Source.fromFile(file.toFile)
      src.getLines().toSeq.map(LiteralString(loc, _))
    }
    def format: String = file.toAbsolutePath.toString
  }

  case class URLDescription(loc: At, url: java.net.URL) extends Description {
    lazy val lines: Seq[LiteralString] = Seq.empty[LiteralString]

    /** Format the node to a string */
    override def format: String = url.toExternalForm
  }

  sealed trait BrieflyDescribedValue extends RiddlValue {
    def brief: Option[LiteralString]
    def briefValue: String = {
      brief.map(_.s).getOrElse("No brief description.")
    }
    def hasBriefDescription: Boolean = brief.nonEmpty
  }

  /** Base trait of all values that have an optional Description
    */
  sealed trait DescribedValue extends RiddlValue {
    def description: Option[Description]
    def descriptionValue: String = {
      description
        .map(_.lines.map(_.s))
        .mkString("", System.lineSeparator(), System.lineSeparator())
    }
    def hasDescription: Boolean = description.nonEmpty
  }

  sealed trait CommentedValue extends RiddlValue {
    def comments: Seq[Comment]
    def commentText: String = comments.map(_.text).mkString("\n")
    def hasComment: Boolean = comments.nonEmpty
  }

  /** The AST Representation of a comment in the input. Comments can only occur after the closing brace, }, of a
    * definition. The comment is stored within the [[Definition]]
    * @param loc
    *   Location in the input of the // comment introducer
    * @param text
    *   The text of the comment, everything after the // to the end of line
    */
  case class Comment(loc: At, text: String = "") extends RiddlValue {
    def format: String = "//" + text
  }

  /** Base trait of any definition that is also a ContainerValue
    *
    * @tparam D
    *   The kind of definition that is contained by the container
    */
  sealed trait Container[+D <: RiddlValue] extends RiddlValue {
    def contents: Seq[D]

    override def isEmpty: Boolean = contents.isEmpty

    override def isContainer: Boolean = true

    def isRootContainer: Boolean = false
  }

  /** Base trait for all definitions requiring an identifier for the definition and providing the identify method to
    * yield a string that provides the kind and name
    */
  sealed trait Definition
      extends DescribedValue
      with BrieflyDescribedValue
      with CommentedValue
      with Container[Definition] {
    def id: Identifier

    def kind: String

    def identify: String = {
      if id.isEmpty then { s"Anonymous $kind" }
      else { s"$kind '${id.format}'" }
    }

    def identifyWithLoc: String = s"$identify at $loc"

    override def isDefinition: Boolean = true

    override def hasDefinitions: Boolean = contents.nonEmpty

    def isImplicit: Boolean = id.value.isEmpty

    def isVital: Boolean = false

    def isAppRelated: Boolean = false

    @SuppressWarnings(Array("org.wartremover.warts.asInstanceOf"))
    def asVital[OPT <: OptionValue, DEF <: Definition]: VitalDefinition[OPT, DEF] =
      require(this.isVital, "Not a vital definition")
      this.asInstanceOf[VitalDefinition[OPT, DEF]]

    def hasOptions: Boolean = false

    def hasAuthors: Boolean = false

    def hasTypes: Boolean = false

    def resolveNameTo(name: String): Option[Definition] = {
      contents.find(_.id.value == name)
    }
  }

  sealed trait LeafDefinition extends Definition {
    override def isEmpty: Boolean = true
    final def contents: Seq[Definition] = Seq.empty[Definition]
  }

  sealed trait AlwaysEmpty extends Definition {
    final override def isEmpty: Boolean = true
  }

  /** A reference to a definition of a specific type.
    *
    * @tparam T
    *   The type of definition to which the references refers.
    */
  sealed abstract class Reference[+T <: Definition: ClassTag] extends RiddlValue {

    /** The Path identifier to the referenced definition
      */
    def pathId: PathIdentifier

    /** The optional identifier of the reference to be used locally in some other reference.
      */
    def id: Option[Identifier] = None

    /** @return
      *   String A string that describes this reference
      */
    def identify: String = {
      s"${classTag[T].runtimeClass.getSimpleName} ${
          if id.nonEmpty then { id.map(_.format + ": ") }
          else ""
        }'${pathId.format}'${loc.toShort}"
    }

    override def isEmpty: Boolean = pathId.isEmpty
  }

  object Reference {
    val empty: Reference[Definition] = new Reference[Definition] {
      def pathId: PathIdentifier = PathIdentifier.empty
      def format: String = "Empty Reference"
      def loc: At = At.empty
    }
  }

  @SuppressWarnings(Array("org.wartremover.warts.AsInstanceOf", "org.wartremover.warts.IsInstanceOf"))
  def findAuthors(
    defn: Definition,
    parents: Seq[Definition]
  ): Seq[AuthorRef] = {
    if defn.hasAuthors then {
      defn.asInstanceOf[WithAuthors].authors
    } else {
      parents
        .find(d => d.isInstanceOf[WithAuthors] && d.asInstanceOf[WithAuthors].hasAuthors)
        .map(_.asInstanceOf[WithAuthors].authors)
        .getOrElse(Seq.empty[AuthorRef])
    }
  }

  ///////////////////////////////////////////////////////////////////////////////////////////////////////// DEFINITIONS

  /** Base trait of any definition that is in the content of an adaptor */
  sealed trait AdaptorDefinition extends Definition

  /** Base trait of any definition that is in the content of an Application */
  sealed trait ApplicationDefinition extends Definition

  /** Base trait of any definition that is in the content of a Group */
  sealed trait GroupDefinition extends Definition

  /** Base trait of any definition that is in the content of an Output */
  sealed trait OutputDefinition extends Definition

  /** Base trait of any definition that is in the content of an Input */
  sealed trait InputDefinition extends Definition

  /** Base trait of any definition that is in the content of a context */
  sealed trait ContextDefinition extends Definition

  /** Base trait of any definition that is in the content of a domain */
  sealed trait DomainDefinition extends Definition

  /** Base trait of any definition that is in the content of an entity */
  sealed trait EntityDefinition extends Definition

  /** Base trait of definitions that are part of a Handler Definition */
  sealed trait HandlerDefinition extends Definition

  /** Base trait of definitions that are part of an On Clause Definition */
  sealed trait OnClauseDefinition extends Definition

  /** Base trait of definitions defined in a processor */
  sealed trait ProcessorDefinition
      extends Definition
      with AdaptorDefinition
      with ApplicationDefinition
      with ContextDefinition
      with EntityDefinition
      with ProjectorDefinition
      with RepositoryDefinition
      with StreamletDefinition
      with SagaDefinition

  /** Base trait of definitions defined in a repository */
  sealed trait RepositoryDefinition extends Definition

  /** Base trait of definitions defined at root scope */
  sealed trait RootDefinition extends Definition

  /** Base trait of definitions define within a Streamlet */
  sealed trait StreamletDefinition extends Definition

  /** Base trait of definitions that are in the body of a Story definition */
  sealed trait EpicDefinition extends Definition

  sealed trait VitalDefinitionDefinition
      extends AdaptorDefinition
      with ApplicationDefinition
      with ContextDefinition
      with DomainDefinition
      with EntityDefinition
      with FunctionDefinition
      with StreamletDefinition
      with ProjectorDefinition
      with RepositoryDefinition
      with SagaDefinition
      with EpicDefinition

  /** Base trait of definitions that can accept a message directly via a reference
    * @tparam T
    *   The kind of reference needed
    */
  sealed trait ProcessorRef[+T <: Processor[?, ?]] extends Reference[T]

  /** Base trait of any definition that is in the content of a function. */
  sealed trait FunctionDefinition extends Definition

  /** Base trait of definitions that are part of a Saga Definition */
  sealed trait SagaDefinition extends Definition

  /** Base trait of definitions that are part of a Saga Definition */
  sealed trait StateDefinition extends Definition

  /** Base trait of any definition that occurs in the body of a projector */
  sealed trait ProjectorDefinition extends Definition

  /** Base trait of definitions in a UseCase, typically interactions */
  sealed trait UseCaseDefinition extends Definition

  /////////////////////////////////////////////////////////////////////////////////////////////////////////////// TYPES

  // We need "Expression" sealed trait from Expression.scala but it
  // depends on TypeExpression.scala so we make Expression derive from
  // this forward declaration so we can use it here.
  sealed trait TypeDefinition extends Definition

  sealed trait AggregateDefinition extends TypeDefinition {
    def typeEx: TypeExpression
  }

  /** Base trait of an expression that defines a type
    */
  sealed trait TypeExpression extends RiddlValue {
    @SuppressWarnings(Array("org.wartremover.warts.IsInstanceOf"))
    def isAssignmentCompatible(other: TypeExpression): Boolean = {
      (other == this) || (other.getClass == this.getClass) ||
      (other.getClass == classOf[Abstract]) ||
      (this.getClass == classOf[Abstract])
    }
    def hasCardinality: Boolean = false
    def isAggregateOf(useCase: AggregateUseCase): Boolean = {
      this match {
        case AliasedTypeExpression(_, keyword, _) if keyword.compareToIgnoreCase(useCase.format) == 0 => true
        case AggregateUseCaseTypeExpression(_, usecase, _, _) if usecase == useCase                   => true
        case _                                                                                        => false
      }
    }
  }

  sealed trait NumericType extends TypeExpression {

    @SuppressWarnings(Array("org.wartremover.warts.IsInstanceOf"))
    override def isAssignmentCompatible(other: TypeExpression): Boolean = {
      super.isAssignmentCompatible(other) || other.isInstanceOf[NumericType]
    }
  }

  sealed trait IntegerTypeExpression extends NumericType
  sealed trait RealTypeExpression extends NumericType

  /** A TypeExpression that references another type by PathIdentifier
    * @param loc
    *   The location of the AliasedTypeExpression
    * @param pathId
    *   The path identifier to the aliased type
    */
  case class AliasedTypeExpression(loc: At, keyword: String, pathId: PathIdentifier) extends TypeExpression {
    override def format: String = s"$keyword ${pathId.format}"
  }

  /** A utility function for getting the kind of a type expression.
    *
    * @param te
    *   The type expression to examine
    * @return
    *   A string indicating the kind corresponding to te
    */
  def errorDescription(te: TypeExpression): String = {
    te match {
      case AliasedTypeExpression(_, keyword, pid) => s"$keyword ${pid.format}"
      case Optional(_, typeExp)                   => errorDescription(typeExp) + "?"
      case ZeroOrMore(_, typeExp)                 => errorDescription(typeExp) + "*"
      case OneOrMore(_, typeExp)                  => errorDescription(typeExp) + "+"
      case e: Enumeration                         => s"Enumeration of ${e.enumerators.size} values"
      case a: Alternation                         => s"Alternation of ${a.of.size} types"
      case a: Aggregation                         => s"Aggregation of ${a.fields.size} fields"
      case Mapping(_, from, to) =>
        s"Map from ${errorDescription(from)} to ${errorDescription(to)}"
      case EntityReferenceTypeExpression(_, entity) =>
        s"Reference to entity ${entity.format}"
      case p: Pattern              => p.format
      case Decimal(_, whl, frac)   => s"Decimal($whl,$frac)"
      case RangeType(_, min, max)  => s"Range($min,$max)"
      case UniqueId(_, entityPath) => s"Id(${entityPath.format})"
      case m @ AggregateUseCaseTypeExpression(_, messageKind, _, _) =>
        s"${messageKind.format} of ${m.fields.size} fields and ${m.methods.size} methods"
      case pt: PredefinedType => pt.kind
      case _                  => "<unknown type expression>"
    }
  }

  /** Base of an enumeration for the four kinds of message types */
  sealed trait AggregateUseCase {
    @inline def kind: String
    override def toString: String = kind
    def format: String = kind
  }

  /** An enumerator value for command types */
  case object CommandCase extends AggregateUseCase {
    @inline def kind: String = "Command"
  }

  /** An enumerator value for event types */
  case object EventCase extends AggregateUseCase {
    @inline def kind: String = "Event"
  }

  /** An enumerator value for query types */
  case object QueryCase extends AggregateUseCase {
    @inline def kind: String = "Query"
  }

  /** An enumerator value for result types */
  case object ResultCase extends AggregateUseCase {
    @inline def kind: String = "Result"
  }

  case object RecordCase extends AggregateUseCase {
    @inline def kind: String = "Record"
  }

  case object TypeCase extends AggregateUseCase {
    @inline def kind: String = "Type"
  }

  /** Base trait of the cardinality type expressions */
  sealed trait Cardinality extends TypeExpression {
    def typeExp: TypeExpression
    final override def hasCardinality: Boolean = true
  }

  /** A cardinality type expression that indicates another type expression as being optional; that is with a cardinality
    * of 0 or 1.
    *
    * @param loc
    *   The location of the optional cardinality
    * @param typeExp
    *   The type expression that is indicated as optional
    */
  case class Optional(loc: At, typeExp: TypeExpression) extends Cardinality {
    override def format: String = s"${typeExp.format}?"
  }

  /** A cardinality type expression that indicates another type expression as having zero or more instances.
    *
    * @param loc
    *   The location of the zero-or-more cardinality
    * @param typeExp
    *   The type expression that is indicated with a cardinality of zero or more.
    */
  case class ZeroOrMore(loc: At, typeExp: TypeExpression) extends Cardinality {
    override def format: String = s"${typeExp.format}*"
  }

  /** A cardinality type expression that indicates another type expression as having one or more instances.
    *
    * @param loc
    *   The location of the one-or-more cardinality
    * @param typeExp
    *   The type expression that is indicated with a cardinality of one or more.
    */
  case class OneOrMore(loc: At, typeExp: TypeExpression) extends Cardinality {
    override def format: String = s"${typeExp.format}+"
  }

  /** A cardinality type expression that indicates another type expression as having a specific range of instances
    *
    * @param loc
    *   The location of the one-or-more cardinality
    * @param typeExp
    *   The type expression that is indicated with a cardinality of one or more.
    * @param min
    *   The minimum number of items
    * @param max
    *   The maximum number of items
    */
  case class SpecificRange(
    loc: At,
    typeExp: TypeExpression,
    min: Long,
    max: Long
  ) extends Cardinality {
    override def format: String = s"${typeExp.format}{$min,$max}"
  }

  /** Represents one variant among (one or) many variants that comprise an [[Enumeration]]
    *
    * @param id
    *   the identifier (name) of the Enumerator
    * @param enumVal
    *   the optional int value
    * @param brief
    *   A brief description (one sentence) for use in documentation
    * @param description
    *   the description of the enumerator. Each Enumerator in an enumeration may define independent descriptions
    */
  case class Enumerator(
    loc: At,
    id: Identifier,
    enumVal: Option[Long] = None,
    brief: Option[LiteralString] = Option.empty[LiteralString],
    description: Option[Description] = None,
    comments: Seq[Comment] = Seq.empty[Comment]
  ) extends LeafDefinition
      with TypeDefinition {
    override def format: String = id.format
    final val kind: String = "Enumerator"
    override def isEmpty: Boolean = true
  }

  /** A type expression that defines its range of possible values as being one value from a set of enumerated values.
    *
    * @param loc
    *   The location of the enumeration type expression
    * @param enumerators
    *   The set of enumerators from which the value of this enumeration may be chosen.
    */
  case class Enumeration(loc: At, enumerators: Seq[Enumerator]) extends IntegerTypeExpression {
    override def format: String = "{ " + enumerators
      .map(_.format)
      .mkString(",") + " }"

  }

  /** A type expression that that defines its range of possible values as being any one of the possible values from a
    * set of other type expressions.
    *
    * @param loc
    *   The location of the alternation type expression
    * @param of
    *   The set of type expressions from which the value for this alternation may be chosen
    */
  case class Alternation(loc: At, of: Seq[AliasedTypeExpression]) extends TypeExpression {
    override def format: String =
      s"one of { ${of.map(_.format).mkString(", ")} }"
  }

  /** A definition that is a field of an aggregation type expressions. Fields associate an identifier with a type
    * expression.
    *
    * @param loc
    *   The location of the field definition
    * @param id
    *   The name of the field
    * @param typeEx
    *   The type of the field
    * @param brief
    *   A brief description (one sentence) for use in documentation
    * @param description
    *   An optional description of the field.
    */
  case class Field(
    loc: At,
    id: Identifier,
    typeEx: TypeExpression,
    brief: Option[LiteralString] = Option.empty[LiteralString],
    description: Option[Description] = None,
    comments: Seq[Comment] = Seq.empty[Comment]
  ) extends LeafDefinition
      with AggregateDefinition
      with AlwaysEmpty
      with TypeDefinition
      with SagaDefinition
      with StateDefinition
      with FunctionDefinition
      with ProjectorDefinition {
    override def format: String = s"${id.format}: ${typeEx.format}"
    final val kind: String = "Field"
  }

  /** An argument to a method */
  case class MethodArgument(
    loc: At,
    key: String,
    value: TypeExpression
  ) extends RiddlNode {

    /** Format the node to a string */
    def format: String = s"$key: ${value.format}"

  }

  /** A leaf definition that is a callable method (function) of an aggregation type expressions. Methods associate an
    * identifier with a computed type expression.
    *
    * @param loc
    *   The location of the field definition
    * @param id
    *   The name of the field
    * @param args
    *   The type of the field
    * @param brief
    *   A brief description (one sentence) for use in documentation
    * @param description
    *   An optional description of the field.
    */
  case class Method(
    loc: At,
    id: Identifier,
    args: Seq[MethodArgument] = Seq.empty[MethodArgument],
    typeEx: TypeExpression,
    brief: Option[LiteralString] = Option.empty[LiteralString],
    description: Option[Description] = None,
    comments: Seq[Comment] = Seq.empty[Comment]
  ) extends LeafDefinition
      with AggregateDefinition
      with AlwaysEmpty
      with TypeDefinition
      with SagaDefinition
      with StateDefinition
      with FunctionDefinition
      with ProjectorDefinition {
    override def format: String = s"${id.format}(${args.map(_.format).mkString(", ")}): ${typeEx.format}"
    final val kind: String = "Method"
  }

  /** A type expression that contains an aggregation of fields
    *
    * This is used as the base trait of Aggregations and Messages
    */
  sealed trait AggregateTypeExpression extends TypeExpression with Container[AggregateDefinition] {
    def fields: Seq[Field]
    def methods: Seq[Method]
    final def contents: Seq[AggregateDefinition] = fields ++ methods
    override def format: String = s"{ ${contents.map(_.format).mkString(", ")} }"
    override def isAssignmentCompatible(other: TypeExpression): Boolean = {
      other match {
        case oate: AggregateTypeExpression =>
          val validity: Seq[Boolean] = for
            ofield <- oate.contents
            myField <- contents.find(_.id.value == ofield.id.value)
            myTypEx = myField.typeEx
            oTypeEx = ofield.typeEx
          yield {
            myTypEx.isAssignmentCompatible(oTypeEx)
          }
          (validity.size == oate.contents.size) && validity.forall(_ == true)
        case _ =>
          super.isAssignmentCompatible(other)
      }
    }
  }

  /** A type expression that takes a set of named fields as its value.
    *
    * @param loc
    *   The location of the aggregation definition
    * @param fields
    *   The fields of the aggregation
    */
  case class Aggregation(
    loc: At,
    fields: Seq[Field] = Seq.empty[Field],
    methods: Seq[Method] = Seq.empty[Method]
  ) extends AggregateTypeExpression

  object Aggregation {
    def empty(loc: At = At.empty): Aggregation = { Aggregation(loc) }
  }

  /** A type expression for a sequence of some other type expression
    * @param loc
    *   Where this type expression occurs in the source code
    * @param of
    *   The type expression of the sequence's elements
    */
  case class Sequence(loc: At, of: TypeExpression) extends TypeExpression {
    override def format: String = s"sequence of ${of.format}"
  }

  /** A type expressions that defines a mapping from a key to a value. The value of a Mapping is the set of mapped key
    * -> value pairs, based on which keys have been provided values.
    *
    * @param loc
    *   The location of the mapping type expression
    * @param from
    *   The type expression for the keys of the mapping
    * @param to
    *   The type expression for the values of the mapping
    */
  case class Mapping(loc: At, from: TypeExpression, to: TypeExpression) extends TypeExpression {
    override def format: String = s"mapping from ${from.format} to ${to.format}"
  }

  /** A mathematical set of some other type of value
    * @param loc
    *   Where the type expression occurs in the source
    * @param of
    *   The type of the elements of the set.
    */
  case class Set(loc: At, of: TypeExpression) extends TypeExpression {

    /** Format the node to a string */
    override def format: String = s"set of ${of.format}"
  }

  case class Graph(loc: At, of: TypeExpression) extends TypeExpression {

    /** Format the node to a string */
    override def format: String = s"graph of ${of.format}"
  }

  case class Table(loc: At, of: TypeExpression, dimensions: Seq[Long]) extends TypeExpression {
    override def format: String = s"table of ${of.format}(${dimensions.mkString(",")})"
  }

  /** A type expression whose value is a reference to an instance of an entity.
    *
    * @param loc
    *   The location of the reference type expression
    * @param entity
    *   The type of entity referenced by this type expression.
    */
  case class EntityReferenceTypeExpression(loc: At, entity: PathIdentifier) extends TypeExpression {
    override def format: String = s"entity ${entity.format}"
  }

  /** A type expression that defines a string value constrained by a Java Regular Expression
    *
    * @param loc
    *   The location of the pattern type expression
    * @param pattern
    *   The Java Regular Expression to which values of this type expression must obey.
    * @see
    *   https://docs.oracle.com/en/java/javase/17/docs/api/java.base/java/util/regex/Pattern.html
    */
  case class Pattern(loc: At, pattern: Seq[LiteralString]) extends PredefinedType {
    override def kind: String = "Pattern"
    override def format: String =
      s"$kind(${pattern.map(_.format).mkString(", ")})"

    @SuppressWarnings(Array("org.wartremover.warts.IsInstanceOf"))
    override def isAssignmentCompatible(other: TypeExpression): Boolean = {
      super.isAssignmentCompatible(other) || other.isInstanceOf[Strng]
    }
  }

  /** A type expression for values that ensure a unique identifier for a specific entity.
    *
    * @param loc
    *   The location of the unique identifier type expression
    * @param entityPath
    *   The path identifier of the entity type
    */
  case class UniqueId(loc: At, entityPath: PathIdentifier) extends PredefinedType {
    @inline def kind: String = "Id"

    override def format: String = s"$kind(${entityPath.format})"

    @SuppressWarnings(Array("org.wartremover.warts.IsInstanceOf"))
    override def isAssignmentCompatible(other: TypeExpression): Boolean = {
      super.isAssignmentCompatible(other) || other.isInstanceOf[Strng] ||
      other.isInstanceOf[Pattern]
    }
  }

  /** A type expression for an aggregation that is marked as being one of the use cases. This is used for messages,
    * records, and other aggregate types that need to have their purpose distinguished.
    *
    * @param loc
    *   The location of the message type expression
    * @param usecase
    *   The kind of message defined
    * @param fields
    *   The fields of the message's aggregation
    */
  case class AggregateUseCaseTypeExpression(
    loc: At,
    usecase: AggregateUseCase,
    fields: Seq[Field] = Seq.empty[Field],
    methods: Seq[Method] = Seq.empty[Method]
  ) extends AggregateTypeExpression {
    override def format: String = {
      usecase.format.toLowerCase() + " " + super.format
    }
  }

  /** Base class of all pre-defined type expressions
    */
  abstract class PredefinedType extends TypeExpression {
    override def isEmpty: Boolean = true

    def loc: At

    def kind: String

    override def format: String = kind
  }

  object PredefinedType {
    final def unapply(preType: PredefinedType): Option[String] =
      Option(preType.kind)
  }

  /** A type expression for values of arbitrary string type, possibly bounded by length.
    *
    * @param loc
    *   The location of the Strng type expression
    * @param min
    *   The minimum length of the string (default: 0)
    * @param max
    *   The maximum length of the string (default: MaxInt)
    */
  case class Strng(loc: At, min: Option[Long] = None, max: Option[Long] = None) extends PredefinedType {
    override lazy val kind: String = PredefType.String
    override def format: String = {
      if min.isEmpty && max.isEmpty then kind else s"$kind(${min.getOrElse("")},${max.getOrElse("")})"
    }

    @SuppressWarnings(Array("org.wartremover.warts.IsInstanceOf"))
    override def isAssignmentCompatible(other: TypeExpression): Boolean = {
      super.isAssignmentCompatible(other) || other.isInstanceOf[Pattern]
    }
  }

  case class Currency(loc: At, country: String) extends PredefinedType {
    @inline def kind: String = PredefType.Currency
  }

  /** A type expression that is unknown at compile type but will be resolved before validation time.
    */
  case class UnknownType(loc: At) extends PredefinedType {
    @inline def kind: String = PredefType.Unknown
  }

  /** The simplest type expression: Abstract An abstract type expression is one that is not defined explicitly. It is
    * treated as a concrete type but without any structural or type information. This is useful for types that are
    * defined only at implementation time or for types whose variations are so complicated they need to remain abstract
    * at the specification level.
    * @param loc
    *   The location of the Bool type expression
    */
  case class Abstract(loc: At) extends PredefinedType {
    @inline def kind: String = PredefType.Abstract

    override def isAssignmentCompatible(other: TypeExpression): Boolean = true
  }

  case class UserId(loc: At) extends PredefinedType {
    @inline def kind: String = PredefType.UserId

    @SuppressWarnings(Array("org.wartremover.warts.IsInstanceOf"))
    override def isAssignmentCompatible(other: TypeExpression): Boolean = {
      super.isAssignmentCompatible(other) || {
        other match
          case _: Strng => true
          case _        => false
      }
    }
  }

  /** A predefined type expression for boolean values (true / false)
    *
    * @param loc
    *   The location of the Bool type expression
    */
  case class Bool(loc: At) extends PredefinedType with IntegerTypeExpression {
    @inline def kind: String = PredefType.Boolean
  }

  /** A predefined type expression for an arbitrary number value
    *
    * @param loc
    *   The location of the number type expression
    */
  case class Number(loc: At) extends PredefinedType with IntegerTypeExpression with RealTypeExpression {
    @inline def kind: String = PredefType.Number
  }

  /** A predefined type expression for an integer value
    *
    * @param loc
    *   The location of the integer type expression
    */
  case class Integer(loc: At) extends PredefinedType with IntegerTypeExpression {
    @inline def kind: String = PredefType.Integer
  }

  case class Whole(loc: At) extends PredefinedType with IntegerTypeExpression {
    @inline def kind: String = PredefType.Whole
  }

  case class Natural(loc: At) extends PredefinedType with IntegerTypeExpression {
    @inline def kind: String = PredefType.Whole
  }

  /** A type expression that defines a set of integer values from a minimum value to a maximum value, inclusively.
    *
    * @param loc
    *   The location of the RangeType type expression
    * @param min
    *   The minimum value of the RangeType
    * @param max
    *   The maximum value of the RangeType
    */
  case class RangeType(loc: At, min: Long, max: Long) extends IntegerTypeExpression {
    override def format: String = s"$kind($min,$max)"
    @inline def kind: String = PredefType.Range

    @SuppressWarnings(Array("org.wartremover.warts.IsInstanceOf"))
    override def isAssignmentCompatible(other: TypeExpression): Boolean = {
      super.isAssignmentCompatible(other) || other.isInstanceOf[NumericType]
    }
  }

  /** A predefined type expression for a decimal value including IEEE floating point syntax.
    *
    * @param loc
    *   The location of the decimal integer type expression
    */
  case class Decimal(loc: At, whole: Long, fractional: Long) extends RealTypeExpression {
    @inline def kind: String = PredefType.Decimal

    /** Format the node to a string */
    override def format: String = s"Decimal($whole,$fractional)"
  }

  /** A predefined type expression for a real number value.
    *
    * @param loc
    *   The location of the real number type expression
    */
  case class Real(loc: At) extends PredefinedType with RealTypeExpression {
    @inline def kind: String = PredefType.Real
  }

  /** A predefined type expression for the SI Base unit for Current (amperes)
    * @param loc
    *   \- The locaitonof the current type expression
    */
  case class Current(loc: At) extends PredefinedType with RealTypeExpression {
    @inline def kind: String = PredefType.Current
  }

  /** A predefined type expression for the SI Base unit for Length (meters)
    * @param loc
    *   The location of the current type expression
    */
  case class Length(loc: At) extends PredefinedType with RealTypeExpression {
    @inline def kind: String = PredefType.Length
  }

  /** A predefined type expression for the SI Base Unit for Luminosity (candela)
    * @param loc
    *   The location of the luminosity expression
    */
  case class Luminosity(loc: At) extends PredefinedType with RealTypeExpression {
    @inline def kind: String = PredefType.Luminosity
  }

  case class Mass(loc: At) extends PredefinedType with RealTypeExpression {
    @inline def kind: String = PredefType.Mass
  }

  /** A predefined type expression for the SI Base Unit for Mole (mole)
    * @param loc
    *   \- The location of the mass type expression
    */
  case class Mole(loc: At) extends PredefinedType with RealTypeExpression {
    @inline def kind: String = PredefType.Mole
  }

  /** A predefined type expression for the SI Base Unit for Temperature (Kelvin)
    * @param loc
    *   \- The location of the mass type expression
    */
  case class Temperature(loc: At) extends PredefinedType with RealTypeExpression {
    @inline def kind: String = PredefType.Temperature
  }

  sealed trait TimeType extends PredefinedType

  /** A predefined type expression for a calendar date.
    *
    * @param loc
    *   The location of the date type expression.
    */
  case class Date(loc: At) extends TimeType {
    @inline def kind: String = PredefType.Date

    @SuppressWarnings(Array("org.wartremover.warts.IsInstanceOf"))
    override def isAssignmentCompatible(other: TypeExpression): Boolean = {
      super.isAssignmentCompatible(other) || other.isInstanceOf[DateTime] ||
      other.isInstanceOf[TimeStamp] || other.isInstanceOf[Strng] ||
      other.isInstanceOf[Pattern]
    }
  }

  /** A predefined type expression for a clock time with hours, minutes, seconds.
    *
    * @param loc
    *   The location of the time type expression.
    */
  case class Time(loc: At) extends TimeType {
    @inline def kind: String = PredefType.Time

    @SuppressWarnings(Array("org.wartremover.warts.IsInstanceOf"))
    override def isAssignmentCompatible(other: TypeExpression): Boolean = {
      super.isAssignmentCompatible(other) || other.isInstanceOf[DateTime] ||
      other.isInstanceOf[TimeStamp] || other.isInstanceOf[Strng] ||
      other.isInstanceOf[Pattern]
    }
  }

  /** A predefined type expression for a calendar date and clock time combination.
    *
    * @param loc
    *   The location of the datetime type expression.
    */
  case class DateTime(loc: At) extends TimeType {
    @inline def kind: String = PredefType.DateTime

    @SuppressWarnings(Array("org.wartremover.warts.IsInstanceOf"))
    override def isAssignmentCompatible(other: TypeExpression): Boolean = {
      super.isAssignmentCompatible(other) || other.isInstanceOf[Date] ||
      other.isInstanceOf[TimeStamp] || other.isInstanceOf[Strng] ||
      other.isInstanceOf[Pattern]
    }
  }

  /** A predefined type expression for a timestamp that records the number of milliseconds from the epoch.
    *
    * @param loc
    *   The location of the timestamp
    */
  case class TimeStamp(loc: At) extends TimeType {
    @inline def kind: String = PredefType.TimeStamp

    @SuppressWarnings(Array("org.wartremover.warts.IsInstanceOf"))
    override def isAssignmentCompatible(other: TypeExpression): Boolean = {
      super.isAssignmentCompatible(other) || other.isInstanceOf[DateTime] ||
      other.isInstanceOf[Date] || other.isInstanceOf[Strng] ||
      other.isInstanceOf[Pattern]
    }
  }

  /** A predefined type expression for a time duration that records the number of milliseconds between two fixed points
    * in time
    *
    * @param loc
    *   The location of the duration type expression
    */
  case class Duration(loc: At) extends TimeType {
    @inline def kind: String = PredefType.Duration
  }

  /** A predefined type expression for a universally unique identifier as defined by the Java Virtual Machine.
    *
    * @param loc
    *   The location of the UUID type expression
    */
  case class UUID(loc: At) extends PredefinedType {
    @inline def kind: String = PredefType.UUID
  }

  /** A predefined type expression for a Uniform Resource Locator of a specific schema.
    *
    * @param loc
    *   The location of the URL type expression
    * @param scheme
    *   The scheme to which the URL is constrained.
    */
  case class URL(loc: At, scheme: Option[LiteralString] = None) extends PredefinedType {
    @inline def kind: String = PredefType.URL
  }

  /** A predefined type expression for a location on earth given in latitude and longitude.
    *
    * @param loc
    *   The location of the LatLong type expression.
    */
  case class Location(loc: At) extends PredefinedType {
    @inline def kind: String = PredefType.Location
  }

  /** A predefined type expression for a type that can have no values
    *
    * @param loc
    *   The location of the nothing type expression.
    */
  case class Nothing(loc: At) extends PredefinedType {
    @inline def kind: String = PredefType.Nothing

    override def isAssignmentCompatible(other: TypeExpression): Boolean = false
  }

/////////////////////////////////////////////////////////////////////////////////////////////////////////////// OPTIONS

  /** Base trait for option values for any option of a definition.
    */
  sealed trait OptionValue extends RiddlValue {
    def name: String

    def args: Seq[LiteralString] = Seq.empty[LiteralString]

    override def format: String = name + args
      .map(_.format)
      .mkString("(", ", ", ")")
  }

  /** Base trait that can be used in any definition that takes options and ensures the options are defined, can be
    * queried, and formatted.
    *
    * @tparam T
    *   The sealed base trait of the permitted options for this definition
    */
  sealed trait WithOptions[T <: OptionValue] extends Definition {
    def options: Seq[T]

    def hasOption[OPT <: T: ClassTag]: Boolean = options
      .exists(_.getClass == implicitly[ClassTag[OPT]].runtimeClass)

    def getOptionValue[OPT <: T: ClassTag]: Option[Seq[LiteralString]] = options
      .find(_.getClass == implicitly[ClassTag[OPT]].runtimeClass)
      .map(_.args)

    override def format: String = {
      options.size match {
        case 0 => ""
        case 1 => s"option is ${options.head.format}"
        case x: Int if x > 1 =>
          s"options ( ${options.map(_.format).mkString(" ", ", ", " )")}"
      }
    }

    override def isEmpty: Boolean = options.isEmpty && super.isEmpty

    override def hasOptions: Boolean = options.nonEmpty
  }

  //////////////////////////////////////////////////////////////////// ADAPTOR

  sealed abstract class AdaptorOption(val name: String) extends OptionValue

  case class AdaptorTechnologyOption(
    loc: At,
    override val args: Seq[LiteralString]
  ) extends AdaptorOption("technology")

  //////////////////////////////////////////////////////////////////// HANDLER

  sealed abstract class HandlerOption(val name: String) extends OptionValue

  case class PartialHandlerOption(loc: At) extends HandlerOption("partial")

  //////////////////////////////////////////////////////////////////// PROJECTOR

  sealed abstract class ProjectorOption(val name: String) extends OptionValue

  case class ProjectorTechnologyOption(loc: At, override val args: Seq[LiteralString])
      extends ProjectorOption("technology")

  /////////////////////////////////////////////////////////////////// REPOSITORY

  sealed abstract class RepositoryOption(val name: String) extends OptionValue

  case class RepositoryTechnologyOption(loc: At, override val args: Seq[LiteralString])
      extends RepositoryOption("technology")

  /////////////////////////////////////////////////////////////////////// ENTITY

  /** Base trait of any value used in the definition of an entity
    */
  sealed trait EntityValue extends RiddlValue

  /** Abstract base class of options for entities
    *
    * @param name
    *   the name of the option
    */
  sealed abstract class EntityOption(val name: String) extends EntityValue with OptionValue

  /** An [[EntityOption]] that indicates that this entity should store its state in an event sourced fashion.
    *
    * @param loc
    *   The location of the option.
    */
  case class EntityEventSourced(loc: At) extends EntityOption("event sourced")

  /** An [[EntityOption]] that indicates that this entity should store only the latest value without using event
    * sourcing. In other words, the history of changes is not stored.
    *
    * @param loc
    *   The location of the option
    */
  case class EntityValueOption(loc: At) extends EntityOption("value")

  /** An [[EntityOption]] that indicates that this entity should not persist its state and is only available in
    * transient memory. All entity values will be lost when the service is stopped.
    *
    * @param loc
    *   The location of the option.
    */
  case class EntityTransient(loc: At) extends EntityOption("transient")

  /** An [[EntityOption]] that indicates that this entity is an aggregate root entity through which all commands and
    * queries are sent on behalf of the aggregated entities.
    *
    * @param loc
    *   The location of the option
    */
  case class EntityIsAggregate(loc: At) extends EntityOption("aggregate")

  /** An [[EntityOption]] that indicates that this entity favors consistency over availability in the CAP theorem.
    *
    * @param loc
    *   The location of the option.
    */
  case class EntityIsConsistent(loc: At) extends EntityOption("consistent")

  /** A [[EntityOption]] that indicates that this entity favors availability over consistency in the CAP theorem.
    *
    * @param loc
    *   The location of the option.
    */
  case class EntityIsAvailable(loc: At) extends EntityOption("available")

  /** An [[EntityOption]] that indicates that this entity is intended to implement a finite state machine.
    *
    * @param loc
    *   The location of the option.
    */
  case class EntityIsFiniteStateMachine(loc: At) extends EntityOption("finite state machine")

  /** An [[EntityOption]] that indicates that this entity should allow receipt of commands and queries via a message
    * queue.
    *
    * @param loc
    *   The location at which this option occurs.
    */
  case class EntityMessageQueue(loc: At) extends EntityOption("message queue")

  case class EntityIsDevice(loc: At) extends EntityOption("device")

  case class EntityTechnologyOption(loc: At, override val args: Seq[LiteralString]) extends EntityOption("technology")

  /** An [[EntityOption]] that indicates the general kind of entity being defined. This option takes a value which
    * provides the kind. Examples of useful kinds are "device", "user", "concept", "machine", and similar kinds of
    * entities. This entity option may be used by downstream AST processors, especially code generators.
    *
    * @param loc
    *   The location of the entity kind option
    * @param args
    *   The argument to the option
    */
  case class EntityKind(loc: At, override val args: Seq[LiteralString]) extends EntityOption("kind")

  //////////////////////////////////////////////////////////////////// FUNCTION

  /** Base class of all function options
    *
    * @param name
    *   The name of the option
    */
  sealed abstract class FunctionOption(val name: String) extends OptionValue

  /** A function option to mark a function as being tail recursive
    * @param loc
    *   The location of the tail recursive option
    */
  case class TailRecursive(loc: At) extends FunctionOption("tail-recursive")

  //////////////////////////////////////////////////////////////////// CONTEXT

  /** Base trait for all options a Context can have.
    */
  sealed abstract class ContextOption(val name: String) extends OptionValue

  case class ContextPackageOption(loc: At, override val args: Seq[LiteralString]) extends ContextOption("package")

  /** A context's "wrapper" option. This option suggests the bounded context is to be used as a wrapper around an
    * external system and is therefore at the boundary of the context map
    *
    * @param loc
    *   The location of the wrapper option
    */
  case class WrapperOption(loc: At) extends ContextOption("wrapper")

  /** A context's "service" option. This option suggests the bounded context is intended to be a DDD service, similar to
    * a wrapper but without any persistent state and more of a stateless service aspect to its nature
    *
    * @param loc
    *   The location at which the option occurs
    */
  case class ServiceOption(loc: At) extends ContextOption("service")

  /** A context's "gateway" option that suggests the bounded context is intended to be an application gateway to the
    * model. Gateway's provide authentication and authorization access to external systems, usually user applications.
    *
    * @param loc
    *   The location of the gateway option
    */
  case class GatewayOption(loc: At) extends ContextOption("gateway")

  case class ContextTechnologyOption(loc: At, override val args: Seq[LiteralString]) extends ContextOption("technology")

  //////////////////////////////////////////////////////////////////// PROCESSOR

  sealed abstract class StreamletOption(val name: String) extends OptionValue

  case class StreamletTechnologyOption(loc: At, override val args: Seq[LiteralString])
      extends StreamletOption("technology")

  //////////////////////////////////////////////////////////////////// PIPE

  sealed abstract class ConnectorOption(val name: String) extends OptionValue

  case class ConnectorPersistentOption(loc: At) extends ConnectorOption("package")

  case class ConnectorTechnologyOption(loc: At, override val args: Seq[LiteralString])
      extends ConnectorOption("technology")

  //////////////////////////////////////////////////////////////////// SAGA

  /** Base trait for all options applicable to a saga.
    */
  sealed abstract class SagaOption(val name: String) extends OptionValue

  /** A [[SagaOption]] that indicates sequential (serial) execution of the saga actions.
    *
    * @param loc
    *   The location of the sequential option
    */
  case class SequentialOption(loc: At) extends SagaOption("sequential")

  /** A [[SagaOption]] that indicates parallel execution of the saga actions.
    *
    * @param loc
    *   The location of the parallel option
    */
  case class ParallelOption(loc: At) extends SagaOption("parallel")

  case class SagaTechnologyOption(loc: At, override val args: Seq[LiteralString]) extends SagaOption("technology")

  ////////////////////////////////////////////////////////////////// APPLICATION

  sealed abstract class ApplicationOption(val name: String) extends OptionValue

  case class ApplicationTechnologyOption(loc: At, override val args: Seq[LiteralString] = Seq.empty[LiteralString])
      extends ApplicationOption("technology")

  ////////////////////////////////////////////////////////////////// DOMAIN

  /** Base trait for all options a Domain can have.
    */
  sealed abstract class DomainOption(val name: String) extends OptionValue

  /** A context's "wrapper" option. This option suggests the bounded context is to be used as a wrapper around an
    * external system and is therefore at the boundary of the context map
    *
    * @param loc
    *   The location of the wrapper option
    */
  case class DomainPackageOption(loc: At, override val args: Seq[LiteralString]) extends DomainOption("package")

  case class DomainExternalOption(loc: At) extends DomainOption("external")

  case class DomainTechnologyOption(loc: At, override val args: Seq[LiteralString]) extends DomainOption("technology")

  ////////////////////////////////////////////////////////////////// DOMAIN

  sealed abstract class EpicOption(val name: String) extends OptionValue

  case class EpicTechnologyOption(loc: At, override val args: Seq[LiteralString]) extends EpicOption("technology")

  case class EpicSynchronousOption(loc: At) extends EpicOption("synch")

  /** A term definition for the glossary */
  case class Term(
    loc: At,
    id: Identifier,
    brief: Option[LiteralString] = None,
    description: Option[Description] = None,
    comments: Seq[Comment] = Seq.empty[Comment]
  ) extends LeafDefinition
      with VitalDefinitionDefinition {
    override def isEmpty: Boolean = description.isEmpty

    def format: String = s"term ${id.format}"

    final val kind: String = "Term"
  }

  /** Added to definitions that support a list of term definitions */
  sealed trait WithTerms {
    def terms: Seq[Term]

    def hasTerms: Boolean = terms.nonEmpty
  }

  /** A value to record an inclusion of a file while parsing.
    *
    * @param loc
    *   The location of the include statement in the source
    * @param contents
    *   The Vital Definitions read from the file
    * @param source
    *   A string providing the source (path or URL) of the included source
    */
  case class Include[T <: Definition](
    loc: At = At(RiddlParserInput.empty),
    contents: Seq[T] = Seq.empty[T],
    source: Option[String] = None,
    comments: Seq[Comment] = Seq.empty[Comment]
  ) extends Definition
      with VitalDefinitionDefinition
      with RootDefinition {

    def id: Identifier = Identifier.empty

    def brief: Option[LiteralString] = Option.empty[LiteralString]

    def description: Option[Description] = None

    override def isRootContainer: Boolean = true

    def format: String = ""

    final val kind: String = "Include"
  }

  /** Added to definitions that support includes */
  sealed trait WithIncludes[T <: Definition] extends Container[T] {
    def includes: Seq[Include[T]]

    def contents: Seq[T] = {
      includes.flatMap(_.contents)
    }
  }

  /** A value that holds the author's information
    *
    * @param loc
    *   The location of the author information
    * @param name
    *   The full name of the author
    * @param email
    *   The author's email address
    * @param organization
    *   The name of the organization the author is associated with
    * @param title
    *   The author's title within the organization
    * @param url
    *   A URL associated with the author
    */
  case class Author(
    loc: At,
    id: Identifier,
    name: LiteralString,
    email: LiteralString,
    organization: Option[LiteralString] = None,
    title: Option[LiteralString] = None,
    url: Option[java.net.URL] = None,
    brief: Option[LiteralString] = None,
    description: Option[Description] = None,
    comments: Seq[Comment] = Seq.empty[Comment]
  ) extends LeafDefinition
      with RootDefinition
      with DomainDefinition {
    override def isEmpty: Boolean = {
      name.isEmpty && email.isEmpty && organization.isEmpty && title.isEmpty
    }

    final val kind: String = "Author"

    def format: String = s"author ${id.format}"
  }

  case class AuthorRef(loc: At, pathId: PathIdentifier) extends Reference[Author] {
    override def format: String = s"author ${pathId.format}"

    def kind: String = ""
  }

  sealed trait WithAuthors extends Definition {
    def authors: Seq[AuthorRef]

    override def hasAuthors: Boolean = authors.nonEmpty
  }

  sealed trait VitalDefinition[OPT <: OptionValue, DEF <: Definition]
      extends Definition
      with WithOptions[OPT]
      with WithAuthors
      with WithIncludes[DEF]
      with WithTerms {

    import scala.language.implicitConversions

    /** Implicit conversion of boolean to Int for easier computation of statistics below
      *
      * @param b
      *   The boolean to convert to an Int
      * @return
      */
    implicit def bool2int(b: Boolean): Int = if b then 1 else 0

    override def isVital: Boolean = true
  }

  /** Base trait of any definition that is a container and contains types
    */
  sealed trait WithTypes extends Definition {
    def types: Seq[Type]

    override def hasTypes: Boolean = types.nonEmpty
  }

  /** Definition of a Processor. This is a base class for all Processor definitions (things that have inlets, outlets,
    * handlers, and take messages directly with a reference).
    */
  sealed trait Processor[OPT <: OptionValue, DEF <: Definition] extends VitalDefinition[OPT, DEF] with WithTypes {

    def types: Seq[Type]
    def constants: Seq[Constant]
    def functions: Seq[Function]
    def invariants: Seq[Invariant]
    def handlers: Seq[Handler]
    def inlets: Seq[Inlet]
    def outlets: Seq[Outlet]
  }

  /** The root of the containment hierarchy, corresponding roughly to a level about a file.
    *
    * @param contents
    *   The sequence top level definitions contained by this root container
    * @param inputs
    *   The inputs for this root scope
    */
  case class RootContainer(
    preComments: Seq[Comment] = Seq.empty[Comment],
    contents: Seq[RootDefinition] = Seq.empty[RootDefinition],
    postComments: Seq[Comment] = Seq.empty[Comment],
    inputs: Seq[RiddlParserInput] = Nil
  ) extends Definition {
    lazy val domains: Seq[Domain] = contents.filter(_.getClass == classOf[Domain]).asInstanceOf[Seq[Domain]]
    lazy val authors: Seq[Author] = contents.filter(_.getClass == classOf[Author]).asInstanceOf[Seq[Author]]
    def comments: Seq[Comment] = Seq.empty[Comment]

    override def isRootContainer: Boolean = true

    def loc: At = At.empty

    override def id: Identifier = Identifier(loc, "Root")

    override def identify: String = "Root"

    override def identifyWithLoc: String = "Root"

    override def description: Option[Description] = None

    override def brief: Option[LiteralString] = None

    final val kind: String = "Root"

    def format: String = ""
  }

  object RootContainer {
    val empty: RootContainer = apply(Seq.empty[RootDefinition], Seq.empty[RiddlParserInput])
    def apply(
      contents: Seq[RootDefinition],
      inputs: Seq[RiddlParserInput]
    ): RootContainer = {
      RootContainer(Seq.empty[Comment], contents, Seq.empty[Comment], inputs)
    }
  }

  /** Base trait for the four kinds of message references */
  sealed trait MessageRef extends Reference[Type] {
    def messageKind: AggregateUseCase

    override def format: String =
      s"${messageKind.kind.toLowerCase} ${pathId.format}"
  }

  object MessageRef {
    lazy val empty: MessageRef = new MessageRef {
      def messageKind: AggregateUseCase = RecordCase

      override def pathId: PathIdentifier = PathIdentifier.empty

      override def loc: At = At.empty
    }
  }

  /** A Reference to a command message type
    *
    * @param loc
    *   The location of the reference
    * @param pathId
    *   The path identifier to the event type
    */
  case class CommandRef(
    loc: At,
    override val id: Option[Identifier] = None,
    pathId: PathIdentifier
  ) extends MessageRef {
    def messageKind: AggregateUseCase = CommandCase
  }

  /** A Reference to an event message type
    *
    * @param loc
    *   The location of the reference
    * @param pathId
    *   The path identifier to the event type
    */
  case class EventRef(
    loc: At,
    override val id: Option[Identifier] = None,
    pathId: PathIdentifier
  ) extends MessageRef {
    def messageKind: AggregateUseCase = EventCase
  }

  /** A reference to a query message type
    *
    * @param loc
    *   The location of the reference
    * @param pathId
    *   The path identifier to the query type
    */
  case class QueryRef(
    loc: At,
    override val id: Option[Identifier] = None,
    pathId: PathIdentifier
  ) extends MessageRef {
    def messageKind: AggregateUseCase = QueryCase
  }

  /** A reference to a result message type
    *
    * @param loc
    *   The location of the reference
    * @param pathId
    *   The path identifier to the result type
    */
  case class ResultRef(
    loc: At,
    override val id: Option[Identifier] = None,
    pathId: PathIdentifier
  ) extends MessageRef {
    def messageKind: AggregateUseCase = ResultCase
  }

  /** A reference to a record message type
    *
    * @param loc
    *   The location of the reference
    * @param pathId
    *   The path identifier to the result type
    */
  case class RecordRef(
    loc: At,
    override val id: Option[Identifier] = None,
    pathId: PathIdentifier
  ) extends MessageRef {
    def messageKind: AggregateUseCase = RecordCase
    override def isEmpty: Boolean =
      super.isEmpty && loc.isEmpty && pathId.isEmpty
  }

  /** A definition that represents a constant value for reference in behaviors
    * @param loc
    *   The location in the source of the Constant
    * @param id
    *   The unique identifier of the Constant
    * @param typeEx
    *   The type expression goverining the range of values the constant can have
    * @param value
    *   The value of the constant
    * @param brief
    *   A brief descriptin of the constant
    * @param description
    *   A detailed description of the constant
    */
  case class Constant(
    loc: At,
    id: Identifier,
    typeEx: TypeExpression,
    value: LiteralString,
    brief: Option[LiteralString],
    description: Option[Description],
    comments: Seq[Comment] = Seq.empty[Comment]
  ) extends LeafDefinition
      with ProcessorDefinition
      with DomainDefinition {
    override def kind: String = "Constant"

    /** Format the node to a string */
    override def format: String =
      s"const ${id.format} is ${typeEx.format} = ${value.format}"
  }

  case class ConstantRef(
    loc: At = At.empty,
    pathId: PathIdentifier = PathIdentifier.empty
  ) extends Reference[Field] {
    override def format: String = s"const ${pathId.format}"
  }

  /** A type definition which associates an identifier with a type expression.
    *
    * @param loc
    *   The location of the type definition
    * @param id
    *   The name of the type being defined
    * @param typ
    *   The type expression of the type being defined
    * @param brief
    *   A brief description (one sentence) for use in documentation
    * @param description
    *   An optional description of the type.
    */
  case class Type(
    loc: At,
    id: Identifier,
    typ: TypeExpression,
    brief: Option[LiteralString] = Option.empty[LiteralString],
    description: Option[Description] = None,
    comments: Seq[Comment] = Seq.empty[Comment]
  ) extends Definition
      with ProcessorDefinition
      with ProjectorDefinition
      with FunctionDefinition
      with DomainDefinition {
    override def contents: Seq[TypeDefinition] = {
      typ match {
        case a: Aggregation                    => a.contents
        case a: AggregateUseCaseTypeExpression => a.contents
        case Enumeration(_, enumerators)       => enumerators
        case _                                 => Seq.empty[TypeDefinition]
      }
    }

    final val kind: String = {
      typ match {
        case AggregateUseCaseTypeExpression(_, useCase, _, _) => useCase.kind
        case _                                                => "Type"
      }
    }

    def format: String = ""
  }

  /** A reference to a type definition
    *
    * @param loc
    *   The location in the source where the reference to the type is made
    * @param pathId
    *   The path identifier of the reference type
    */
  case class TypeRef(
    loc: At = At.empty,
    keyword: String = "type",
    pathId: PathIdentifier = PathIdentifier.empty
  ) extends Reference[Type] {
    override def format: String = s"$keyword ${pathId.format}"
  }

  case class FieldRef(
    loc: At = At.empty,
    pathId: PathIdentifier = PathIdentifier.empty
  ) extends Reference[Field] {
    override def format: String = s"field ${pathId.format}"
  }

  ////////////////////////////////////////////////////////////////////////////////////////////////////////// STATEMENTS

  sealed trait Statement extends RiddlValue {
    def kind: String = "Statement"
  }

  /** A statement whose behavior is specified as a text string allowing an arbitrary action to be specified handled by
    * RIDDL's syntax.
    *
    * @param loc
    *   The location where the action occurs in the source
    * @param what
    *   The action to take (emitted as pseudo-code)
    */
  case class ArbitraryStatement(
    loc: At,
    what: LiteralString
  ) extends Statement {
    override def kind: String = "Arbitrary Statement"
    def format: String = what.format
  }

  /** An action that is intended to generate a runtime error in the generated application or otherwise indicate an error
    * condition
    *
    * @param loc
    *   The location where the action occurs in the source
    * @param message
    *   The error message to report
    */
  case class ErrorStatement(
    loc: At,
    message: LiteralString
  ) extends Statement {
    override def kind: String = "Error Statement"
    def format: String = s"error ${message.format}"
  }

  case class SetStatement(
    loc: At,
    field: FieldRef,
    value: LiteralString
  ) extends Statement {
    override def kind: String = "Set Statement"
    def format: String = s"set ${field.format} to ${value.format}"
  }

  /** An action that returns a value from a function
    *
    * @param loc
    *   The location in the source of the publish action
    * @param value
    *   The value to be returned
    */
  case class ReturnStatement(
    loc: At,
    value: LiteralString
  ) extends Statement {
    override def kind: String = "Return Statement"
    def format: String = s"return ${value.format}"
  }

  /** An action that sends a message to an [[Inlet]] or [[Outlet]].
    *
    * @param loc
    *   The location in the source of the send action
    * @param msg
    *   The constructed message to be sent
    * @param portlet
    *   The inlet or outlet to which the message is sent
    */
  case class SendStatement(
    loc: At,
    msg: MessageRef,
    portlet: PortletRef[Portlet]
  ) extends Statement {
    override def kind: String = "Send Statement"
    def format: String = s"send ${msg.format} to ${portlet.format}"
  }

  /** A statement that replies in a handler to a query
    *
    * @param loc
    *   The location in the source of the publish action
    * @param message
    *   The message to be returned
    */
  case class ReplyStatement(
    loc: At,
    message: MessageRef
  ) extends Statement {
    override def kind: String = "Reply Statement"
    def format: String = s"reply ${message.format}"
  }

  /** An statement that morphs the state of an entity to a new structure
    *
    * @param loc
    *   The location of the morph action in the source
    * @param entity
    *   The entity to be affected
    * @param state
    *   The reference to the new state structure
    */
  case class MorphStatement(
    loc: At,
    entity: EntityRef,
    state: StateRef,
    value: MessageRef
  ) extends Statement {
    override def kind: String = "Morph Statement"
    def format: String = s"morph ${entity.format} to ${state.format} with ${value.format}"
  }

  /** An action that changes the behavior of an entity by making it use a new handler for its messages; named for the
    * "become" operation in Akka that does the same for an user.
    *
    * @param loc
    *   The location in the source of the become action
    * @param entity
    *   The entity whose behavior is to change
    * @param handler
    *   The reference to the new handler for the entity
    */
  case class BecomeStatement(
    loc: At,
    entity: EntityRef,
    handler: HandlerRef
  ) extends Statement {
    override def kind: String = "Become Statement"
    def format: String = s"become ${entity.format} to ${handler.format}"
  }

  /** An action that tells a message to an entity. This is very analogous to the tell operator in Akka. Unlike using an
    * Portlet, this implies a direct relationship between the telling entity and the told entity. This action is
    * considered useful in "high cohesion" scenarios. Use [[SendStatement]] to reduce the coupling between entities
    * because the relationship is managed by a [[Context]] 's [[Connector]] instead.
    *
    * @param loc
    *   The location of the tell action
    * @param msg
    *   A constructed message value to send to the entity, probably a command
    * @param processorRef
    *   The processor to which the message is directed
    */
  case class TellStatement(
    loc: At,
    msg: MessageRef,
    processorRef: ProcessorRef[Processor[?, ?]]
  ) extends Statement {
    override def kind: String = "Tell Statement"
    def format: String = s"tell ${msg.format} to ${processorRef.format}"
  }

  case class CallStatement(
    loc: At,
    func: FunctionRef
  ) extends Statement {
    override def kind: String = "Call Statement"
    def format: String = "scall ${func.format}"
  }

  case class ForEachStatement(
    loc: At,
    ref: PathIdentifier,
    do_ : Seq[Statement]
  ) extends Statement {
    override def kind: String = "Foreach Statement"
    def format: String = s"foreach ${ref.format} do \n" +
      do_.map(_.format).mkString("\n") + "end\n"
  }

  case class IfThenElseStatement(
    loc: At,
    cond: LiteralString,
    thens: Seq[Statement],
    elses: Seq[Statement]
  ) extends Statement {
    override def kind: String = "IfThenElse Statement"
    def format: String = s"if ${cond.format} then\n{\n${thens.map(_.format).mkString("  ", "\n  ", "\n}") +
        (if elses.nonEmpty then " else {\n" + elses.map(_.format).mkString("  ", "\n  ", "\n}\n")
         else "\n")}"
  }

  case class StopStatement(
    loc: At
  ) extends Statement {
    override def kind: String = "Stop Statement"
    def format: String = "scall ${func.format}"

  }

  ///////////////////////////////////////////////////////////////////////////////////////////////////////////// ENTITIES

  /** A reference to an entity
    *
    * @param loc
    *   The location of the entity reference
    * @param pathId
    *   The path identifier of the referenced entity.
    */
  case class EntityRef(loc: At, pathId: PathIdentifier) extends ProcessorRef[Entity] {
    override def format: String = s"entity ${pathId.format}"
  }

  /** A reference to a function.
    *
    * @param loc
    *   The location of the function reference.
    * @param pathId
    *   The path identifier of the referenced function.
    */
  case class FunctionRef(loc: At, pathId: PathIdentifier) extends Reference[Function] {
    override def format: String = s"function ${pathId.format}"
  }

  /** A function definition which can be part of a bounded context or an entity.
    *
    * @param loc
    *   The location of the function definition
    * @param id
    *   The identifier that names the function
    * @param input
    *   An optional type expression that names and types the fields of the input of the function
    * @param output
    *   An optional type expression that names and types the fields of the output of the function
    * @param types
    *   The set of type definitions for use in the function
    * @param functions
    *   The set of function definitions for use in the function
    * @param statements
    *   The set of statements that define the behavior of this function
    * @param authors
    *   References to the authors that helped write this function
    * @param includes
    *   Inclusion of other files to complete this function definition
    * @param options
    *   The options for this function that might affect how it behaves
    * @param terms
    *   The definition of glossary terms related to this function
    * @param brief
    *   A brief description (one sentence) for use in documentation
    * @param description
    *   An optional description of the function.
    */
  case class Function(
    loc: At,
    id: Identifier,
    input: Option[Aggregation] = None,
    output: Option[Aggregation] = None,
    types: Seq[Type] = Seq.empty[Type],
    functions: Seq[Function] = Seq.empty[Function],
    statements: Seq[Statement] = Seq.empty[Statement],
    authors: Seq[AuthorRef] = Seq.empty[AuthorRef],
    includes: Seq[Include[FunctionDefinition]] = Seq
      .empty[Include[FunctionDefinition]],
    options: Seq[FunctionOption] = Seq.empty[FunctionOption],
    terms: Seq[Term] = Seq.empty[Term],
    brief: Option[LiteralString] = Option.empty[LiteralString],
    description: Option[Description] = None,
    comments: Seq[Comment] = Seq.empty[Comment]
  ) extends VitalDefinition[FunctionOption, FunctionDefinition]
      with WithTypes
      with AdaptorDefinition
      with ApplicationDefinition
      with ContextDefinition
      with EntityDefinition
      with FunctionDefinition
      with ProjectorDefinition
      with RepositoryDefinition
      with SagaDefinition
      with StreamletDefinition {
    override lazy val contents: Seq[FunctionDefinition] = {
      super.contents ++ input.map(_.fields).getOrElse(Seq.empty[Field]) ++
        output.map(_.fields).getOrElse(Seq.empty[Field]) ++ types ++
        functions
    }

    override def isEmpty: Boolean = statements.isEmpty && input.isEmpty &&
      output.isEmpty

    final val kind: String = "Function"
  }

  /** An invariant expression that can be used in the definition of an entity. Invariants provide conditional
    * expressions that must be true at all times in the lifecycle of an entity.
    *
    * @param loc
    *   The location of the invariant definition
    * @param id
    *   The name of the invariant
    * @param condition
    *   The string representation of the condition that ought to be true
    * @param brief
    *   A brief description (one sentence) for use in documentation
    * @param description
    *   An optional description of the invariant.
    */
  case class Invariant(
    loc: At,
    id: Identifier,
    condition: Option[LiteralString] = Option.empty[LiteralString],
    brief: Option[LiteralString] = Option.empty[LiteralString],
    description: Option[Description] = None,
    comments: Seq[Comment] = Seq.empty[Comment]
  ) extends LeafDefinition
      with ProcessorDefinition
      with StateDefinition {
    override def isEmpty: Boolean = condition.isEmpty

    def format: String = ""

    final val kind: String = "Invariant"
  }

  /** A sealed trait for the kinds of OnClause that can occur within a Handler definition.
    */
  sealed trait OnClause extends LeafDefinition with HandlerDefinition {
    def statements: Seq[Statement]
  }

  /** Defines the actions to be taken when a message does not match any of the OnMessageClauses. OnOtherClause
    * corresponds to the "other" case of an [[Handler]].
    *
    * @param loc
    *   THe location of the "on other" clause
    * @param statements
    *   A set of examples that define the behavior when a message doesn't match
    * @param brief
    *   A brief description (one sentence) for use in documentation
    * @param description
    *   An optional description of the on clause.
    */
  case class OnOtherClause(
    loc: At,
    statements: Seq[Statement] = Seq.empty[Statement],
    brief: Option[LiteralString] = Option.empty[LiteralString],
    description: Option[Description] = None,
    comments: Seq[Comment] = Seq.empty[Comment]
  ) extends OnClause {
    def id: Identifier = Identifier(loc, s"Other")

    override def isEmpty: Boolean = statements.isEmpty

    override def kind: String = "On Other"

    override def format: String = ""
  }

  /** Defines the actions to be taken when the component this OnClause occurs in is initialized.
    *
    * @param loc
    *   THe location of the "on other" clause
    * @param statements
    *   A set of statements that define the behavior when a message doesn't match
    * @param brief
    *   A brief description (one sentence) for use in documentation
    * @param description
    *   An optional description of the on clause.
    */
  case class OnInitClause(
    loc: At,
    statements: Seq[Statement] = Seq.empty[Statement],
    brief: Option[LiteralString] = Option.empty[LiteralString],
    description: Option[Description] = None,
    comments: Seq[Comment] = Seq.empty[Comment]
  ) extends OnClause {
    def id: Identifier = Identifier(loc, s"Init")

    override def isEmpty: Boolean = statements.isEmpty

    override def kind: String = "On Init"

    override def format: String = ""
  }

  /** Defines the actions to be taken when a particular message is received by an entity. [[OnMessageClause]]s are used
    * in the definition of a [[Handler]] with one for each kind of message that handler deals with.
    *
    * @param loc
    *   The location of the "on" clause
    * @param msg
    *   A reference to the message type that is handled
    * @param from
    *   Optional message generating
    * @param statements
    *   A set of statements that define the behavior when the [[msg]] is received.
    * @param brief
    *   A brief description (one sentence) for use in documentation
    * @param description
    *   An optional description of the on clause.
    */
  case class OnMessageClause(
    loc: At,
    msg: MessageRef,
    from: Option[Reference[Definition]],
    statements: Seq[Statement] = Seq.empty[Statement],
    brief: Option[LiteralString] = Option.empty[LiteralString],
    description: Option[Description] = None,
    comments: Seq[Comment] = Seq.empty[Comment]
  ) extends OnClause {
    def id: Identifier = Identifier(msg.loc, s"On ${msg.format}")

    override def isEmpty: Boolean = statements.isEmpty

    def format: String = ""

    final val kind: String = "OnMessageClause"

    override def resolveNameTo(name: String): Option[Definition] = {
      if msg.id.getOrElse(Identifier.empty).value == name then Some(this) else None
    }
  }

  /** Defines the actions to be taken when the component this OnClause occurs in is initialized.
    *
    * @param loc
    *   THe location of the "on other" clause
    * @param statements
    *   A set of statements that define the behavior when a message doesn't match
    * @param brief
    *   A brief description (one sentence) for use in documentation
    * @param description
    *   An optional description of the on clause.
    */
  case class OnTerminationClause(
    loc: At,
    statements: Seq[Statement] = Seq.empty[Statement],
    brief: Option[LiteralString] = Option.empty[LiteralString],
    description: Option[Description] = None,
    comments: Seq[Comment] = Seq.empty[Comment]
  ) extends OnClause {
    def id: Identifier = Identifier(loc, s"Term")

    override def isEmpty: Boolean = statements.isEmpty

    override def kind: String = "On Term"

    override def format: String = ""
  }

  /** A named handler of messages (commands, events, queries) that bundles together a set of [[OnMessageClause]]
    * definitions and by doing so defines the behavior of an entity. Note that entities may define multiple handlers and
    * switch between them to change how it responds to messages over time or in response to changing conditions
    *
    * @param loc
    *   The location of the handler definition
    * @param id
    *   The name of the handler.
    * @param clauses
    *   The set of [[OnMessageClause]] definitions that define how the entity responds to received messages.
    * @param brief
    *   A brief description (one sentence) for use in documentation
    * @param description
    *   An optional description of the handler
    */
  case class Handler(
    loc: At,
    id: Identifier,
    clauses: Seq[OnClause] = Seq.empty[OnClause],
    authors: Seq[AuthorRef] = Seq.empty[AuthorRef],
    brief: Option[LiteralString] = Option.empty[LiteralString],
    description: Option[Description] = None,
    comments: Seq[Comment] = Seq.empty[Comment]
  ) extends Container[HandlerDefinition]
      with AdaptorDefinition
      with ApplicationDefinition
      with ContextDefinition
      with EntityDefinition
      with StateDefinition
      with RepositoryDefinition
      with StreamletDefinition
      with ProjectorDefinition {
    override def isEmpty: Boolean = clauses.isEmpty

    override def contents: Seq[HandlerDefinition] = clauses

    final val kind: String = "Handler"

    def format: String = s"handler ${id.format}"
  }

  /** A reference to a Handler
    *
    * @param loc
    *   The location of the handler reference
    * @param pathId
    *   The path identifier of the referenced handler
    */
  case class HandlerRef(loc: At, pathId: PathIdentifier) extends Reference[Handler] {
    override def format: String = s"handler ${pathId.format}"
  }

  /** Represents the state of an entity. The MorphAction can cause the state definition of an entity to change.
    *
    * @param loc
    *   The location of the state definition
    * @param id
    *   The name of the state definition
    * @param typ
    *   A reference to a type definition that provides the range of values that the state may assume.
    * @param handlers
    *   The handler definitions that may occur when this state is active
    * @param invariants
    *   Expressions of boolean logic that must always evaluate to true before and after an entity changes when this
    *   state is active.
    * @param brief
    *   A brief description (one sentence) for use in documentation
    * @param description
    *   An optional description of the state.
    */
  case class State(
    loc: At,
    id: Identifier,
    typ: TypeRef,
    handlers: Seq[Handler] = Seq.empty[Handler],
    invariants: Seq[Invariant] = Seq.empty[Invariant],
    brief: Option[LiteralString] = Option.empty[LiteralString],
    description: Option[Description] = None,
    comments: Seq[Comment] = Seq.empty[Comment]
  ) extends EntityDefinition {

    override def contents: Seq[StateDefinition] = handlers ++ invariants

    def format: String = s"state ${id.format}"

    final val kind: String = "State"
  }

  /** A reference to an entity's state definition
    *
    * @param loc
    *   The location of the state reference
    * @param pathId
    *   The path identifier of the referenced state definition
    */
  case class StateRef(loc: At, pathId: PathIdentifier) extends Reference[State] {
    override def format: String = s"state ${pathId.format}"
  }

  /** Definition of an Entity
    *
    * @param options
    *   The options for the entity
    * @param loc
    *   The location in the input
    * @param id
    *   The name of the entity
    * @param states
    *   The state values of the entity
    * @param types
    *   Type definitions useful internally to the entity definition
    * @param handlers
    *   A set of event handlers
    * @param functions
    *   Utility functions defined for the entity
    * @param invariants
    *   Invariant properties of the entity
    * @param brief
    *   A brief description (one sentence) for use in documentation
    * @param description
    *   Optional description of the entity
    */
  case class Entity(
    loc: At,
    id: Identifier,
    options: Seq[EntityOption] = Seq.empty[EntityOption],
    states: Seq[State] = Seq.empty[State],
    types: Seq[Type] = Seq.empty[Type],
    constants: Seq[Constant] = Seq.empty[Constant],
    handlers: Seq[Handler] = Seq.empty[Handler],
    functions: Seq[Function] = Seq.empty[Function],
    invariants: Seq[Invariant] = Seq.empty[Invariant],
    inlets: Seq[Inlet] = Seq.empty[Inlet],
    outlets: Seq[Outlet] = Seq.empty[Outlet],
    includes: Seq[Include[EntityDefinition]] = Seq
      .empty[Include[EntityDefinition]],
    authors: Seq[AuthorRef] = Seq.empty[AuthorRef],
    terms: Seq[Term] = Seq.empty[Term],
    brief: Option[LiteralString] = Option.empty[LiteralString],
    description: Option[Description] = None,
    comments: Seq[Comment] = Seq.empty[Comment]
  ) extends Processor[EntityOption, EntityDefinition]
      with ContextDefinition {

    override lazy val contents: Seq[EntityDefinition] = {
      super.contents ++ states ++ types ++ handlers ++ functions ++
        invariants ++ terms ++ inlets ++ outlets
    }

    final val kind: String = "Entity"

    override def isEmpty: Boolean = contents.isEmpty && options.isEmpty

  }

  sealed trait AdaptorDirection extends RiddlValue

  case class InboundAdaptor(loc: At) extends AdaptorDirection {
    def format: String = "from"
  }

  case class OutboundAdaptor(loc: At) extends AdaptorDirection {
    def format: String = "to"
  }

  /** Definition of an Adaptor. Adaptors are defined in Contexts to convert messages from another bounded context.
    * Adaptors translate incoming messages into corresponding messages using the ubiquitous language of the defining
    * bounded context. There should be one Adapter for each external Context
    *
    * @param loc
    *   Location in the parsing input
    * @param id
    *   Name of the adaptor
    * @param direction
    *   An indication of whether this is an inbound or outbound adaptor.
    * @param context
    *   A reference to the bounded context from which messages are adapted
    * @param handlers
    *   A set of [[Handler]]s that indicate what to do when messages occur.
    * @param brief
    *   A brief description (one sentence) for use in documentation
    * @param description
    *   Optional description of the adaptor.
    */
  case class Adaptor(
    loc: At,
    id: Identifier,
    direction: AdaptorDirection,
    context: ContextRef,
    handlers: Seq[Handler] = Seq.empty[Handler],
    inlets: Seq[Inlet] = Seq.empty[Inlet],
    outlets: Seq[Outlet] = Seq.empty[Outlet],
    types: Seq[Type] = Seq.empty[Type],
    constants: Seq[Constant] = Seq.empty[Constant],
    functions: Seq[Function] = Seq.empty[Function],
    invariants: Seq[Invariant] = Seq.empty[Invariant],
    includes: Seq[Include[AdaptorDefinition]] = Seq
      .empty[Include[AdaptorDefinition]],
    authors: Seq[AuthorRef] = Seq.empty[AuthorRef],
    options: Seq[AdaptorOption] = Seq.empty[AdaptorOption],
    terms: Seq[Term] = Seq.empty[Term],
    brief: Option[LiteralString] = Option.empty[LiteralString],
    description: Option[Description] = None,
    comments: Seq[Comment] = Seq.empty[Comment]
  ) extends Processor[AdaptorOption, AdaptorDefinition]
      with ContextDefinition {
    override lazy val contents: Seq[AdaptorDefinition] = {
      super.contents ++ handlers ++ inlets ++ outlets ++ terms
    }
    final val kind: String = "Adaptor"

  }

  case class AdaptorRef(loc: At, pathId: PathIdentifier) extends ProcessorRef[Adaptor] {
    override def format: String = s"adaptor ${pathId.format}"
  }

  /** A RIDDL repository is an abstraction for anything that can retain information(e.g. messages for retrieval at a
    * later time. This might be a relational database, NoSQL database, data lake, API, or something not yet invented.
    * There is no specific technology implied other than the retention and retrieval of information. You should think of
    * repositories more like a message-oriented version of the Java Repository Pattern than any particular kind
    * ofdatabase.
    *
    * @see
    *   https://java-design-patterns.com/patterns/repository/#explanation
    * @param loc
    *   Location in the source of the Repository
    * @param id
    *   The unique identifier for this Repository
    * @param types
    *   The types, typically messages, that the Repository uses
    * @param handlers
    *   The handler for specifying how messages should be handled by the repository
    * @param authors
    *   The author(s) who wrote this repository specification.
    * @param includes
    *   Included files
    * @param options
    *   RiddlOptions that can be used by the translators
    * @param terms
    *   Definitions of terms about this repository
    * @param brief
    *   A brief description of this repository
    * @param description
    *   A detailed description of this repository
    */
  case class Repository(
    loc: At,
    id: Identifier,
    types: Seq[Type] = Seq.empty[Type],
    handlers: Seq[Handler] = Seq.empty[Handler],
    inlets: Seq[Inlet] = Seq.empty[Inlet],
    outlets: Seq[Outlet] = Seq.empty[Outlet],
    authors: Seq[AuthorRef] = Seq.empty[AuthorRef],
    functions: Seq[Function] = Seq.empty[Function],
    constants: Seq[Constant] = Seq.empty[Constant],
    invariants: Seq[Invariant] = Seq.empty[Invariant],
    includes: Seq[Include[RepositoryDefinition]] = Seq
      .empty[Include[RepositoryDefinition]],
    options: Seq[RepositoryOption] = Seq.empty[RepositoryOption],
    terms: Seq[Term] = Seq.empty[Term],
    brief: Option[LiteralString] = Option.empty[LiteralString],
    description: Option[Description] = None,
    comments: Seq[Comment] = Seq.empty[Comment]
  ) extends Processor[RepositoryOption, RepositoryDefinition]
      with ContextDefinition {
    override def kind: String = "Repository"

    override lazy val contents: Seq[RepositoryDefinition] = {
      super.contents ++ types ++ handlers ++ inlets ++ outlets ++ terms ++ constants
    }
  }

  /** A reference to a repository definition
    *
    * @param loc
    *   The location of the state reference
    * @param pathId
    *   The path identifier of the referenced projector definition
    */
  case class RepositoryRef(loc: At, pathId: PathIdentifier) extends ProcessorRef[Projector] {
    override def format: String = s"repository ${pathId.format}"
  }

  /** Projectors get their name from Euclidean Geometry but are probably more analogous to a relational database view.
    * The concept is very simple in RIDDL: projectors gather data from entities and other sources, transform that data
    * into a specific record type, and support querying that data arbitrarily.
    *
    * @see
    *   https://en.wikipedia.org/wiki/View_(SQL)).
    * @see
    *   https://en.wikipedia.org/wiki/Projector_(mathematics)
    * @param loc
    *   Location in the source of the Projector
    * @param id
    *   The unique identifier for this Projector
    * @param authors
    *   The authors of this definition
    * @param options
    *   RiddlOptions that can be used by the translators
    * @param types
    *   The type definitions necessary to construct the query results
    * @param handlers
    *   Specifies how to handle
    * @param terms
    *   Definitions of terms about this Projector
    * @param brief
    *   A brief description of this Projector
    * @param description
    *   A detailed description of this Projector
    */
  case class Projector(
    loc: At,
    id: Identifier,
    authors: Seq[AuthorRef] = Seq.empty[AuthorRef],
    options: Seq[ProjectorOption] = Seq.empty[ProjectorOption],
    includes: Seq[Include[ProjectorDefinition]] = Seq.empty[Include[ProjectorDefinition]],
    types: Seq[Type] = Seq.empty[Type],
    constants: Seq[Constant] = Seq.empty[Constant],
    inlets: Seq[Inlet] = Seq.empty[Inlet],
    outlets: Seq[Outlet] = Seq.empty[Outlet],
    handlers: Seq[Handler] = Seq.empty[Handler],
    functions: Seq[Function] = Seq.empty[Function],
    invariants: Seq[Invariant] = Seq.empty[Invariant],
    terms: Seq[Term] = Seq.empty[Term],
    brief: Option[LiteralString] = Option.empty[LiteralString],
    description: Option[Description] = None,
    comments: Seq[Comment] = Seq.empty[Comment]
  ) extends Processor[ProjectorOption, ProjectorDefinition]
      with ContextDefinition
      with WithTypes {
    override lazy val contents: Seq[ProjectorDefinition] = {
      super.contents ++ handlers ++ invariants ++ terms
    }
    final val kind: String = "Projector"

  }

  /** A replicated value within a context. Integer, Map and Set values will use CRDTs
    * @param loc
    *   The location of
    * @param typeExp
    *   The type of the replica
    */
  case class Replica(
    loc: At,
    id: Identifier,
    typeExp: TypeExpression,
    brief: Option[LiteralString] = Option.empty[LiteralString],
    description: Option[Description] = None,
    comments: Seq[Comment] = Seq.empty[Comment]
  ) extends LeafDefinition
      with ContextDefinition {
    final val kind: String = "Replica"
    final val format: String = s"replica ${id.format}"
  }

  /** A reference to an context's projector definition
    *
    * @param loc
    *   The location of the state reference
    * @param pathId
    *   The path identifier of the referenced projector definition
    */
  case class ProjectorRef(loc: At, pathId: PathIdentifier) extends ProcessorRef[Projector] {
    override def format: String = s"projector ${pathId.format}"
  }

  /** A bounded context definition. Bounded contexts provide a definitional boundary on the language used to describe
    * some aspect of a system. They imply a tightly integrated ecosystem of one or more microservices that share a
    * common purpose. Context can be used to house entities, read side projectors, sagas, adaptations to other contexts,
    * apis, and etc.
    *
    * @param loc
    *   The location of the bounded context definition
    * @param id
    *   The name of the context
    * @param options
    *   The options for the context
    * @param types
    *   Types defined for the scope of this context
    * @param entities
    *   Entities defined for the scope of this context
    * @param adaptors
    *   Adaptors to messages from other contexts
    * @param sagas
    *   Sagas with all-or-none semantics across various entities
    * @param functions
    *   Features specified for the context
    * @param brief
    *   A brief description (one sentence) for use in documentation
    * @param description
    *   An optional description of the context
    */
  case class Context(
    loc: At,
    id: Identifier,
    options: Seq[ContextOption] = Seq.empty[ContextOption],
    types: Seq[Type] = Seq.empty[Type],
    constants: Seq[Constant] = Seq.empty[Constant],
    entities: Seq[Entity] = Seq.empty[Entity],
    adaptors: Seq[Adaptor] = Seq.empty[Adaptor],
    sagas: Seq[Saga] = Seq.empty[Saga],
    streamlets: Seq[Streamlet] = Seq.empty[Streamlet],
    functions: Seq[Function] = Seq.empty[Function],
    terms: Seq[Term] = Seq.empty[Term],
    invariants: Seq[Invariant] = Seq.empty[Invariant],
    includes: Seq[Include[ContextDefinition]] = Seq.empty[Include[ContextDefinition]],
    handlers: Seq[Handler] = Seq.empty[Handler],
    projectors: Seq[Projector] = Seq.empty[Projector],
    repositories: Seq[Repository] = Seq.empty[Repository],
    inlets: Seq[Inlet] = Seq.empty[Inlet],
    outlets: Seq[Outlet] = Seq.empty[Outlet],
    connections: Seq[Connector] = Seq.empty[Connector],
    replicas: Seq[Replica] = Seq.empty[Replica],
    authors: Seq[AuthorRef] = Seq.empty[AuthorRef],
    brief: Option[LiteralString] = Option.empty[LiteralString],
    description: Option[Description] = None,
    comments: Seq[Comment] = Seq.empty[Comment]
  ) extends Processor[ContextOption, ContextDefinition]
      with DomainDefinition {
    override lazy val contents: Seq[ContextDefinition] = super.contents ++
      types ++ entities ++ adaptors ++ sagas ++ streamlets ++ functions ++
      terms ++ handlers ++ projectors ++ repositories ++ inlets ++
      outlets ++ connections

    final val kind: String = "Context"

    override def isEmpty: Boolean = contents.isEmpty && options.isEmpty

  }
  object Context {
    lazy val empty: Context = Context(At.empty, Identifier.empty)
  }

  /** A reference to a bounded context
    *
    * @param loc
    *   The location of the reference
    * @param pathId
    *   The path identifier for the referenced context
    */
  case class ContextRef(loc: At, pathId: PathIdentifier) extends ProcessorRef[Context] {
    override def format: String = s"context ${pathId.format}"
  }

  /** A sealed trait for Inlets and Outlets */
  sealed trait Portlet extends Definition

  /** A streamlet that supports input of data of a particular type.
    *
    * @param loc
    *   The location of the Inlet definition
    * @param id
    *   The name of the inlet
    * @param type_
    *   The type of the data that is received from the inlet
    * @param brief
    *   A brief description (one sentence) for use in documentation
    * @param description
    *   An optional description of the Inlet
    */
  case class Inlet(
    loc: At,
    id: Identifier,
    type_ : TypeRef,
    brief: Option[LiteralString] = None,
    description: Option[Description] = None,
    comments: Seq[Comment] = Seq.empty[Comment]
  ) extends Portlet
      with LeafDefinition
      with ProcessorDefinition
      with AlwaysEmpty {
    def format: String = s"inlet ${id.format} is ${type_.format}"
    final val kind: String = "Inlet"
  }

  /** A streamlet that supports output of data of a particular type.
    *
    * @param loc
    *   The location of the outlet definition
    * @param id
    *   The name of the outlet
    * @param type_
    *   The type expression for the kind of data put out
    * @param brief
    *   A brief description (one sentence) for use in documentation
    * @param description
    *   An optional description of the Outlet.
    */
  case class Outlet(
    loc: At,
    id: Identifier,
    type_ : TypeRef,
    brief: Option[LiteralString] = None,
    description: Option[Description] = None,
    comments: Seq[Comment] = Seq.empty[Comment]
  ) extends Portlet
      with LeafDefinition
      with ProcessorDefinition
      with AlwaysEmpty {
    def format: String = s"outlet ${id.format} is ${type_.format}"
    final val kind: String = "Outlet"
  }

  case class Connector(
    loc: At,
    id: Identifier,
    options: Seq[ConnectorOption] = Seq.empty[ConnectorOption],
    flows: Option[TypeRef] = Option.empty[TypeRef],
    from: Option[OutletRef] = Option.empty[OutletRef],
    to: Option[InletRef] = Option.empty[InletRef],
    brief: Option[LiteralString] = Option.empty[LiteralString],
    description: Option[Description] = Option.empty[Description],
    comments: Seq[Comment] = Seq.empty[Comment]
  ) extends LeafDefinition
      with ContextDefinition
      with WithOptions[ConnectorOption] {
    final override def isEmpty: Boolean = super.isEmpty && flows.isEmpty &&
      from.isEmpty && to.isEmpty

    final val kind: String = "Connector"
    override def format: String = s"connector"
  }

  sealed trait StreamletShape extends RiddlValue {
    def keyword: String
  }

  case class Void(loc: At) extends StreamletShape {
    def format: String = "void"

    def keyword: String = "void"
  }

  case class Source(loc: At) extends StreamletShape {
    def format: String = "source"

    def keyword: String = "source"
  }

  case class Sink(loc: At) extends StreamletShape {
    def format: String = "sink"

    def keyword: String = "sink"
  }

  case class Flow(loc: At) extends StreamletShape {
    def format: String = "flow"

    def keyword: String = "flow"
  }

  case class Merge(loc: At) extends StreamletShape {
    def format: String = "merge"

    def keyword: String = "merge"
  }

  case class Split(loc: At) extends StreamletShape {
    def format: String = "split"

    def keyword: String = "split"
  }

  case class Router(loc: At) extends StreamletShape {
    def format: String = "router"

    def keyword: String = "router"
  }

  /** Definition of a Streamlet. A computing element for processing data from [[Inlet]]s to [[Outlet]]s. A processor's
    * processing is specified by free text statements in [[Handler]]s. Streamlets come in various shapes: Source, Sink,
    * Flow, Merge, Split, and Router depending on how many inlets and outlets they have
    *
    * @param loc
    *   The location of the Processor definition
    * @param id
    *   The name of the processor
    * @param shape
    *   The shape of the processor's inputs and outputs
    * @param inlets
    *   The list of inlets that provide the data the processor needs
    * @param outlets
    *   The list of outlets that the processor produces
    * @param handlers
    *   Definitions of how the processor handles each event type
    * @param brief
    *   A brief description (one sentence) for use in documentation
    * @param description
    *   An optional description of the processor
    */
  case class Streamlet(
    loc: At,
    id: Identifier,
    shape: StreamletShape,
    inlets: Seq[Inlet] = Seq.empty[Inlet],
    outlets: Seq[Outlet] = Seq.empty[Outlet],
    handlers: Seq[Handler] = Seq.empty[Handler],
    functions: Seq[Function] = Seq.empty[Function],
    constants: Seq[Constant] = Seq.empty[Constant],
    invariants: Seq[Invariant] = Seq.empty[Invariant],
    types: Seq[Type] = Seq.empty[Type],
    includes: Seq[Include[StreamletDefinition]] = Seq
      .empty[Include[StreamletDefinition]],
    authors: Seq[AuthorRef] = Seq.empty[AuthorRef],
    options: Seq[StreamletOption] = Seq.empty[StreamletOption],
    terms: Seq[Term] = Seq.empty[Term],
    brief: Option[LiteralString] = Option.empty[LiteralString],
    description: Option[Description] = None,
    comments: Seq[Comment] = Seq.empty[Comment]
  ) extends Processor[StreamletOption, StreamletDefinition]
      with ContextDefinition {
    override def contents: Seq[StreamletDefinition] = super.contents ++
      inlets ++ outlets ++ handlers ++ terms ++ constants

    final val kind: String = shape.getClass.getSimpleName

    shape match {
      case Source(_) =>
        require(
          isEmpty || (outlets.size == 1 && inlets.isEmpty),
          s"Invalid Source Streamlet ins: ${outlets.size} == 1, ${inlets.size} == 0"
        )
      case Sink(_) =>
        require(
          isEmpty || (outlets.isEmpty && inlets.size == 1),
          "Invalid Sink Streamlet"
        )
      case Flow(_) =>
        require(
          isEmpty || (outlets.size == 1 && inlets.size == 1),
          "Invalid Flow Streamlet"
        )
      case Merge(_) =>
        require(
          isEmpty || (outlets.size == 1 && inlets.size >= 2),
          "Invalid Merge Streamlet"
        )
      case Split(_) =>
        require(
          isEmpty || (outlets.size >= 2 && inlets.size == 1),
          "Invalid Split Streamlet"
        )
      case Router(_) =>
        require(
          isEmpty || (outlets.size >= 2 && inlets.size >= 2),
          "Invalid Router Streamlet"
        )
      case Void(_) =>
        require(
          isEmpty || (outlets.isEmpty && inlets.isEmpty),
          "Invalid Void Stream"
        )
    }

  }

  /** A reference to an context's projector definition
    *
    * @param loc
    *   The location of the state reference
    * @param pathId
    *   The path identifier of the referenced projector definition
    */
  case class StreamletRef(loc: At, keyword: String, pathId: PathIdentifier) extends ProcessorRef[Streamlet] {
    override def format: String = s"$keyword ${pathId.format}"
  }

  /** Sealed base trait of references to [[Inlet]]s or [[Outlet]]s
    *
    * @tparam T
    *   The type of definition to which the references refers.
    */
  sealed trait PortletRef[+T <: Portlet] extends Reference[T]

  /** A reference to an [[Inlet]]
    *
    * @param loc
    *   The location of the inlet reference
    * @param pathId
    *   The path identifier of the referenced [[Inlet]]
    */
  case class InletRef(loc: At, pathId: PathIdentifier) extends PortletRef[Inlet] {
    override def format: String = s"inlet ${pathId.format}"
  }

  /** A reference to an [[Outlet]]
    *
    * @param loc
    *   The location of the outlet reference
    * @param pathId
    *   The path identifier of the referenced [[Outlet]]
    */
  case class OutletRef(loc: At, pathId: PathIdentifier) extends PortletRef[Outlet] {
    override def format: String = s"outlet ${pathId.format}"
  }

  /** The definition of one step in a saga with its undo step and example.
    *
    * @param loc
    *   The location of the saga action definition
    * @param id
    *   The name of the SagaAction
    * @param doStatements
    *   The command to be done.
    * @param undoStatements
    *   The command that undoes [[doStatements]]
    * @param brief
    *   A brief description (one sentence) for use in documentation
    * @param description
    *   An optional description of the saga action
    */
  case class SagaStep(
    loc: At,
    id: Identifier,
    doStatements: Seq[Statement] = Seq.empty[Statement],
    undoStatements: Seq[Statement] = Seq.empty[Statement],
    brief: Option[LiteralString] = Option.empty[LiteralString],
    description: Option[Description] = None,
    comments: Seq[Comment] = Seq.empty[Comment]
  ) extends LeafDefinition
      with SagaDefinition {
    def format: String = s"step ${id.format}"

    final val kind: String = "SagaStep"
  }

  /** The definition of a Saga based on inputs, outputs, and the set of [[SagaStep]]s involved in the saga. Sagas define
    * a computing action based on a variety of related commands that must all succeed atomically or have their effects
    * undone.
    *
    * @param loc
    *   The location of the Saga definition
    * @param id
    *   The name of the saga
    * @param options
    *   The options of the saga
    * @param input
    *   A definition of the aggregate input values needed to invoke the saga, if any.
    * @param output
    *   A definition of the aggregate output values resulting from invoking the saga, if any.
    * @param sagaSteps
    *   The set of [[SagaStep]]s that comprise the saga.
    * @param brief
    *   A brief description (one sentence) for use in documentation
    * @param description
    *   An optional description of the saga.
    */
  case class Saga(
    loc: At,
    id: Identifier,
    options: Seq[SagaOption] = Seq.empty[SagaOption],
    input: Option[Aggregation] = None,
    output: Option[Aggregation] = None,
    sagaSteps: Seq[SagaStep] = Seq.empty[SagaStep],
    functions: Seq[Function] = Seq.empty[Function],
    inlets: Seq[Inlet] = Seq.empty[Inlet],
    outlets: Seq[Outlet] = Seq.empty[Outlet],
    authors: Seq[AuthorRef] = Seq.empty[AuthorRef],
    includes: Seq[Include[SagaDefinition]] = Seq.empty[Include[SagaDefinition]],
    terms: Seq[Term] = Seq.empty[Term],
    brief: Option[LiteralString] = Option.empty[LiteralString],
    description: Option[Description] = None,
    comments: Seq[Comment] = Seq.empty[Comment]
  ) extends VitalDefinition[SagaOption, SagaDefinition]
      with ContextDefinition
      with DomainDefinition {
    override lazy val contents: Seq[SagaDefinition] = {
      super.contents ++ input.map(_.fields).getOrElse(Seq.empty[Field]) ++
        output.map(_.fields).getOrElse(Seq.empty[Field]) ++ sagaSteps ++ terms
    }
    final val kind: String = "Saga"

    override def isEmpty: Boolean = super.isEmpty && options.isEmpty &&
      input.isEmpty && output.isEmpty

  }

  case class SagaRef(loc: At, pathId: PathIdentifier) extends Reference[Saga] {
    def format: String = s"saga ${pathId.format}"
  }

  /** An User (Role) who is the initiator of the user story. Users may be persons or machines
    *
    * @param loc
    *   The location of the user in the source
    * @param id
    *   The name (role) of the user
    * @param is_a
    *   What kind of thing the user is
    * @param brief
    *   A brief description of the user
    * @param description
    *   A longer description of the user and its role
    */
  case class User(
    loc: At,
    id: Identifier,
    is_a: LiteralString,
    brief: Option[LiteralString] = None,
    description: Option[Description] = None,
    comments: Seq[Comment] = Seq.empty[Comment]
  ) extends LeafDefinition
      with DomainDefinition {
    def format: String = s"user ${id.format} is ${is_a.format}"

    override def kind: String = "User"
  }

  /** A reference to an User using a path identifier
    *
    * @param loc
    *   THe location of the User in the source code
    * @param pathId
    *   The path identifier that locates the User
    */
  case class UserRef(loc: At, pathId: PathIdentifier) extends Reference[User] {
    def format: String = s"user ${pathId.format}"
  }

  sealed trait Interaction extends UseCaseDefinition {

    /** Format the node to a string */
    override def format: String = s"$kind ${id.format}"
  }

  /** An interaction expression that specifies that each contained expression should be executed in parallel
    *
    * @param loc
    *   Location of the parallel group
    * @param contents
    *   The expressions to execute in parallel
    * @param brief
    *   A brief description of the parallel group
    */
  case class ParallelInteractions(
    loc: At,
    id: Identifier = Identifier.empty,
    contents: Seq[Interaction] = Seq.empty[Interaction],
    brief: Option[LiteralString] = None,
    description: Option[Description] = None,
    comments: Seq[Comment] = Seq.empty[Comment]
  ) extends Interaction {
    override def kind: String = "Parallel Interaction"
  }

  /** An interaction expression that specifies that each contained expression should be executed in strict sequential
    * order
    *
    * @param loc
    *   Location of the sequence
    * @param id
    *   Identifier for the interaction
    * @param contents
    *   The interactions to execute in sequence
    * @param brief
    *   A brief description of the sequence group
    * @param description
    *   A longer description of the sequence
    */
  case class SequentialInteractions(
    loc: At,
    id: Identifier = Identifier.empty,
    contents: Seq[Interaction] = Seq.empty[Interaction],
    brief: Option[LiteralString],
    description: Option[Description] = None,
    comments: Seq[Comment] = Seq.empty[Comment]
  ) extends Interaction {
    override def kind: String = "Sequential Interaction"
  }

  /** An interaction expression that specifies that its contents are optional
    *
    * @param loc
    *   The location of the optional group
    * @param contents
    *   The optional expressions
    * @param brief
    *   A brief description of the optional group
    */
  case class OptionalInteractions(
    loc: At,
    id: Identifier = Identifier.empty,
    contents: Seq[Interaction] = Seq.empty[Interaction],
    brief: Option[LiteralString],
    description: Option[Description] = None,
    comments: Seq[Comment] = Seq.empty[Comment]
  ) extends Interaction {
    override def kind: String = "Optional Interaction"
  }

  sealed trait GenericInteraction extends Interaction with LeafDefinition {
    def relationship: LiteralString
  }

  /** A very vague step just written as text */
  case class VagueInteraction(
    loc: At,
    id: Identifier = Identifier.empty,
    from: LiteralString,
    relationship: LiteralString,
    to: LiteralString,
    brief: Option[LiteralString] = None,
    description: Option[Description] = None,
    comments: Seq[Comment] = Seq.empty[Comment]
  ) extends GenericInteraction {
    override def kind: String = "Vague Interaction"
  }

  case class SendMessageInteraction(
    loc: At,
    id: Identifier = Identifier.empty,
    from: Reference[Definition],
    message: MessageRef,
    to: Reference[Definition],
    brief: Option[LiteralString] = None,
    description: Option[Description] = None,
    comments: Seq[Comment] = Seq.empty[Comment]
  ) extends GenericInteraction {
    def relationship: LiteralString = {
      LiteralString(message.loc, s"sends ${message.format} to")
    }

    override def kind: String = "Send Message Interaction"
  }

  /** One abstract step in an Interaction between things. The set of case classes associated with this sealed trait
    * provide more type specificity to these three fields.
    */
  sealed trait TwoReferenceInteraction extends GenericInteraction {
    def from: Reference[Definition]

    def to: Reference[Definition]
  }

  /** An arbitrary interaction step. The abstract nature of the relationship is
    *
    * @param loc
    *   The location of the step
    * @param from
    *   A reference to the source of the interaction
    * @param relationship
    *   A literal spring that specifies the arbitrary relationship
    * @param to
    *   A reference to the destination of the interaction
    * @param brief
    *   A brief description of the interaction step
    */
  case class ArbitraryInteraction(
    loc: At,
    id: Identifier = Identifier.empty,
    from: Reference[Definition],
    relationship: LiteralString,
    to: Reference[Definition],
    brief: Option[LiteralString] = None,
    description: Option[Description] = None,
    comments: Seq[Comment] = Seq.empty[Comment]
  ) extends TwoReferenceInteraction {
    override def kind: String = "Arbitrary Interaction"
  }

  case class SelfInteraction(
    loc: At,
    id: Identifier = Identifier.empty,
    from: Reference[Definition],
    relationship: LiteralString,
    brief: Option[LiteralString] = None,
    description: Option[Description] = None,
    comments: Seq[Comment] = Seq.empty[Comment]
  ) extends TwoReferenceInteraction {
    override def kind: String = "Self Interaction"
    override def to: Reference[Definition] = from
  }

  /** An interaction where an User receives output
    *
    * @param loc
    *   The location of the interaction in the source
    * @param from
    *   The User that is being focused
    * @param to
    *   The Group that is the target of the focus
    * @param brief
    *   A brief description of this interaction
    */
  case class FocusOnGroupInteraction(
    loc: At,
    id: Identifier = Identifier.empty,
    from: UserRef,
    to: GroupRef,
    brief: Option[LiteralString] = None,
    description: Option[Description] = None,
    comments: Seq[Comment] = Seq.empty[Comment]
  ) extends TwoReferenceInteraction {
    override def kind: String = "Focus On Group"
    override def relationship: LiteralString = 
      LiteralString(loc + (6 + from.pathId.format.length), "focuses on")
  }

  case class DirectUserToURLInteraction(
    loc: At,
    id: Identifier = Identifier.empty,
    from: UserRef, 
    url: java.net.URL,
    brief: Option[LiteralString] = None,
    description: Option[Description] = None,
    comments: Seq[Comment] = Seq.empty[Comment]
  ) extends GenericInteraction {
<<<<<<< HEAD
    override def kind: String = "Focus On Group"
=======
    def relationship: LiteralString =
      LiteralString(loc+(6+ from.pathId.format.length), "focuses on ")
    override def kind: String = "Focus On URL"
>>>>>>> 4b281e02
  }

  /** An interaction where an User receives output
    * @param loc
    *   The locaiton of the interaction in the source
    * @param from
    *   The output received
    * @param relationship
    *   THe name of the relationship
    * @param to
    *   THe user that receives the output
    * @param brief
    *   A brief description of this interaction
    */
  case class ShowOutputInteraction(
    loc: At,
    id: Identifier = Identifier.empty,
    from: OutputRef,
    relationship: LiteralString,
    to: UserRef,
    brief: Option[LiteralString] = None,
    description: Option[Description] = None,
    comments: Seq[Comment] = Seq.empty[Comment]
  ) extends TwoReferenceInteraction {
    override def kind: String = "Show Output Interaction"
  }

  /** A interaction where and User provides input
    *
    * @param loc
    *   The location of the interaction in the source
    * @param from
    *   The user providing the input
    * @param relationship
    *   A description of the relationship in this interaction
    * @param to
    *   The input definition that receives the input
    * @param brief
    *   A description of this interaction step
    */
  case class TakeInputInteraction(
    loc: At,
    id: Identifier = Identifier.empty,
    from: UserRef,
    relationship: LiteralString,
    to: InputRef,
    brief: Option[LiteralString] = None,
    description: Option[Description] = None,
    comments: Seq[Comment] = Seq.empty[Comment]
  ) extends TwoReferenceInteraction {
    override def kind: String = "Take Input Interaction"
  }

  /** The definition of a Jacobsen Use Case RIDDL defines these epics by allowing a linkage between the user and RIDDL
    * applications or bounded contexts.
    * @param loc
    *   Where in the source this use case occurs
    * @param id
    *   The unique identifier for this use case
    * @param contents
    *   The interactions between users and system components that define the use case.
    * @param brief
    *   A brief description of this use case
    * @param description
    *   A longer description of this use case
    */
  case class UseCase(
    loc: At,
    id: Identifier,
    userStory: UserStory = UserStory(),
    contents: Seq[Interaction] = Seq.empty[Interaction],
    brief: Option[LiteralString] = None,
    description: Option[Description] = None,
    comments: Seq[Comment] = Seq.empty[Comment]
  ) extends EpicDefinition
      with Container[Interaction] {
    override def kind: String = "UseCase"
    override def format: String = s"case ${id.format}"
  }

  /** An agile user story definition in the usual "As a {role} I want {capability} so that {benefit}" style.
    *
    * @param loc
    *   Location of the user story
    * @param user
    *   The user, or instigator, of the story.
    * @param capability
    *   The capability the user wishes to utilize
    * @param benefit
    *   The benefit of that utilization
    */
  case class UserStory(
    loc: At = At.empty,
    user: UserRef = UserRef(At.empty, PathIdentifier.empty),
    capability: LiteralString = LiteralString.empty,
    benefit: LiteralString = LiteralString.empty
  ) extends RiddlValue {
    def format: String = {
      user.format + " wants to " + capability.s + " so that " + benefit.s
    }
    override def isEmpty: Boolean = loc.isEmpty && user.isEmpty && capability.isEmpty && benefit.isEmpty
  }

  /** The definition of an Epic that bundles multiple Jacobsen Use Cases into an overall story about user interactions
    * with the system. This define functionality from the perspective of users (men or machines) interactions with the
    * system that is part of their role.
    *
    * @param loc
    *   The location of the Epic definition
    * @param id
    *   The name of the Epic
    * @param userStory
    *   The [[UserStory]] (per agile and xP) that provides the overall big picture of this Epic
    * @param shownBy
    *   A list of URLs to visualizations or other materials related to the epic
    * @param cases
    *   A list of UseCase's that define the epic
    * @param brief
    *   A brief description (one sentence) for use in the glossary and summaries.
    * @param description
    *   An more detailed description of the Epic
    */
  case class Epic(
    loc: At,
    id: Identifier,
    userStory: Option[UserStory] = Option.empty[UserStory],
    shownBy: Seq[java.net.URL] = Seq.empty[java.net.URL],
    cases: Seq[UseCase] = Seq.empty[UseCase],
    authors: Seq[AuthorRef] = Seq.empty[AuthorRef],
    includes: Seq[Include[EpicDefinition]] = Seq.empty[Include[EpicDefinition]],
    options: Seq[EpicOption] = Seq.empty[EpicOption],
    terms: Seq[Term] = Seq.empty[Term],
    brief: Option[LiteralString] = Option.empty[LiteralString],
    description: Option[Description] = None,
    comments: Seq[Comment] = Seq.empty[Comment]
  ) extends VitalDefinition[EpicOption, EpicDefinition]
      with DomainDefinition {
    override def contents: Seq[EpicDefinition] = {
      super.contents ++ cases ++ terms
    }

    override def isEmpty: Boolean = {
      contents.isEmpty && shownBy.isEmpty && userStory.isEmpty
    }

    final val kind: String = "Epic"

    override def format: String = s"epic ${id.format}"
  }

  /** A reference to a Story definintion.
    * @param loc
    *   Location of the StoryRef
    * @param pathId
    *   The path id of the referenced Story
    */
  case class EpicRef(loc: At, pathId: PathIdentifier) extends Reference[Epic] {
    def format: String = s"epic ${pathId.format}"
  }

  /** A group of GroupDefinition that can be treated as a whole. For example, a form, a button group, etc.
    * @param loc
    *   The location of the group
    * @param id
    *   The unique identifier of the group
    * @param elements
    *   The list of GroupDefinition
    * @param brief
    *   A brief description of the group
    * @param description
    *   A more detailed description of the group
    */
  case class Group(
    loc: At,
    alias: String,
    id: Identifier,
    elements: Seq[GroupDefinition] = Seq.empty[GroupDefinition],
    brief: Option[LiteralString] = None,
    description: Option[Description] = None,
    comments: Seq[Comment] = Seq.empty[Comment]
  ) extends ApplicationDefinition
      with GroupDefinition {
    override def kind: String = "Group"
    override def isAppRelated: Boolean = true

    override lazy val contents: Seq[GroupDefinition] = { elements }

    /** Format the node to a string */
    override def format: String = s"group ${id.value}"
  }

  /** A Group contained within a group
    *
    * @param loc
    *   Location of the contained group
    * @param id
    *   The name of the group contained
    * @param group
    *   The contained group as a reference to that group
    */
  case class ContainedGroup(
    loc: At,
    id: Identifier,
    group: GroupRef,
    brief: Option[LiteralString] = None,
    description: Option[Description] = None,
    comments: Seq[Comment] = Seq.empty[Comment]
  ) extends LeafDefinition
      with GroupDefinition {
    def kind: String = "ContainedGroup"

    def format: String = s"contains ${id.format} as ${group.format}"
  }

  /** A Reference to a Group
    * @param loc
    *   The At locator of the group reference
    * @param pathId
    *   The path to the referenced group
    */
  case class GroupRef(loc: At, pathId: PathIdentifier) extends Reference[Group] {
    def format: String = s"group ${pathId.format}"
  }

  /** A UI Element that presents some information to the user
    *
    * @param loc
    *   Location of the view in the source
    * @param id
    *   unique identifier oof the view
    * @param putOut
    *   A result reference for the data too be presented
    * @param outputs
    *   Any contained outputs
    * @param brief
    *   A brief description of the view
    * @param description
    *   A detailed description of the view
    */
  case class Output(
    loc: At,
    nounAlias: String,
    id: Identifier,
    verbAlias: String,
    putOut: TypeRef,
    outputs: Seq[OutputDefinition] = Seq.empty[OutputDefinition],
    brief: Option[LiteralString] = None,
    description: Option[Description] = None,
    comments: Seq[Comment] = Seq.empty[Comment]
  ) extends ApplicationDefinition
      with OutputDefinition
      with GroupDefinition {
    override def kind: String = if nounAlias.nonEmpty then nounAlias else "output"
    override def isAppRelated: Boolean = true

    override lazy val contents: Seq[OutputDefinition] = outputs

    /** Format the node to a string */
    override def format: String = s"$kind ${id.value} $verbAlias ${putOut.format}"
  }

  /** A reference to an View using a path identifier
    *
    * @param loc
    *   The location of the ViewRef in the source code
    * @param pathId
    *   The path identifier that refers to the View
    */
  case class OutputRef(loc: At, pathId: PathIdentifier) extends Reference[Output] {
    def format: String = s"output ${pathId.format}"
  }

  /** A Give is a UI Element to allow the user to 'give' some data to the application. It is analogous to a form in HTML
    *
    * @param loc
    *   Location of the Give
    * @param id
    *   Name of the give
    * @param putIn
    *   a Type reference of the type given by the user
    * @param brief
    *   A brief description of the Give
    * @param description
    *   a detailed description of the Give
    */
  case class Input(
    loc: At,
    nounAlias: String,
    id: Identifier,
    verbAlias: String,
    putIn: TypeRef,
    inputs: Seq[InputDefinition] = Seq.empty[InputDefinition],
    brief: Option[LiteralString] = None,
    description: Option[Description] = None,
    comments: Seq[Comment] = Seq.empty[Comment]
  ) extends ApplicationDefinition
      with GroupDefinition
      with InputDefinition {
    override def kind: String = if nounAlias.nonEmpty then nounAlias else "input"
    override def isAppRelated: Boolean = true

    override lazy val contents: Seq[Definition] = inputs

    /** Format the node to a string */
    override def format: String = {
      s"$kind $verbAlias ${putIn.format}"
    }
  }

  /** A reference to an Input using a path identifier
    *
    * @param loc
    *   THe location of the GiveRef in the source code
    * @param pathId
    *   The path identifier that refers to the Give
    */
  case class InputRef(loc: At, pathId: PathIdentifier) extends Reference[Input] {
    def format: String = s"input ${pathId.format}"
  }

  /** An application from which a person, robot, or other active agent (the user) will obtain information, or to which
    * that user will provided information.
    * @param loc
    *   The location of the application in the source
    * @param id
    *   The unique identifier for the application
    * @param options
    *   The options for the application
    * @param types
    *   Types that are needed for the communication with the user
    * @param groups
    *   A list of group definitions needed by the application
    * @param handlers
    *   The handlers for this application to process incoming messages
    * @param inlets
    *   Message inlets for the application
    * @param outlets
    *   Message outlets for the application
    * @param authors
    *   Author definitions for the application, for attribution of application components.
    * @param terms
    *   Definitions of terms useful in comprehending the application's purpose
    * @param includes
    *   Included source code
    * @param brief
    *   A brief description of the application
    * @param description
    *   A longer description of the application.
    */
  case class Application(
    loc: At,
    id: Identifier,
    options: Seq[ApplicationOption] = Seq.empty[ApplicationOption],
    types: Seq[Type] = Seq.empty[Type],
    constants: Seq[Constant] = Seq.empty[Constant],
    invariants: Seq[Invariant] = Seq.empty[Invariant],
    groups: Seq[Group] = Seq.empty[Group],
    handlers: Seq[Handler] = Seq.empty[Handler],
    inlets: Seq[Inlet] = Seq.empty[Inlet],
    outlets: Seq[Outlet] = Seq.empty[Outlet],
    functions: Seq[Function] = Seq.empty[Function],
    authors: Seq[AuthorRef] = Seq.empty[AuthorRef],
    terms: Seq[Term] = Seq.empty[Term],
    includes: Seq[Include[ApplicationDefinition]] = Seq.empty,
    brief: Option[LiteralString] = None,
    description: Option[Description] = None,
    comments: Seq[Comment] = Seq.empty[Comment]
  ) extends Processor[ApplicationOption, ApplicationDefinition]
      with DomainDefinition {
    override def kind: String = "Application"
    override def isAppRelated: Boolean = true
    override lazy val contents: Seq[ApplicationDefinition] = {
      super.contents ++ types ++ groups ++ terms ++ includes
    }
  }

  /** A reference to an Application using a path identifier
    *
    * @param loc
    *   THe location of the ApplicationRef in the source code
    * @param pathId
    *   The path identifier that refers to the Application
    */
  case class ApplicationRef(loc: At, pathId: PathIdentifier) extends ProcessorRef[Application] {
    def format: String = s"application ${pathId.format}"
  }

  /** The definition of a domain. Domains are the highest building block in RIDDL and may be nested inside each other to
    * form a hierarchy of domains. Generally, domains follow hierarchical organization structure but other taxonomies
    * and ontologies may be modelled with domains too.
    *
    * @param loc
    *   The location of the domain definition
    * @param id
    *   The name of the domain
    * @param options
    *   RiddlOptions for the domain
    * @param types
    *   Type definitions with a domain (nearly global) scope, with applicability to many contexts or subdomains
    * @param contexts
    *   The contexts defined in the scope of the domain
    * @param users
    *   User definitions for use in epics
    * @param epics
    *   Story definitions for this domain
    * @param applications
    *   Application definitions for this domain
    * @param domains
    *   Nested sub-domains within this domain
    * @param terms
    *   Definition of terms pertaining to this domain that provide explanation of concepts from the domain.
    * @param brief
    *   A brief description (one sentence) for use in documentation
    * @param description
    *   An optional description of the domain.
    */
  case class Domain(
    loc: At,
    id: Identifier,
    options: Seq[DomainOption] = Seq.empty[DomainOption],
    authors: Seq[AuthorRef] = Seq.empty[AuthorRef],
    authorDefs: Seq[Author] = Seq.empty[Author],
    types: Seq[Type] = Seq.empty[Type],
    constants: Seq[Constant] = Seq.empty[Constant],
    contexts: Seq[Context] = Seq.empty[Context],
    users: Seq[User] = Seq.empty[User],
    epics: Seq[Epic] = Seq.empty[Epic],
    sagas: Seq[Saga] = Seq.empty[Saga],
    applications: Seq[Application] = Seq.empty[Application],
    domains: Seq[Domain] = Seq.empty[Domain],
    terms: Seq[Term] = Seq.empty[Term],
    includes: Seq[Include[DomainDefinition]] = Seq
      .empty[Include[DomainDefinition]],
    brief: Option[LiteralString] = Option.empty[LiteralString],
    description: Option[Description] = None,
    comments: Seq[Comment] = Seq.empty[Comment]
  ) extends VitalDefinition[DomainOption, DomainDefinition]
      with RootDefinition
      with WithTypes
      with DomainDefinition {

    override lazy val contents: Seq[DomainDefinition] = {
      super.contents ++ domains ++ types ++ constants ++ contexts ++ users ++
        epics ++ applications ++ terms ++ authorDefs
    }
    final val kind: String = "Domain"

  }

  /** A reference to a domain definition
    *
    * @param loc
    *   The location at which the domain definition occurs
    * @param pathId
    *   The path identifier for the referenced domain.
    */
  case class DomainRef(loc: At, pathId: PathIdentifier) extends Reference[Domain] {
    override def format: String = s"domain ${pathId.format}"
  }
}<|MERGE_RESOLUTION|>--- conflicted
+++ resolved
@@ -3302,13 +3302,9 @@
     description: Option[Description] = None,
     comments: Seq[Comment] = Seq.empty[Comment]
   ) extends GenericInteraction {
-<<<<<<< HEAD
-    override def kind: String = "Focus On Group"
-=======
     def relationship: LiteralString =
       LiteralString(loc+(6+ from.pathId.format.length), "focuses on ")
     override def kind: String = "Focus On URL"
->>>>>>> 4b281e02
   }
 
   /** An interaction where an User receives output
