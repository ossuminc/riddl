/*
 * Copyright 2019 Ossum, Inc.
 *
 * SPDX-License-Identifier: Apache-2.0
 */

package com.ossuminc.riddl.language

import com.ossuminc.riddl.language.AST.TwoReferenceInteraction
import com.ossuminc.riddl.language.parsing.{PredefType, RiddlParserInput}

import java.net.URL
import java.nio.file.Path
import scala.reflect.{ClassTag, classTag}

/** Abstract Syntax Tree This object defines the model for processing RIDDL and producing a raw AST from it. This raw
  * AST has no referential integrity, it just results from applying the parsing rules to the input. The RawAST models
  * produced from parsing are syntactically correct but have no semantic validation. The Transformation passes convert
  * RawAST model to AST model which is referentially and semantically consistent (or the user gets an error).
  */
object AST { // extends ast.AbstractDefinitions with ast.Definitions with ast.RiddlOptions with ast.Types with ast.Statements

  ///////////////////////////////////////////////////////////////////////////////////////////// ABSTRACT DEFINITIONS
  /** The root trait of all things RIDDL AST. Every node in the tree is a RiddlNode. */
  sealed trait RiddlNode {

    /** Format the node to a string */
    def format: String

    /** Determine if this node is a container or not */
    def isContainer: Boolean = false

    // Determine if this node has definitions it contains
    def hasDefinitions: Boolean = false

    // Determine if this ndoe is a definitiono
    def isDefinition: Boolean = false

    /** determine if this node is empty or not. Non-containers are always empty
      */
    def isEmpty: Boolean = true

    @deprecatedOverriding(
      "nonEmpty is defined as !isEmpty; override isEmpty instead"
    ) final def nonEmpty: Boolean = !isEmpty
  }

  /** The root trait of all parsable values. If a parser returns something, its a RiddlValue. The distinguishing factor
    * is the inclusion of the parsing location given by the `loc` field.
    */
  sealed trait RiddlValue extends RiddlNode {

    /** The location in the parse at which this RiddlValue occurs */
    def loc: At
  }

  /** Represents a literal string parsed between quote characters in the input
    *
    * @param loc
    *   The location in the input of the opening quote character
    * @param s
    *   The parsed value of the string content
    */
  case class LiteralString(loc: At, s: String) extends RiddlValue {
    override def format = s"\"$s\""

    override def isEmpty: Boolean = s.isEmpty
  }
  object LiteralString {
    val empty: LiteralString = LiteralString(At.empty, "")
  }

  /** A RiddlValue that is a parsed identifier, typically the name of a definition.
    *
    * @param loc
    *   The location in the input where the identifier starts
    * @param value
    *   The parsed value of the identifier
    */
  case class Identifier(loc: At, value: String) extends RiddlValue {
    override def format: String = value

    override def isEmpty: Boolean = value.isEmpty
  }

  object Identifier {
    val empty: Identifier = Identifier(At.empty, "")
  }

  /** Represents a segmented identifier to a definition in the model. Path Identifiers are parsed from a dot-separated
    * list of identifiers in the input. Path identifiers are used to reference other definitions in the model.
    *
    * @param loc
    *   Location in the input of the first letter of the path identifier
    * @param value
    *   The list of strings that make up the path identifier
    */
  case class PathIdentifier(loc: At, value: Seq[String]) extends RiddlValue {
    override def format: String = { value.mkString(".") }

    override def isEmpty: Boolean = value.isEmpty || value.forall(_.isEmpty)
  }

  object PathIdentifier {
    val empty: PathIdentifier = PathIdentifier(At.empty, Seq.empty[String])
  }

  /** The description of a definition. All definitions have a name and an optional description. This class provides the
    * description part.
    */
  sealed trait Description extends RiddlValue {
    def loc: At

    def lines: Seq[LiteralString]

    override def isEmpty: Boolean = lines.isEmpty || lines.forall(_.isEmpty)
  }
  object Description {
    lazy val empty: Description = new Description {
      val loc: At = At.empty
      val lines = Seq.empty[LiteralString]
      def format: String = ""
    }
  }

  case class BlockDescription(
    loc: At = At.empty,
    lines: Seq[LiteralString] = Seq.empty[LiteralString]
  ) extends Description {
    def format: String = ""
  }

  case class FileDescription(loc: At, file: Path) extends Description {
    lazy val lines: Seq[LiteralString] = {
      val src = scala.io.Source.fromFile(file.toFile)
      src.getLines().toSeq.map(LiteralString(loc, _))
    }
    def format: String = file.toAbsolutePath.toString
  }

  case class URLDescription(loc: At, url: java.net.URL) extends Description {
    lazy val lines: Seq[LiteralString] = Seq.empty[LiteralString]

    /** Format the node to a string */
    override def format: String = url.toExternalForm
  }

  sealed trait BrieflyDescribedValue extends RiddlValue {
    def brief: Option[LiteralString]
    def briefValue: String = {
      brief.map(_.s).getOrElse("No brief description.")
    }
    def hasBriefDescription: Boolean = brief.nonEmpty
  }

  /** Base trait of all values that have an optional Description
    */
  sealed trait DescribedValue extends RiddlValue {
    def description: Option[Description]
    def descriptionValue: String = {
      description
        .map(_.lines.map(_.s))
        .mkString("", System.lineSeparator(), System.lineSeparator())
    }
    def hasDescription: Boolean = description.nonEmpty
  }

  sealed trait CommentedValue extends RiddlValue {
    def comments: Seq[Comment]
    def commentText: String = comments.map(_.text).mkString("\n")
    def hasComment: Boolean = comments.nonEmpty
  }

  /** The AST Representation of a comment in the input. Comments can only occur after the closing brace, }, of a
    * definition. The comment is stored within the [[Definition]]
    * @param loc
    *   Location in the input of the // comment introducer
    * @param text
    *   The text of the comment, everything after the // to the end of line
    */
  case class Comment(loc: At, text: String = "") extends RiddlValue {
    def format: String = "//" + text
  }

  /** Base trait of any definition that is also a ContainerValue
    *
    * @tparam D
    *   The kind of definition that is contained by the container
    */
  sealed trait Container[+D <: RiddlValue] extends RiddlValue {
    def contents: Seq[D]

    override def isEmpty: Boolean = contents.isEmpty

    override def isContainer: Boolean = true

    def isRootContainer: Boolean = false
  }

  /** Base trait for all definitions requiring an identifier for the definition and providing the identify method to
    * yield a string that provides the kind and name
    */
  sealed trait Definition
      extends DescribedValue
      with BrieflyDescribedValue
      with CommentedValue
      with Container[Definition] {
    def id: Identifier

    def kind: String

    def identify: String = {
      if id.isEmpty then { s"Anonymous $kind" }
      else { s"$kind '${id.format}'" }
    }

    def identifyWithLoc: String = s"$identify at $loc"

    override def isDefinition: Boolean = true

    override def hasDefinitions: Boolean = contents.nonEmpty

    def isImplicit: Boolean = id.value.isEmpty

    def isVital: Boolean = false

    def isAppRelated: Boolean = false

    @SuppressWarnings(Array("org.wartremover.warts.asInstanceOf"))
    def asVital[OPT <: OptionValue, DEF <: Definition]: VitalDefinition[OPT, DEF] =
      require(this.isVital, "Not a vital definition")
      this.asInstanceOf[VitalDefinition[OPT, DEF]]

    def hasOptions: Boolean = false

    def hasAuthors: Boolean = false

    def hasTypes: Boolean = false

    def resolveNameTo(name: String): Option[Definition] = {
      contents.find(_.id.value == name)
    }
  }

  sealed trait LeafDefinition extends Definition {
    override def isEmpty: Boolean = true
    final def contents: Seq[Definition] = Seq.empty[Definition]
  }

  sealed trait AlwaysEmpty extends Definition {
    final override def isEmpty: Boolean = true
  }

  /** A reference to a definition of a specific type.
    *
    * @tparam T
    *   The type of definition to which the references refers.
    */
  sealed abstract class Reference[+T <: Definition: ClassTag] extends RiddlValue {

    /** The Path identifier to the referenced definition
      */
    def pathId: PathIdentifier

    /** The optional identifier of the reference to be used locally in some other reference.
      */
    def id: Option[Identifier] = None

    /** @return
      *   String A string that describes this reference
      */
    def identify: String = {
      s"${classTag[T].runtimeClass.getSimpleName} ${
          if id.nonEmpty then { id.map(_.format + ": ") }
          else ""
        }'${pathId.format}'${loc.toShort}"
    }

    override def isEmpty: Boolean = pathId.isEmpty
  }

  object Reference {
    val empty: Reference[Definition] = new Reference[Definition] {
      def pathId: PathIdentifier = PathIdentifier.empty
      def format: String = "Empty Reference"
      def loc: At = At.empty
    }
  }

  @SuppressWarnings(Array("org.wartremover.warts.AsInstanceOf", "org.wartremover.warts.IsInstanceOf"))
  def findAuthors(
    defn: Definition,
    parents: Seq[Definition]
  ): Seq[AuthorRef] = {
    if defn.hasAuthors then {
      defn.asInstanceOf[WithAuthors].authors
    } else {
      parents
        .find(d => d.isInstanceOf[WithAuthors] && d.asInstanceOf[WithAuthors].hasAuthors)
        .map(_.asInstanceOf[WithAuthors].authors)
        .getOrElse(Seq.empty[AuthorRef])
    }
  }

  ///////////////////////////////////////////////////////////////////////////////////////////////////////// DEFINITIONS

  /** Base trait of any definition that is in the content of an adaptor */
  sealed trait AdaptorDefinition extends Definition

  /** Base trait of any definition that is in the content of an Application */
  sealed trait ApplicationDefinition extends Definition

  /** Base trait of any definition that is in the content of a Group */
  sealed trait GroupDefinition extends Definition

  /** Base trait of any definition that is in the content of an Output */
  sealed trait OutputDefinition extends Definition

  /** Base trait of any definition that is in the content of an Input */
  sealed trait InputDefinition extends Definition

  /** Base trait of any definition that is in the content of a context */
  sealed trait ContextDefinition extends Definition

  /** Base trait of any definition that is in the content of a domain */
  sealed trait DomainDefinition extends Definition

  /** Base trait of any definition that is in the content of an entity */
  sealed trait EntityDefinition extends Definition

  /** Base trait of definitions that are part of a Handler Definition */
  sealed trait HandlerDefinition extends Definition

  /** Base trait of definitions that are part of an On Clause Definition */
  sealed trait OnClauseDefinition extends Definition

  /** Base trait of definitions defined in a processor */
  sealed trait ProcessorDefinition
      extends Definition
      with AdaptorDefinition
      with ApplicationDefinition
      with ContextDefinition
      with EntityDefinition
      with ProjectorDefinition
      with RepositoryDefinition
      with StreamletDefinition
      with SagaDefinition

  /** Base trait of definitions defined in a repository */
  sealed trait RepositoryDefinition extends Definition

  /** Base trait of definitions defined at root scope */
  sealed trait RootDefinition extends Definition

  /** Base trait of definitions define within a Streamlet */
  sealed trait StreamletDefinition extends Definition

  /** Base trait of definitions that are in the body of a Story definition */
  sealed trait EpicDefinition extends Definition

  sealed trait VitalDefinitionDefinition
      extends AdaptorDefinition
      with ApplicationDefinition
      with ContextDefinition
      with DomainDefinition
      with EntityDefinition
      with FunctionDefinition
      with StreamletDefinition
      with ProjectorDefinition
      with RepositoryDefinition
      with SagaDefinition
      with EpicDefinition

  /** Base trait of definitions that can accept a message directly via a reference
    * @tparam T
    *   The kind of reference needed
    */
  sealed trait ProcessorRef[+T <: Processor[?, ?]] extends Reference[T]

  /** Base trait of any definition that is in the content of a function. */
  sealed trait FunctionDefinition extends Definition

  /** Base trait of definitions that are part of a Saga Definition */
  sealed trait SagaDefinition extends Definition

  /** Base trait of definitions that are part of a Saga Definition */
  sealed trait StateDefinition extends Definition

  /** Base trait of any definition that occurs in the body of a projector */
  sealed trait ProjectorDefinition extends Definition

  /** Base trait of definitions in a UseCase, typically interactions */
  sealed trait UseCaseDefinition extends Definition

  /////////////////////////////////////////////////////////////////////////////////////////////////////////////// TYPES

  // We need "Expression" sealed trait from Expression.scala but it
  // depends on TypeExpression.scala so we make Expression derive from
  // this forward declaration so we can use it here.
  sealed trait TypeDefinition extends Definition

  sealed trait AggregateDefinition extends TypeDefinition {
    def typeEx: TypeExpression
  }

  /** Base trait of an expression that defines a type
    */
  sealed trait TypeExpression extends RiddlValue {
    @SuppressWarnings(Array("org.wartremover.warts.IsInstanceOf"))
    def isAssignmentCompatible(other: TypeExpression): Boolean = {
      (other == this) || (other.getClass == this.getClass) ||
      (other.getClass == classOf[Abstract]) ||
      (this.getClass == classOf[Abstract])
    }
    def hasCardinality: Boolean = false
    def isAggregateOf(useCase: AggregateUseCase): Boolean = {
      this match {
        case AliasedTypeExpression(_, keyword, _) if keyword.compareToIgnoreCase(useCase.format) == 0 => true
        case AggregateUseCaseTypeExpression(_, usecase, _, _) if usecase == useCase                   => true
        case _                                                                                        => false
      }
    }
  }

  sealed trait NumericType extends TypeExpression {

    @SuppressWarnings(Array("org.wartremover.warts.IsInstanceOf"))
    override def isAssignmentCompatible(other: TypeExpression): Boolean = {
      super.isAssignmentCompatible(other) || other.isInstanceOf[NumericType]
    }
  }

  sealed trait IntegerTypeExpression extends NumericType
  sealed trait RealTypeExpression extends NumericType

  /** A TypeExpression that references another type by PathIdentifier
    * @param loc
    *   The location of the AliasedTypeExpression
    * @param pathId
    *   The path identifier to the aliased type
    */
  case class AliasedTypeExpression(loc: At, keyword: String, pathId: PathIdentifier) extends TypeExpression {
    override def format: String = s"$keyword ${pathId.format}"
  }

  /** A utility function for getting the kind of a type expression.
    *
    * @param te
    *   The type expression to examine
    * @return
    *   A string indicating the kind corresponding to te
    */
  def errorDescription(te: TypeExpression): String = {
    te match {
      case AliasedTypeExpression(_, keyword, pid) => s"$keyword ${pid.format}"
      case Optional(_, typeExp)                   => errorDescription(typeExp) + "?"
      case ZeroOrMore(_, typeExp)                 => errorDescription(typeExp) + "*"
      case OneOrMore(_, typeExp)                  => errorDescription(typeExp) + "+"
      case e: Enumeration                         => s"Enumeration of ${e.enumerators.size} values"
      case a: Alternation                         => s"Alternation of ${a.of.size} types"
      case a: Aggregation                         => s"Aggregation of ${a.fields.size} fields"
      case Mapping(_, from, to) =>
        s"Map from ${errorDescription(from)} to ${errorDescription(to)}"
      case EntityReferenceTypeExpression(_, entity) =>
        s"Reference to entity ${entity.format}"
      case p: Pattern              => p.format
      case Decimal(_, whl, frac)   => s"Decimal($whl,$frac)"
      case RangeType(_, min, max)  => s"Range($min,$max)"
      case UniqueId(_, entityPath) => s"Id(${entityPath.format})"
      case m @ AggregateUseCaseTypeExpression(_, messageKind, _, _) =>
        s"${messageKind.format} of ${m.fields.size} fields and ${m.methods.size} methods"
      case pt: PredefinedType => pt.kind
      case _                  => "<unknown type expression>"
    }
  }

  /** Base of an enumeration for the four kinds of message types */
  sealed trait AggregateUseCase {
    @inline def kind: String
    override def toString: String = kind
    def format: String = kind
  }

  /** An enumerator value for command types */
  case object CommandCase extends AggregateUseCase {
    @inline def kind: String = "Command"
  }

  /** An enumerator value for event types */
  case object EventCase extends AggregateUseCase {
    @inline def kind: String = "Event"
  }

  /** An enumerator value for query types */
  case object QueryCase extends AggregateUseCase {
    @inline def kind: String = "Query"
  }

  /** An enumerator value for result types */
  case object ResultCase extends AggregateUseCase {
    @inline def kind: String = "Result"
  }

  case object RecordCase extends AggregateUseCase {
    @inline def kind: String = "Record"
  }

  case object TypeCase extends AggregateUseCase {
    @inline def kind: String = "Type"
  }

  /** Base trait of the cardinality type expressions */
  sealed trait Cardinality extends TypeExpression {
    def typeExp: TypeExpression
    final override def hasCardinality: Boolean = true
  }

  /** A cardinality type expression that indicates another type expression as being optional; that is with a cardinality
    * of 0 or 1.
    *
    * @param loc
    *   The location of the optional cardinality
    * @param typeExp
    *   The type expression that is indicated as optional
    */
  case class Optional(loc: At, typeExp: TypeExpression) extends Cardinality {
    override def format: String = s"${typeExp.format}?"
  }

  /** A cardinality type expression that indicates another type expression as having zero or more instances.
    *
    * @param loc
    *   The location of the zero-or-more cardinality
    * @param typeExp
    *   The type expression that is indicated with a cardinality of zero or more.
    */
  case class ZeroOrMore(loc: At, typeExp: TypeExpression) extends Cardinality {
    override def format: String = s"${typeExp.format}*"
  }

  /** A cardinality type expression that indicates another type expression as having one or more instances.
    *
    * @param loc
    *   The location of the one-or-more cardinality
    * @param typeExp
    *   The type expression that is indicated with a cardinality of one or more.
    */
  case class OneOrMore(loc: At, typeExp: TypeExpression) extends Cardinality {
    override def format: String = s"${typeExp.format}+"
  }

  /** A cardinality type expression that indicates another type expression as having a specific range of instances
    *
    * @param loc
    *   The location of the one-or-more cardinality
    * @param typeExp
    *   The type expression that is indicated with a cardinality of one or more.
    * @param min
    *   The minimum number of items
    * @param max
    *   The maximum number of items
    */
  case class SpecificRange(
    loc: At,
    typeExp: TypeExpression,
    min: Long,
    max: Long
  ) extends Cardinality {
    override def format: String = s"${typeExp.format}{$min,$max}"
  }

  /** Represents one variant among (one or) many variants that comprise an [[Enumeration]]
    *
    * @param id
    *   the identifier (name) of the Enumerator
    * @param enumVal
    *   the optional int value
    * @param brief
    *   A brief description (one sentence) for use in documentation
    * @param description
    *   the description of the enumerator. Each Enumerator in an enumeration may define independent descriptions
    */
  case class Enumerator(
    loc: At,
    id: Identifier,
    enumVal: Option[Long] = None,
    brief: Option[LiteralString] = Option.empty[LiteralString],
    description: Option[Description] = None,
    comments: Seq[Comment] = Seq.empty[Comment]
  ) extends LeafDefinition
      with TypeDefinition {
    override def format: String = id.format
    final val kind: String = "Enumerator"
    override def isEmpty: Boolean = true
  }

  /** A type expression that defines its range of possible values as being one value from a set of enumerated values.
    *
    * @param loc
    *   The location of the enumeration type expression
    * @param enumerators
    *   The set of enumerators from which the value of this enumeration may be chosen.
    */
  case class Enumeration(loc: At, enumerators: Seq[Enumerator]) extends IntegerTypeExpression {
    override def format: String = "{ " + enumerators
      .map(_.format)
      .mkString(",") + " }"

  }

  /** A type expression that that defines its range of possible values as being any one of the possible values from a
    * set of other type expressions.
    *
    * @param loc
    *   The location of the alternation type expression
    * @param of
    *   The set of type expressions from which the value for this alternation may be chosen
    */
  case class Alternation(loc: At, of: Seq[AliasedTypeExpression]) extends TypeExpression {
    override def format: String =
      s"one of { ${of.map(_.format).mkString(", ")} }"
  }

  /** A definition that is a field of an aggregation type expressions. Fields associate an identifier with a type
    * expression.
    *
    * @param loc
    *   The location of the field definition
    * @param id
    *   The name of the field
    * @param typeEx
    *   The type of the field
    * @param brief
    *   A brief description (one sentence) for use in documentation
    * @param description
    *   An optional description of the field.
    */
  case class Field(
    loc: At,
    id: Identifier,
    typeEx: TypeExpression,
    brief: Option[LiteralString] = Option.empty[LiteralString],
    description: Option[Description] = None,
    comments: Seq[Comment] = Seq.empty[Comment]
  ) extends LeafDefinition
      with AggregateDefinition
      with AlwaysEmpty
      with TypeDefinition
      with SagaDefinition
      with StateDefinition
      with FunctionDefinition
      with ProjectorDefinition {
    override def format: String = s"${id.format}: ${typeEx.format}"
    final val kind: String = "Field"
  }

  /** An argument to a method */
  case class MethodArgument(
    loc: At,
    key: String,
    value: TypeExpression
  ) extends RiddlNode {

    /** Format the node to a string */
    def format: String = s"$key: ${value.format}"

  }

  /** A leaf definition that is a callable method (function) of an aggregation type expressions. Methods associate an
    * identifier with a computed type expression.
    *
    * @param loc
    *   The location of the field definition
    * @param id
    *   The name of the field
    * @param args
    *   The type of the field
    * @param brief
    *   A brief description (one sentence) for use in documentation
    * @param description
    *   An optional description of the field.
    */
  case class Method(
    loc: At,
    id: Identifier,
    args: Seq[MethodArgument] = Seq.empty[MethodArgument],
    typeEx: TypeExpression,
    brief: Option[LiteralString] = Option.empty[LiteralString],
    description: Option[Description] = None,
    comments: Seq[Comment] = Seq.empty[Comment]
  ) extends LeafDefinition
      with AggregateDefinition
      with AlwaysEmpty
      with TypeDefinition
      with SagaDefinition
      with StateDefinition
      with FunctionDefinition
      with ProjectorDefinition {
    override def format: String = s"${id.format}(${args.map(_.format).mkString(", ")}): ${typeEx.format}"
    final val kind: String = "Method"
  }

  /** A type expression that contains an aggregation of fields
    *
    * This is used as the base trait of Aggregations and Messages
    */
  sealed trait AggregateTypeExpression extends TypeExpression with Container[AggregateDefinition] {
    def fields: Seq[Field]
    def methods: Seq[Method]
    final def contents: Seq[AggregateDefinition] = fields ++ methods
    override def format: String = s"{ ${contents.map(_.format).mkString(", ")} }"
    override def isAssignmentCompatible(other: TypeExpression): Boolean = {
      other match {
        case oate: AggregateTypeExpression =>
          val validity: Seq[Boolean] = for
            ofield <- oate.contents
            myField <- contents.find(_.id.value == ofield.id.value)
            myTypEx = myField.typeEx
            oTypeEx = ofield.typeEx
          yield {
            myTypEx.isAssignmentCompatible(oTypeEx)
          }
          (validity.size == oate.contents.size) && validity.forall(_ == true)
        case _ =>
          super.isAssignmentCompatible(other)
      }
    }
  }

  /** A type expression that takes a set of named fields as its value.
    *
    * @param loc
    *   The location of the aggregation definition
    * @param fields
    *   The fields of the aggregation
    */
  case class Aggregation(
    loc: At,
    fields: Seq[Field] = Seq.empty[Field],
    methods: Seq[Method] = Seq.empty[Method]
  ) extends AggregateTypeExpression

  object Aggregation {
    def empty(loc: At = At.empty): Aggregation = { Aggregation(loc) }
  }

  /** A type expression for a sequence of some other type expression
    * @param loc
    *   Where this type expression occurs in the source code
    * @param of
    *   The type expression of the sequence's elements
    */
  case class Sequence(loc: At, of: TypeExpression) extends TypeExpression {
    override def format: String = s"sequence of ${of.format}"
  }

  /** A type expressions that defines a mapping from a key to a value. The value of a Mapping is the set of mapped key
    * -> value pairs, based on which keys have been provided values.
    *
    * @param loc
    *   The location of the mapping type expression
    * @param from
    *   The type expression for the keys of the mapping
    * @param to
    *   The type expression for the values of the mapping
    */
  case class Mapping(loc: At, from: TypeExpression, to: TypeExpression) extends TypeExpression {
    override def format: String = s"mapping from ${from.format} to ${to.format}"
  }

  /** A mathematical set of some other type of value
    * @param loc
    *   Where the type expression occurs in the source
    * @param of
    *   The type of the elements of the set.
    */
  case class Set(loc: At, of: TypeExpression) extends TypeExpression {

    /** Format the node to a string */
    override def format: String = s"set of ${of.format}"
  }

  case class Graph(loc: At, of: TypeExpression) extends TypeExpression {

    /** Format the node to a string */
    override def format: String = s"graph of ${of.format}"
  }

  case class Table(loc: At, of: TypeExpression, dimensions: Seq[Long]) extends TypeExpression {
    override def format: String = s"table of ${of.format}(${dimensions.mkString(",")})"
  }

  /** A type expression whose value is a reference to an instance of an entity.
    *
    * @param loc
    *   The location of the reference type expression
    * @param entity
    *   The type of entity referenced by this type expression.
    */
  case class EntityReferenceTypeExpression(loc: At, entity: PathIdentifier) extends TypeExpression {
    override def format: String = s"entity ${entity.format}"
  }

  /** A type expression that defines a string value constrained by a Java Regular Expression
    *
    * @param loc
    *   The location of the pattern type expression
    * @param pattern
    *   The Java Regular Expression to which values of this type expression must obey.
    * @see
    *   https://docs.oracle.com/en/java/javase/17/docs/api/java.base/java/util/regex/Pattern.html
    */
  case class Pattern(loc: At, pattern: Seq[LiteralString]) extends PredefinedType {
    override def kind: String = "Pattern"
    override def format: String =
      s"$kind(${pattern.map(_.format).mkString(", ")})"

    @SuppressWarnings(Array("org.wartremover.warts.IsInstanceOf"))
    override def isAssignmentCompatible(other: TypeExpression): Boolean = {
      super.isAssignmentCompatible(other) || other.isInstanceOf[Strng]
    }
  }

  /** A type expression for values that ensure a unique identifier for a specific entity.
    *
    * @param loc
    *   The location of the unique identifier type expression
    * @param entityPath
    *   The path identifier of the entity type
    */
  case class UniqueId(loc: At, entityPath: PathIdentifier) extends PredefinedType {
    @inline def kind: String = "Id"

    override def format: String = s"$kind(${entityPath.format})"

    @SuppressWarnings(Array("org.wartremover.warts.IsInstanceOf"))
    override def isAssignmentCompatible(other: TypeExpression): Boolean = {
      super.isAssignmentCompatible(other) || other.isInstanceOf[Strng] ||
      other.isInstanceOf[Pattern]
    }
  }

  /** A type expression for an aggregation that is marked as being one of the use cases. This is used for messages,
    * records, and other aggregate types that need to have their purpose distinguished.
    *
    * @param loc
    *   The location of the message type expression
    * @param usecase
    *   The kind of message defined
    * @param fields
    *   The fields of the message's aggregation
    */
  case class AggregateUseCaseTypeExpression(
    loc: At,
    usecase: AggregateUseCase,
    fields: Seq[Field] = Seq.empty[Field],
    methods: Seq[Method] = Seq.empty[Method]
  ) extends AggregateTypeExpression {
    override def format: String = {
      usecase.format.toLowerCase() + " " + super.format
    }
  }

  /** Base class of all pre-defined type expressions
    */
  abstract class PredefinedType extends TypeExpression {
    override def isEmpty: Boolean = true

    def loc: At

    def kind: String

    override def format: String = kind
  }

  object PredefinedType {
    final def unapply(preType: PredefinedType): Option[String] =
      Option(preType.kind)
  }

  /** A type expression for values of arbitrary string type, possibly bounded by length.
    *
    * @param loc
    *   The location of the Strng type expression
    * @param min
    *   The minimum length of the string (default: 0)
    * @param max
    *   The maximum length of the string (default: MaxInt)
    */
  case class Strng(loc: At, min: Option[Long] = None, max: Option[Long] = None) extends PredefinedType {
    override lazy val kind: String = PredefType.String
    override def format: String = {
      if min.isEmpty && max.isEmpty then kind else s"$kind(${min.getOrElse("")},${max.getOrElse("")})"
    }

    @SuppressWarnings(Array("org.wartremover.warts.IsInstanceOf"))
    override def isAssignmentCompatible(other: TypeExpression): Boolean = {
      super.isAssignmentCompatible(other) || other.isInstanceOf[Pattern]
    }
  }

  case class Currency(loc: At, country: String) extends PredefinedType {
    @inline def kind: String = PredefType.Currency
  }

  /** A type expression that is unknown at compile type but will be resolved before validation time.
    */
  case class UnknownType(loc: At) extends PredefinedType {
    @inline def kind: String = PredefType.Unknown
  }

  /** The simplest type expression: Abstract An abstract type expression is one that is not defined explicitly. It is
    * treated as a concrete type but without any structural or type information. This is useful for types that are
    * defined only at implementation time or for types whose variations are so complicated they need to remain abstract
    * at the specification level.
    * @param loc
    *   The location of the Bool type expression
    */
  case class Abstract(loc: At) extends PredefinedType {
    @inline def kind: String = PredefType.Abstract

    override def isAssignmentCompatible(other: TypeExpression): Boolean = true
  }

  case class UserId(loc: At) extends PredefinedType {
    @inline def kind: String = PredefType.UserId

    @SuppressWarnings(Array("org.wartremover.warts.IsInstanceOf"))
    override def isAssignmentCompatible(other: TypeExpression): Boolean = {
      super.isAssignmentCompatible(other) || {
        other match
          case _: Strng => true
          case _        => false
      }
    }
  }

  /** A predefined type expression for boolean values (true / false)
    *
    * @param loc
    *   The location of the Bool type expression
    */
  case class Bool(loc: At) extends PredefinedType with IntegerTypeExpression {
    @inline def kind: String = PredefType.Boolean
  }

  /** A predefined type expression for an arbitrary number value
    *
    * @param loc
    *   The location of the number type expression
    */
  case class Number(loc: At) extends PredefinedType with IntegerTypeExpression with RealTypeExpression {
    @inline def kind: String = PredefType.Number
  }

  /** A predefined type expression for an integer value
    *
    * @param loc
    *   The location of the integer type expression
    */
  case class Integer(loc: At) extends PredefinedType with IntegerTypeExpression {
    @inline def kind: String = PredefType.Integer
  }

  case class Whole(loc: At) extends PredefinedType with IntegerTypeExpression {
    @inline def kind: String = PredefType.Whole
  }

  case class Natural(loc: At) extends PredefinedType with IntegerTypeExpression {
    @inline def kind: String = PredefType.Whole
  }

  /** A type expression that defines a set of integer values from a minimum value to a maximum value, inclusively.
    *
    * @param loc
    *   The location of the RangeType type expression
    * @param min
    *   The minimum value of the RangeType
    * @param max
    *   The maximum value of the RangeType
    */
  case class RangeType(loc: At, min: Long, max: Long) extends IntegerTypeExpression {
    override def format: String = s"$kind($min,$max)"
    @inline def kind: String = PredefType.Range

    @SuppressWarnings(Array("org.wartremover.warts.IsInstanceOf"))
    override def isAssignmentCompatible(other: TypeExpression): Boolean = {
      super.isAssignmentCompatible(other) || other.isInstanceOf[NumericType]
    }
  }

  /** A predefined type expression for a decimal value including IEEE floating point syntax.
    *
    * @param loc
    *   The location of the decimal integer type expression
    */
  case class Decimal(loc: At, whole: Long, fractional: Long) extends RealTypeExpression {
    @inline def kind: String = PredefType.Decimal

    /** Format the node to a string */
    override def format: String = s"Decimal($whole,$fractional)"
  }

  /** A predefined type expression for a real number value.
    *
    * @param loc
    *   The location of the real number type expression
    */
  case class Real(loc: At) extends PredefinedType with RealTypeExpression {
    @inline def kind: String = PredefType.Real
  }

  /** A predefined type expression for the SI Base unit for Current (amperes)
    * @param loc
    *   \- The locaitonof the current type expression
    */
  case class Current(loc: At) extends PredefinedType with RealTypeExpression {
    @inline def kind: String = PredefType.Current
  }

  /** A predefined type expression for the SI Base unit for Length (meters)
    * @param loc
    *   The location of the current type expression
    */
  case class Length(loc: At) extends PredefinedType with RealTypeExpression {
    @inline def kind: String = PredefType.Length
  }

  /** A predefined type expression for the SI Base Unit for Luminosity (candela)
    * @param loc
    *   The location of the luminosity expression
    */
  case class Luminosity(loc: At) extends PredefinedType with RealTypeExpression {
    @inline def kind: String = PredefType.Luminosity
  }

  case class Mass(loc: At) extends PredefinedType with RealTypeExpression {
    @inline def kind: String = PredefType.Mass
  }

  /** A predefined type expression for the SI Base Unit for Mole (mole)
    * @param loc
    *   \- The location of the mass type expression
    */
  case class Mole(loc: At) extends PredefinedType with RealTypeExpression {
    @inline def kind: String = PredefType.Mole
  }

  /** A predefined type expression for the SI Base Unit for Temperature (Kelvin)
    * @param loc
    *   \- The location of the mass type expression
    */
  case class Temperature(loc: At) extends PredefinedType with RealTypeExpression {
    @inline def kind: String = PredefType.Temperature
  }

  sealed trait TimeType extends PredefinedType

  /** A predefined type expression for a calendar date.
    *
    * @param loc
    *   The location of the date type expression.
    */
  case class Date(loc: At) extends TimeType {
    @inline def kind: String = PredefType.Date

    @SuppressWarnings(Array("org.wartremover.warts.IsInstanceOf"))
    override def isAssignmentCompatible(other: TypeExpression): Boolean = {
      super.isAssignmentCompatible(other) || other.isInstanceOf[DateTime] ||
      other.isInstanceOf[TimeStamp] || other.isInstanceOf[Strng] ||
      other.isInstanceOf[Pattern]
    }
  }

  /** A predefined type expression for a clock time with hours, minutes, seconds.
    *
    * @param loc
    *   The location of the time type expression.
    */
  case class Time(loc: At) extends TimeType {
    @inline def kind: String = PredefType.Time

    @SuppressWarnings(Array("org.wartremover.warts.IsInstanceOf"))
    override def isAssignmentCompatible(other: TypeExpression): Boolean = {
      super.isAssignmentCompatible(other) || other.isInstanceOf[DateTime] ||
      other.isInstanceOf[TimeStamp] || other.isInstanceOf[Strng] ||
      other.isInstanceOf[Pattern]
    }
  }

  /** A predefined type expression for a calendar date and clock time combination.
    *
    * @param loc
    *   The location of the datetime type expression.
    */
  case class DateTime(loc: At) extends TimeType {
    @inline def kind: String = PredefType.DateTime

    @SuppressWarnings(Array("org.wartremover.warts.IsInstanceOf"))
    override def isAssignmentCompatible(other: TypeExpression): Boolean = {
      super.isAssignmentCompatible(other) || other.isInstanceOf[Date] ||
      other.isInstanceOf[TimeStamp] || other.isInstanceOf[Strng] ||
      other.isInstanceOf[Pattern]
    }
  }

  /** A predefined type expression for a timestamp that records the number of milliseconds from the epoch.
    *
    * @param loc
    *   The location of the timestamp
    */
  case class TimeStamp(loc: At) extends TimeType {
    @inline def kind: String = PredefType.TimeStamp

    @SuppressWarnings(Array("org.wartremover.warts.IsInstanceOf"))
    override def isAssignmentCompatible(other: TypeExpression): Boolean = {
      super.isAssignmentCompatible(other) || other.isInstanceOf[DateTime] ||
      other.isInstanceOf[Date] || other.isInstanceOf[Strng] ||
      other.isInstanceOf[Pattern]
    }
  }

  /** A predefined type expression for a time duration that records the number of milliseconds between two fixed points
    * in time
    *
    * @param loc
    *   The location of the duration type expression
    */
  case class Duration(loc: At) extends TimeType {
    @inline def kind: String = PredefType.Duration
  }

  /** A predefined type expression for a universally unique identifier as defined by the Java Virtual Machine.
    *
    * @param loc
    *   The location of the UUID type expression
    */
  case class UUID(loc: At) extends PredefinedType {
    @inline def kind: String = PredefType.UUID
  }

  /** A predefined type expression for a Uniform Resource Locator of a specific schema.
    *
    * @param loc
    *   The location of the URL type expression
    * @param scheme
    *   The scheme to which the URL is constrained.
    */
  case class URL(loc: At, scheme: Option[LiteralString] = None) extends PredefinedType {
    @inline def kind: String = PredefType.URL
  }

  /** A predefined type expression for a location on earth given in latitude and longitude.
    *
    * @param loc
    *   The location of the LatLong type expression.
    */
  case class Location(loc: At) extends PredefinedType {
    @inline def kind: String = PredefType.Location
  }

  /** A predefined type expression for a type that can have no values
    *
    * @param loc
    *   The location of the nothing type expression.
    */
  case class Nothing(loc: At) extends PredefinedType {
    @inline def kind: String = PredefType.Nothing

    override def isAssignmentCompatible(other: TypeExpression): Boolean = false
  }

/////////////////////////////////////////////////////////////////////////////////////////////////////////////// OPTIONS

  /** Base trait for option values for any option of a definition.
    */
  sealed trait OptionValue extends RiddlValue {
    def name: String

    def args: Seq[LiteralString] = Seq.empty[LiteralString]

    override def format: String = name + args
      .map(_.format)
      .mkString("(", ", ", ")")
  }

  /** Base trait that can be used in any definition that takes options and ensures the options are defined, can be
    * queried, and formatted.
    *
    * @tparam T
    *   The sealed base trait of the permitted options for this definition
    */
  sealed trait WithOptions[T <: OptionValue] extends Definition {
    def options: Seq[T]

    def hasOption[OPT <: T: ClassTag]: Boolean = options
      .exists(_.getClass == implicitly[ClassTag[OPT]].runtimeClass)

    def getOptionValue[OPT <: T: ClassTag]: Option[Seq[LiteralString]] = options
      .find(_.getClass == implicitly[ClassTag[OPT]].runtimeClass)
      .map(_.args)

    override def format: String = {
      options.size match {
        case 0 => ""
        case 1 => s"option is ${options.head.format}"
        case x: Int if x > 1 =>
          s"options ( ${options.map(_.format).mkString(" ", ", ", " )")}"
      }
    }

    override def isEmpty: Boolean = options.isEmpty && super.isEmpty

    override def hasOptions: Boolean = options.nonEmpty
  }

  //////////////////////////////////////////////////////////////////// ADAPTOR

  sealed abstract class AdaptorOption(val name: String) extends OptionValue

  case class AdaptorTechnologyOption(
    loc: At,
    override val args: Seq[LiteralString]
  ) extends AdaptorOption("technology")

  //////////////////////////////////////////////////////////////////// HANDLER

  sealed abstract class HandlerOption(val name: String) extends OptionValue

  case class PartialHandlerOption(loc: At) extends HandlerOption("partial")

  //////////////////////////////////////////////////////////////////// PROJECTOR

  sealed abstract class ProjectorOption(val name: String) extends OptionValue

  case class ProjectorTechnologyOption(loc: At, override val args: Seq[LiteralString])
      extends ProjectorOption("technology")

  /////////////////////////////////////////////////////////////////// REPOSITORY

  sealed abstract class RepositoryOption(val name: String) extends OptionValue

  case class RepositoryTechnologyOption(loc: At, override val args: Seq[LiteralString])
      extends RepositoryOption("technology")

  /////////////////////////////////////////////////////////////////////// ENTITY

  /** Base trait of any value used in the definition of an entity
    */
  sealed trait EntityValue extends RiddlValue

  /** Abstract base class of options for entities
    *
    * @param name
    *   the name of the option
    */
  sealed abstract class EntityOption(val name: String) extends EntityValue with OptionValue

  /** An [[EntityOption]] that indicates that this entity should store its state in an event sourced fashion.
    *
    * @param loc
    *   The location of the option.
    */
  case class EntityEventSourced(loc: At) extends EntityOption("event sourced")

  /** An [[EntityOption]] that indicates that this entity should store only the latest value without using event
    * sourcing. In other words, the history of changes is not stored.
    *
    * @param loc
    *   The location of the option
    */
  case class EntityValueOption(loc: At) extends EntityOption("value")

  /** An [[EntityOption]] that indicates that this entity should not persist its state and is only available in
    * transient memory. All entity values will be lost when the service is stopped.
    *
    * @param loc
    *   The location of the option.
    */
  case class EntityTransient(loc: At) extends EntityOption("transient")

  /** An [[EntityOption]] that indicates that this entity is an aggregate root entity through which all commands and
    * queries are sent on behalf of the aggregated entities.
    *
    * @param loc
    *   The location of the option
    */
  case class EntityIsAggregate(loc: At) extends EntityOption("aggregate")

  /** An [[EntityOption]] that indicates that this entity favors consistency over availability in the CAP theorem.
    *
    * @param loc
    *   The location of the option.
    */
  case class EntityIsConsistent(loc: At) extends EntityOption("consistent")

  /** A [[EntityOption]] that indicates that this entity favors availability over consistency in the CAP theorem.
    *
    * @param loc
    *   The location of the option.
    */
  case class EntityIsAvailable(loc: At) extends EntityOption("available")

  /** An [[EntityOption]] that indicates that this entity is intended to implement a finite state machine.
    *
    * @param loc
    *   The location of the option.
    */
  case class EntityIsFiniteStateMachine(loc: At) extends EntityOption("finite state machine")

  /** An [[EntityOption]] that indicates that this entity should allow receipt of commands and queries via a message
    * queue.
    *
    * @param loc
    *   The location at which this option occurs.
    */
  case class EntityMessageQueue(loc: At) extends EntityOption("message queue")

  case class EntityIsDevice(loc: At) extends EntityOption("device")

  case class EntityTechnologyOption(loc: At, override val args: Seq[LiteralString]) extends EntityOption("technology")

  /** An [[EntityOption]] that indicates the general kind of entity being defined. This option takes a value which
    * provides the kind. Examples of useful kinds are "device", "user", "concept", "machine", and similar kinds of
    * entities. This entity option may be used by downstream AST processors, especially code generators.
    *
    * @param loc
    *   The location of the entity kind option
    * @param args
    *   The argument to the option
    */
  case class EntityKind(loc: At, override val args: Seq[LiteralString]) extends EntityOption("kind")

  //////////////////////////////////////////////////////////////////// FUNCTION

  /** Base class of all function options
    *
    * @param name
    *   The name of the option
    */
  sealed abstract class FunctionOption(val name: String) extends OptionValue

  /** A function option to mark a function as being tail recursive
    * @param loc
    *   The location of the tail recursive option
    */
  case class TailRecursive(loc: At) extends FunctionOption("tail-recursive")

  //////////////////////////////////////////////////////////////////// CONTEXT

  /** Base trait for all options a Context can have.
    */
  sealed abstract class ContextOption(val name: String) extends OptionValue

  case class ContextPackageOption(loc: At, override val args: Seq[LiteralString]) extends ContextOption("package")

  /** A context's "wrapper" option. This option suggests the bounded context is to be used as a wrapper around an
    * external system and is therefore at the boundary of the context map
    *
    * @param loc
    *   The location of the wrapper option
    */
  case class WrapperOption(loc: At) extends ContextOption("wrapper")

  /** A context's "service" option. This option suggests the bounded context is intended to be a DDD service, similar to
    * a wrapper but without any persistent state and more of a stateless service aspect to its nature
    *
    * @param loc
    *   The location at which the option occurs
    */
  case class ServiceOption(loc: At) extends ContextOption("service")

  /** A context's "gateway" option that suggests the bounded context is intended to be an application gateway to the
    * model. Gateway's provide authentication and authorization access to external systems, usually user applications.
    *
    * @param loc
    *   The location of the gateway option
    */
  case class GatewayOption(loc: At) extends ContextOption("gateway")

  case class ContextTechnologyOption(loc: At, override val args: Seq[LiteralString]) extends ContextOption("technology")

  //////////////////////////////////////////////////////////////////// PROCESSOR

  sealed abstract class StreamletOption(val name: String) extends OptionValue

  case class StreamletTechnologyOption(loc: At, override val args: Seq[LiteralString])
      extends StreamletOption("technology")

  //////////////////////////////////////////////////////////////////// PIPE

  sealed abstract class ConnectorOption(val name: String) extends OptionValue

  case class ConnectorPersistentOption(loc: At) extends ConnectorOption("package")

  case class ConnectorTechnologyOption(loc: At, override val args: Seq[LiteralString])
      extends ConnectorOption("technology")

  //////////////////////////////////////////////////////////////////// SAGA

  /** Base trait for all options applicable to a saga.
    */
  sealed abstract class SagaOption(val name: String) extends OptionValue

  /** A [[SagaOption]] that indicates sequential (serial) execution of the saga actions.
    *
    * @param loc
    *   The location of the sequential option
    */
  case class SequentialOption(loc: At) extends SagaOption("sequential")

  /** A [[SagaOption]] that indicates parallel execution of the saga actions.
    *
    * @param loc
    *   The location of the parallel option
    */
  case class ParallelOption(loc: At) extends SagaOption("parallel")

  case class SagaTechnologyOption(loc: At, override val args: Seq[LiteralString]) extends SagaOption("technology")

  ////////////////////////////////////////////////////////////////// APPLICATION

  sealed abstract class ApplicationOption(val name: String) extends OptionValue

  case class ApplicationTechnologyOption(loc: At, override val args: Seq[LiteralString] = Seq.empty[LiteralString])
      extends ApplicationOption("technology")

  ////////////////////////////////////////////////////////////////// DOMAIN

  /** Base trait for all options a Domain can have.
    */
  sealed abstract class DomainOption(val name: String) extends OptionValue

  /** A context's "wrapper" option. This option suggests the bounded context is to be used as a wrapper around an
    * external system and is therefore at the boundary of the context map
    *
    * @param loc
    *   The location of the wrapper option
    */
  case class DomainPackageOption(loc: At, override val args: Seq[LiteralString]) extends DomainOption("package")

  case class DomainExternalOption(loc: At) extends DomainOption("external")

  case class DomainTechnologyOption(loc: At, override val args: Seq[LiteralString]) extends DomainOption("technology")

  ////////////////////////////////////////////////////////////////// DOMAIN

  sealed abstract class EpicOption(val name: String) extends OptionValue

  case class EpicTechnologyOption(loc: At, override val args: Seq[LiteralString]) extends EpicOption("technology")

  case class EpicSynchronousOption(loc: At) extends EpicOption("synch")

  /** A term definition for the glossary */
  case class Term(
    loc: At,
    id: Identifier,
    brief: Option[LiteralString] = None,
    description: Option[Description] = None,
    comments: Seq[Comment] = Seq.empty[Comment]
  ) extends LeafDefinition
      with VitalDefinitionDefinition {
    override def isEmpty: Boolean = description.isEmpty

    def format: String = s"term ${id.format}"

    final val kind: String = "Term"
  }

  /** Added to definitions that support a list of term definitions */
  sealed trait WithTerms {
    def terms: Seq[Term]

    def hasTerms: Boolean = terms.nonEmpty
  }

  /** A value to record an inclusion of a file while parsing.
    *
    * @param loc
    *   The location of the include statement in the source
    * @param contents
    *   The Vital Definitions read from the file
    * @param source
    *   A string providing the source (path or URL) of the included source
    */
  case class Include[T <: Definition](
    loc: At = At(RiddlParserInput.empty),
    contents: Seq[T] = Seq.empty[T],
    source: Option[String] = None,
    comments: Seq[Comment] = Seq.empty[Comment]
  ) extends Definition
      with VitalDefinitionDefinition
      with RootDefinition {

    def id: Identifier = Identifier.empty

    def brief: Option[LiteralString] = Option.empty[LiteralString]

    def description: Option[Description] = None

    override def isRootContainer: Boolean = true

    def format: String = ""

    final val kind: String = "Include"
  }

  /** Added to definitions that support includes */
  sealed trait WithIncludes[T <: Definition] extends Container[T] {
    def includes: Seq[Include[T]]

    def contents: Seq[T] = {
      includes.flatMap(_.contents)
    }
  }

  /** A value that holds the author's information
    *
    * @param loc
    *   The location of the author information
    * @param name
    *   The full name of the author
    * @param email
    *   The author's email address
    * @param organization
    *   The name of the organization the author is associated with
    * @param title
    *   The author's title within the organization
    * @param url
    *   A URL associated with the author
    */
  case class Author(
    loc: At,
    id: Identifier,
    name: LiteralString,
    email: LiteralString,
    organization: Option[LiteralString] = None,
    title: Option[LiteralString] = None,
    url: Option[java.net.URL] = None,
    brief: Option[LiteralString] = None,
    description: Option[Description] = None,
    comments: Seq[Comment] = Seq.empty[Comment]
  ) extends LeafDefinition
      with RootDefinition
      with DomainDefinition {
    override def isEmpty: Boolean = {
      name.isEmpty && email.isEmpty && organization.isEmpty && title.isEmpty
    }

    final val kind: String = "Author"

    def format: String = s"author ${id.format}"
  }

  case class AuthorRef(loc: At, pathId: PathIdentifier) extends Reference[Author] {
    override def format: String = s"author ${pathId.format}"

    def kind: String = ""
  }

  sealed trait WithAuthors extends Definition {
    def authors: Seq[AuthorRef]

    override def hasAuthors: Boolean = authors.nonEmpty
  }

  sealed trait VitalDefinition[OPT <: OptionValue, DEF <: Definition]
      extends Definition
      with WithOptions[OPT]
      with WithAuthors
      with WithIncludes[DEF]
      with WithTerms {

    import scala.language.implicitConversions

    /** Implicit conversion of boolean to Int for easier computation of statistics below
      *
      * @param b
      *   The boolean to convert to an Int
      * @return
      */
    implicit def bool2int(b: Boolean): Int = if b then 1 else 0

    override def isVital: Boolean = true
  }

  /** Base trait of any definition that is a container and contains types
    */
  sealed trait WithTypes extends Definition {
    def types: Seq[Type]

    override def hasTypes: Boolean = types.nonEmpty
  }

  /** Definition of a Processor. This is a base class for all Processor definitions (things that have inlets, outlets,
    * handlers, and take messages directly with a reference).
    */
  sealed trait Processor[OPT <: OptionValue, DEF <: Definition] extends VitalDefinition[OPT, DEF] with WithTypes {

    def types: Seq[Type]
    def constants: Seq[Constant]
    def functions: Seq[Function]
    def invariants: Seq[Invariant]
    def handlers: Seq[Handler]
    def inlets: Seq[Inlet]
    def outlets: Seq[Outlet]
  }

  /** The root of the containment hierarchy, corresponding roughly to a level about a file.
    *
    * @param contents
    *   The sequence top level definitions contained by this root container
    * @param inputs
    *   The inputs for this root scope
    */
  case class RootContainer(
    preComments: Seq[Comment] = Seq.empty[Comment],
    contents: Seq[RootDefinition] = Seq.empty[RootDefinition],
    postComments: Seq[Comment] = Seq.empty[Comment],
    inputs: Seq[RiddlParserInput] = Nil
  ) extends Definition {
    lazy val domains: Seq[Domain] = contents.filter(_.getClass == classOf[Domain]).asInstanceOf[Seq[Domain]]
    lazy val authors: Seq[Author] = contents.filter(_.getClass == classOf[Author]).asInstanceOf[Seq[Author]]
    def comments: Seq[Comment] = Seq.empty[Comment]

    override def isRootContainer: Boolean = true

    def loc: At = At.empty

    override def id: Identifier = Identifier(loc, "Root")

    override def identify: String = "Root"

    override def identifyWithLoc: String = "Root"

    override def description: Option[Description] = None

    override def brief: Option[LiteralString] = None

    final val kind: String = "Root"

    def format: String = ""
  }

  object RootContainer {
    val empty: RootContainer = apply(Seq.empty[RootDefinition], Seq.empty[RiddlParserInput])
    def apply(
      contents: Seq[RootDefinition],
      inputs: Seq[RiddlParserInput]
    ): RootContainer = {
      RootContainer(Seq.empty[Comment], contents, Seq.empty[Comment], inputs)
    }
  }

  /** Base trait for the four kinds of message references */
  sealed trait MessageRef extends Reference[Type] {
    def messageKind: AggregateUseCase

    override def format: String =
      s"${messageKind.kind.toLowerCase} ${pathId.format}"
  }

  object MessageRef {
    lazy val empty: MessageRef = new MessageRef {
      def messageKind: AggregateUseCase = RecordCase

      override def pathId: PathIdentifier = PathIdentifier.empty

      override def loc: At = At.empty
    }
  }

  /** A Reference to a command message type
    *
    * @param loc
    *   The location of the reference
    * @param pathId
    *   The path identifier to the event type
    */
  case class CommandRef(
    loc: At,
    override val id: Option[Identifier] = None,
    pathId: PathIdentifier
  ) extends MessageRef {
    def messageKind: AggregateUseCase = CommandCase
  }

  /** A Reference to an event message type
    *
    * @param loc
    *   The location of the reference
    * @param pathId
    *   The path identifier to the event type
    */
  case class EventRef(
    loc: At,
    override val id: Option[Identifier] = None,
    pathId: PathIdentifier
  ) extends MessageRef {
    def messageKind: AggregateUseCase = EventCase
  }

  /** A reference to a query message type
    *
    * @param loc
    *   The location of the reference
    * @param pathId
    *   The path identifier to the query type
    */
  case class QueryRef(
    loc: At,
    override val id: Option[Identifier] = None,
    pathId: PathIdentifier
  ) extends MessageRef {
    def messageKind: AggregateUseCase = QueryCase
  }

  /** A reference to a result message type
    *
    * @param loc
    *   The location of the reference
    * @param pathId
    *   The path identifier to the result type
    */
  case class ResultRef(
    loc: At,
    override val id: Option[Identifier] = None,
    pathId: PathIdentifier
  ) extends MessageRef {
    def messageKind: AggregateUseCase = ResultCase
  }

  /** A reference to a record message type
    *
    * @param loc
    *   The location of the reference
    * @param pathId
    *   The path identifier to the result type
    */
  case class RecordRef(
    loc: At,
    override val id: Option[Identifier] = None,
    pathId: PathIdentifier
  ) extends MessageRef {
    def messageKind: AggregateUseCase = RecordCase
    override def isEmpty: Boolean =
      super.isEmpty && loc.isEmpty && pathId.isEmpty
  }

  /** A definition that represents a constant value for reference in behaviors
    * @param loc
    *   The location in the source of the Constant
    * @param id
    *   The unique identifier of the Constant
    * @param typeEx
    *   The type expression goverining the range of values the constant can have
    * @param value
    *   The value of the constant
    * @param brief
    *   A brief descriptin of the constant
    * @param description
    *   A detailed description of the constant
    */
  case class Constant(
    loc: At,
    id: Identifier,
    typeEx: TypeExpression,
    value: LiteralString,
    brief: Option[LiteralString],
    description: Option[Description],
    comments: Seq[Comment] = Seq.empty[Comment]
  ) extends LeafDefinition
      with ProcessorDefinition
      with DomainDefinition {
    override def kind: String = "Constant"

    /** Format the node to a string */
    override def format: String =
      s"const ${id.format} is ${typeEx.format} = ${value.format}"
  }

  case class ConstantRef(
    loc: At = At.empty,
    pathId: PathIdentifier = PathIdentifier.empty
  ) extends Reference[Field] {
    override def format: String = s"const ${pathId.format}"
  }

  /** A type definition which associates an identifier with a type expression.
    *
    * @param loc
    *   The location of the type definition
    * @param id
    *   The name of the type being defined
    * @param typ
    *   The type expression of the type being defined
    * @param brief
    *   A brief description (one sentence) for use in documentation
    * @param description
    *   An optional description of the type.
    */
  case class Type(
    loc: At,
    id: Identifier,
    typ: TypeExpression,
    brief: Option[LiteralString] = Option.empty[LiteralString],
    description: Option[Description] = None,
    comments: Seq[Comment] = Seq.empty[Comment]
  ) extends Definition
      with ProcessorDefinition
      with ProjectorDefinition
      with FunctionDefinition
      with DomainDefinition {
    override def contents: Seq[TypeDefinition] = {
      typ match {
        case a: Aggregation                    => a.contents
        case a: AggregateUseCaseTypeExpression => a.contents
        case Enumeration(_, enumerators)       => enumerators
        case _                                 => Seq.empty[TypeDefinition]
      }
    }

    final val kind: String = {
      typ match {
        case AggregateUseCaseTypeExpression(_, useCase, _, _) => useCase.kind
        case _                                                => "Type"
      }
    }

    def format: String = ""
  }

  /** A reference to a type definition
    *
    * @param loc
    *   The location in the source where the reference to the type is made
    * @param pathId
    *   The path identifier of the reference type
    */
  case class TypeRef(
    loc: At = At.empty,
    keyword: String = "type",
    pathId: PathIdentifier = PathIdentifier.empty
  ) extends Reference[Type] {
    override def format: String = s"$keyword ${pathId.format}"
  }

  case class FieldRef(
    loc: At = At.empty,
    pathId: PathIdentifier = PathIdentifier.empty
  ) extends Reference[Field] {
    override def format: String = s"field ${pathId.format}"
  }

  ////////////////////////////////////////////////////////////////////////////////////////////////////////// STATEMENTS

  sealed trait Statement extends RiddlValue {
    def kind: String = "Statement"
  }

  /** A statement whose behavior is specified as a text string allowing an arbitrary action to be specified handled by
    * RIDDL's syntax.
    *
    * @param loc
    *   The location where the action occurs in the source
    * @param what
    *   The action to take (emitted as pseudo-code)
    */
  case class ArbitraryStatement(
    loc: At,
    what: LiteralString
  ) extends Statement {
    override def kind: String = "Arbitrary Statement"
    def format: String = what.format
  }

  /** An action that is intended to generate a runtime error in the generated application or otherwise indicate an error
    * condition
    *
    * @param loc
    *   The location where the action occurs in the source
    * @param message
    *   The error message to report
    */
  case class ErrorStatement(
    loc: At,
    message: LiteralString
  ) extends Statement {
    override def kind: String = "Error Statement"
    def format: String = s"error ${message.format}"
  }

  case class SetStatement(
    loc: At,
    field: FieldRef,
    value: LiteralString
  ) extends Statement {
    override def kind: String = "Set Statement"
    def format: String = s"set ${field.format} to ${value.format}"
  }

  /** An action that returns a value from a function
    *
    * @param loc
    *   The location in the source of the publish action
    * @param value
    *   The value to be returned
    */
  case class ReturnStatement(
    loc: At,
    value: LiteralString
  ) extends Statement {
    override def kind: String = "Return Statement"
    def format: String = s"return ${value.format}"
  }

  /** An action that sends a message to an [[Inlet]] or [[Outlet]].
    *
    * @param loc
    *   The location in the source of the send action
    * @param msg
    *   The constructed message to be sent
    * @param portlet
    *   The inlet or outlet to which the message is sent
    */
  case class SendStatement(
    loc: At,
    msg: MessageRef,
    portlet: PortletRef[Portlet]
  ) extends Statement {
    override def kind: String = "Send Statement"
    def format: String = s"send ${msg.format} to ${portlet.format}"
  }

  /** A statement that replies in a handler to a query
    *
    * @param loc
    *   The location in the source of the publish action
    * @param message
    *   The message to be returned
    */
  case class ReplyStatement(
    loc: At,
    message: MessageRef
  ) extends Statement {
    override def kind: String = "Reply Statement"
    def format: String = s"reply ${message.format}"
  }

  /** An statement that morphs the state of an entity to a new structure
    *
    * @param loc
    *   The location of the morph action in the source
    * @param entity
    *   The entity to be affected
    * @param state
    *   The reference to the new state structure
    */
  case class MorphStatement(
    loc: At,
    entity: EntityRef,
    state: StateRef,
    value: MessageRef
  ) extends Statement {
    override def kind: String = "Morph Statement"
    def format: String = s"morph ${entity.format} to ${state.format} with ${value.format}"
  }

  /** An action that changes the behavior of an entity by making it use a new handler for its messages; named for the
    * "become" operation in Akka that does the same for an user.
    *
    * @param loc
    *   The location in the source of the become action
    * @param entity
    *   The entity whose behavior is to change
    * @param handler
    *   The reference to the new handler for the entity
    */
  case class BecomeStatement(
    loc: At,
    entity: EntityRef,
    handler: HandlerRef
  ) extends Statement {
    override def kind: String = "Become Statement"
    def format: String = s"become ${entity.format} to ${handler.format}"
  }

  /** An action that tells a message to an entity. This is very analogous to the tell operator in Akka. Unlike using an
    * Portlet, this implies a direct relationship between the telling entity and the told entity. This action is
    * considered useful in "high cohesion" scenarios. Use [[SendStatement]] to reduce the coupling between entities
    * because the relationship is managed by a [[Context]] 's [[Connector]] instead.
    *
    * @param loc
    *   The location of the tell action
    * @param msg
    *   A constructed message value to send to the entity, probably a command
    * @param processorRef
    *   The processor to which the message is directed
    */
  case class TellStatement(
    loc: At,
    msg: MessageRef,
    processorRef: ProcessorRef[Processor[?, ?]]
  ) extends Statement {
    override def kind: String = "Tell Statement"
    def format: String = s"tell ${msg.format} to ${processorRef.format}"
  }

  case class CallStatement(
    loc: At,
    func: FunctionRef
  ) extends Statement {
    override def kind: String = "Call Statement"
    def format: String = "scall ${func.format}"
  }

  case class ForEachStatement(
    loc: At,
    ref: PathIdentifier,
    do_ : Seq[Statement]
  ) extends Statement {
    override def kind: String = "Foreach Statement"
    def format: String = s"foreach ${ref.format} do \n" +
      do_.map(_.format).mkString("\n") + "end\n"
  }

  case class IfThenElseStatement(
    loc: At,
    cond: LiteralString,
    thens: Seq[Statement],
    elses: Seq[Statement]
  ) extends Statement {
    override def kind: String = "IfThenElse Statement"
    def format: String = s"if ${cond.format} then\n{\n${thens.map(_.format).mkString("  ", "\n  ", "\n}") +
        (if elses.nonEmpty then " else {\n" + elses.map(_.format).mkString("  ", "\n  ", "\n}\n")
         else "\n")}"
  }

  case class StopStatement(
    loc: At
  ) extends Statement {
    override def kind: String = "Stop Statement"
    def format: String = "scall ${func.format}"

  }

  ///////////////////////////////////////////////////////////////////////////////////////////////////////////// ENTITIES

  /** A reference to an entity
    *
    * @param loc
    *   The location of the entity reference
    * @param pathId
    *   The path identifier of the referenced entity.
    */
  case class EntityRef(loc: At, pathId: PathIdentifier) extends ProcessorRef[Entity] {
    override def format: String = s"entity ${pathId.format}"
  }

  /** A reference to a function.
    *
    * @param loc
    *   The location of the function reference.
    * @param pathId
    *   The path identifier of the referenced function.
    */
  case class FunctionRef(loc: At, pathId: PathIdentifier) extends Reference[Function] {
    override def format: String = s"function ${pathId.format}"
  }

  /** A function definition which can be part of a bounded context or an entity.
    *
    * @param loc
    *   The location of the function definition
    * @param id
    *   The identifier that names the function
    * @param input
    *   An optional type expression that names and types the fields of the input of the function
    * @param output
    *   An optional type expression that names and types the fields of the output of the function
    * @param types
    *   The set of type definitions for use in the function
    * @param functions
    *   The set of function definitions for use in the function
    * @param statements
    *   The set of statements that define the behavior of this function
    * @param authors
    *   References to the authors that helped write this function
    * @param includes
    *   Inclusion of other files to complete this function definition
    * @param options
    *   The options for this function that might affect how it behaves
    * @param terms
    *   The definition of glossary terms related to this function
    * @param brief
    *   A brief description (one sentence) for use in documentation
    * @param description
    *   An optional description of the function.
    */
  case class Function(
    loc: At,
    id: Identifier,
    input: Option[Aggregation] = None,
    output: Option[Aggregation] = None,
    types: Seq[Type] = Seq.empty[Type],
    functions: Seq[Function] = Seq.empty[Function],
    statements: Seq[Statement] = Seq.empty[Statement],
    authors: Seq[AuthorRef] = Seq.empty[AuthorRef],
    includes: Seq[Include[FunctionDefinition]] = Seq
      .empty[Include[FunctionDefinition]],
    options: Seq[FunctionOption] = Seq.empty[FunctionOption],
    terms: Seq[Term] = Seq.empty[Term],
    brief: Option[LiteralString] = Option.empty[LiteralString],
    description: Option[Description] = None,
    comments: Seq[Comment] = Seq.empty[Comment]
  ) extends VitalDefinition[FunctionOption, FunctionDefinition]
      with WithTypes
      with AdaptorDefinition
      with ApplicationDefinition
      with ContextDefinition
      with EntityDefinition
      with FunctionDefinition
      with ProjectorDefinition
      with RepositoryDefinition
      with SagaDefinition
      with StreamletDefinition {
    override lazy val contents: Seq[FunctionDefinition] = {
      super.contents ++ input.map(_.fields).getOrElse(Seq.empty[Field]) ++
        output.map(_.fields).getOrElse(Seq.empty[Field]) ++ types ++
        functions
    }

    override def isEmpty: Boolean = statements.isEmpty && input.isEmpty &&
      output.isEmpty

    final val kind: String = "Function"
  }

  /** An invariant expression that can be used in the definition of an entity. Invariants provide conditional
    * expressions that must be true at all times in the lifecycle of an entity.
    *
    * @param loc
    *   The location of the invariant definition
    * @param id
    *   The name of the invariant
    * @param condition
    *   The string representation of the condition that ought to be true
    * @param brief
    *   A brief description (one sentence) for use in documentation
    * @param description
    *   An optional description of the invariant.
    */
  case class Invariant(
    loc: At,
    id: Identifier,
    condition: Option[LiteralString] = Option.empty[LiteralString],
    brief: Option[LiteralString] = Option.empty[LiteralString],
    description: Option[Description] = None,
    comments: Seq[Comment] = Seq.empty[Comment]
  ) extends LeafDefinition
      with ProcessorDefinition
      with StateDefinition {
    override def isEmpty: Boolean = condition.isEmpty

    def format: String = ""

    final val kind: String = "Invariant"
  }

  /** A sealed trait for the kinds of OnClause that can occur within a Handler definition.
    */
  sealed trait OnClause extends LeafDefinition with HandlerDefinition {
    def statements: Seq[Statement]
  }

  /** Defines the actions to be taken when a message does not match any of the OnMessageClauses. OnOtherClause
    * corresponds to the "other" case of an [[Handler]].
    *
    * @param loc
    *   THe location of the "on other" clause
    * @param statements
    *   A set of examples that define the behavior when a message doesn't match
    * @param brief
    *   A brief description (one sentence) for use in documentation
    * @param description
    *   An optional description of the on clause.
    */
  case class OnOtherClause(
    loc: At,
    statements: Seq[Statement] = Seq.empty[Statement],
    brief: Option[LiteralString] = Option.empty[LiteralString],
    description: Option[Description] = None,
    comments: Seq[Comment] = Seq.empty[Comment]
  ) extends OnClause {
    def id: Identifier = Identifier(loc, s"Other")

    override def isEmpty: Boolean = statements.isEmpty

    override def kind: String = "On Other"

    override def format: String = ""
  }

  /** Defines the actions to be taken when the component this OnClause occurs in is initialized.
    *
    * @param loc
    *   THe location of the "on other" clause
    * @param statements
    *   A set of statements that define the behavior when a message doesn't match
    * @param brief
    *   A brief description (one sentence) for use in documentation
    * @param description
    *   An optional description of the on clause.
    */
  case class OnInitClause(
    loc: At,
    statements: Seq[Statement] = Seq.empty[Statement],
    brief: Option[LiteralString] = Option.empty[LiteralString],
    description: Option[Description] = None,
    comments: Seq[Comment] = Seq.empty[Comment]
  ) extends OnClause {
    def id: Identifier = Identifier(loc, s"Init")

    override def isEmpty: Boolean = statements.isEmpty

    override def kind: String = "On Init"

    override def format: String = ""
  }

  /** Defines the actions to be taken when a particular message is received by an entity. [[OnMessageClause]]s are used
    * in the definition of a [[Handler]] with one for each kind of message that handler deals with.
    *
    * @param loc
    *   The location of the "on" clause
    * @param msg
    *   A reference to the message type that is handled
    * @param from
    *   Optional message generating
    * @param statements
    *   A set of statements that define the behavior when the [[msg]] is received.
    * @param brief
    *   A brief description (one sentence) for use in documentation
    * @param description
    *   An optional description of the on clause.
    */
  case class OnMessageClause(
    loc: At,
    msg: MessageRef,
    from: Option[Reference[Definition]],
    statements: Seq[Statement] = Seq.empty[Statement],
    brief: Option[LiteralString] = Option.empty[LiteralString],
    description: Option[Description] = None,
    comments: Seq[Comment] = Seq.empty[Comment]
  ) extends OnClause {
    def id: Identifier = Identifier(msg.loc, s"On ${msg.format}")

    override def isEmpty: Boolean = statements.isEmpty

    def format: String = ""

    final val kind: String = "OnMessageClause"

    override def resolveNameTo(name: String): Option[Definition] = {
      if msg.id.getOrElse(Identifier.empty).value == name then Some(this) else None
    }
  }

  /** Defines the actions to be taken when the component this OnClause occurs in is initialized.
    *
    * @param loc
    *   THe location of the "on other" clause
    * @param statements
    *   A set of statements that define the behavior when a message doesn't match
    * @param brief
    *   A brief description (one sentence) for use in documentation
    * @param description
    *   An optional description of the on clause.
    */
  case class OnTerminationClause(
    loc: At,
    statements: Seq[Statement] = Seq.empty[Statement],
    brief: Option[LiteralString] = Option.empty[LiteralString],
    description: Option[Description] = None,
    comments: Seq[Comment] = Seq.empty[Comment]
  ) extends OnClause {
    def id: Identifier = Identifier(loc, s"Term")

    override def isEmpty: Boolean = statements.isEmpty

    override def kind: String = "On Term"

    override def format: String = ""
  }

  /** A named handler of messages (commands, events, queries) that bundles together a set of [[OnMessageClause]]
    * definitions and by doing so defines the behavior of an entity. Note that entities may define multiple handlers and
    * switch between them to change how it responds to messages over time or in response to changing conditions
    *
    * @param loc
    *   The location of the handler definition
    * @param id
    *   The name of the handler.
    * @param clauses
    *   The set of [[OnMessageClause]] definitions that define how the entity responds to received messages.
    * @param brief
    *   A brief description (one sentence) for use in documentation
    * @param description
    *   An optional description of the handler
    */
  case class Handler(
    loc: At,
    id: Identifier,
    clauses: Seq[OnClause] = Seq.empty[OnClause],
    authors: Seq[AuthorRef] = Seq.empty[AuthorRef],
    brief: Option[LiteralString] = Option.empty[LiteralString],
    description: Option[Description] = None,
    comments: Seq[Comment] = Seq.empty[Comment]
  ) extends Container[HandlerDefinition]
      with AdaptorDefinition
      with ApplicationDefinition
      with ContextDefinition
      with EntityDefinition
      with StateDefinition
      with RepositoryDefinition
      with StreamletDefinition
      with ProjectorDefinition {
    override def isEmpty: Boolean = clauses.isEmpty

    override def contents: Seq[HandlerDefinition] = clauses

    final val kind: String = "Handler"

    def format: String = s"handler ${id.format}"
  }

  /** A reference to a Handler
    *
    * @param loc
    *   The location of the handler reference
    * @param pathId
    *   The path identifier of the referenced handler
    */
  case class HandlerRef(loc: At, pathId: PathIdentifier) extends Reference[Handler] {
    override def format: String = s"handler ${pathId.format}"
  }

  /** Represents the state of an entity. The MorphAction can cause the state definition of an entity to change.
    *
    * @param loc
    *   The location of the state definition
    * @param id
    *   The name of the state definition
    * @param typ
    *   A reference to a type definition that provides the range of values that the state may assume.
    * @param handlers
    *   The handler definitions that may occur when this state is active
    * @param invariants
    *   Expressions of boolean logic that must always evaluate to true before and after an entity changes when this
    *   state is active.
    * @param brief
    *   A brief description (one sentence) for use in documentation
    * @param description
    *   An optional description of the state.
    */
  case class State(
    loc: At,
    id: Identifier,
    typ: TypeRef,
    handlers: Seq[Handler] = Seq.empty[Handler],
    invariants: Seq[Invariant] = Seq.empty[Invariant],
    brief: Option[LiteralString] = Option.empty[LiteralString],
    description: Option[Description] = None,
    comments: Seq[Comment] = Seq.empty[Comment]
  ) extends EntityDefinition {

    override def contents: Seq[StateDefinition] = handlers ++ invariants

    def format: String = s"state ${id.format}"

    final val kind: String = "State"
  }

  /** A reference to an entity's state definition
    *
    * @param loc
    *   The location of the state reference
    * @param pathId
    *   The path identifier of the referenced state definition
    */
  case class StateRef(loc: At, pathId: PathIdentifier) extends Reference[State] {
    override def format: String = s"state ${pathId.format}"
  }

  /** Definition of an Entity
    *
    * @param options
    *   The options for the entity
    * @param loc
    *   The location in the input
    * @param id
    *   The name of the entity
    * @param states
    *   The state values of the entity
    * @param types
    *   Type definitions useful internally to the entity definition
    * @param handlers
    *   A set of event handlers
    * @param functions
    *   Utility functions defined for the entity
    * @param invariants
    *   Invariant properties of the entity
    * @param brief
    *   A brief description (one sentence) for use in documentation
    * @param description
    *   Optional description of the entity
    */
  case class Entity(
    loc: At,
    id: Identifier,
    options: Seq[EntityOption] = Seq.empty[EntityOption],
    states: Seq[State] = Seq.empty[State],
    types: Seq[Type] = Seq.empty[Type],
    constants: Seq[Constant] = Seq.empty[Constant],
    handlers: Seq[Handler] = Seq.empty[Handler],
    functions: Seq[Function] = Seq.empty[Function],
    invariants: Seq[Invariant] = Seq.empty[Invariant],
    inlets: Seq[Inlet] = Seq.empty[Inlet],
    outlets: Seq[Outlet] = Seq.empty[Outlet],
    includes: Seq[Include[EntityDefinition]] = Seq
      .empty[Include[EntityDefinition]],
    authors: Seq[AuthorRef] = Seq.empty[AuthorRef],
    terms: Seq[Term] = Seq.empty[Term],
    brief: Option[LiteralString] = Option.empty[LiteralString],
    description: Option[Description] = None,
    comments: Seq[Comment] = Seq.empty[Comment]
  ) extends Processor[EntityOption, EntityDefinition]
      with ContextDefinition {

    override lazy val contents: Seq[EntityDefinition] = {
      super.contents ++ states ++ types ++ handlers ++ functions ++
        invariants ++ terms ++ inlets ++ outlets
    }

    final val kind: String = "Entity"

    override def isEmpty: Boolean = contents.isEmpty && options.isEmpty

  }

  sealed trait AdaptorDirection extends RiddlValue

  case class InboundAdaptor(loc: At) extends AdaptorDirection {
    def format: String = "from"
  }

  case class OutboundAdaptor(loc: At) extends AdaptorDirection {
    def format: String = "to"
  }

  /** Definition of an Adaptor. Adaptors are defined in Contexts to convert messages from another bounded context.
    * Adaptors translate incoming messages into corresponding messages using the ubiquitous language of the defining
    * bounded context. There should be one Adapter for each external Context
    *
    * @param loc
    *   Location in the parsing input
    * @param id
    *   Name of the adaptor
    * @param direction
    *   An indication of whether this is an inbound or outbound adaptor.
    * @param context
    *   A reference to the bounded context from which messages are adapted
    * @param handlers
    *   A set of [[Handler]]s that indicate what to do when messages occur.
    * @param brief
    *   A brief description (one sentence) for use in documentation
    * @param description
    *   Optional description of the adaptor.
    */
  case class Adaptor(
    loc: At,
    id: Identifier,
    direction: AdaptorDirection,
    context: ContextRef,
    handlers: Seq[Handler] = Seq.empty[Handler],
    inlets: Seq[Inlet] = Seq.empty[Inlet],
    outlets: Seq[Outlet] = Seq.empty[Outlet],
    types: Seq[Type] = Seq.empty[Type],
    constants: Seq[Constant] = Seq.empty[Constant],
    functions: Seq[Function] = Seq.empty[Function],
    invariants: Seq[Invariant] = Seq.empty[Invariant],
    includes: Seq[Include[AdaptorDefinition]] = Seq
      .empty[Include[AdaptorDefinition]],
    authors: Seq[AuthorRef] = Seq.empty[AuthorRef],
    options: Seq[AdaptorOption] = Seq.empty[AdaptorOption],
    terms: Seq[Term] = Seq.empty[Term],
    brief: Option[LiteralString] = Option.empty[LiteralString],
    description: Option[Description] = None,
    comments: Seq[Comment] = Seq.empty[Comment]
  ) extends Processor[AdaptorOption, AdaptorDefinition]
      with ContextDefinition {
    override lazy val contents: Seq[AdaptorDefinition] = {
      super.contents ++ handlers ++ inlets ++ outlets ++ terms
    }
    final val kind: String = "Adaptor"

  }

  case class AdaptorRef(loc: At, pathId: PathIdentifier) extends ProcessorRef[Adaptor] {
    override def format: String = s"adaptor ${pathId.format}"
  }

  /** A RIDDL repository is an abstraction for anything that can retain information(e.g. messages for retrieval at a
    * later time. This might be a relational database, NoSQL database, data lake, API, or something not yet invented.
    * There is no specific technology implied other than the retention and retrieval of information. You should think of
    * repositories more like a message-oriented version of the Java Repository Pattern than any particular kind
    * ofdatabase.
    *
    * @see
    *   https://java-design-patterns.com/patterns/repository/#explanation
    * @param loc
    *   Location in the source of the Repository
    * @param id
    *   The unique identifier for this Repository
    * @param types
    *   The types, typically messages, that the Repository uses
    * @param handlers
    *   The handler for specifying how messages should be handled by the repository
    * @param authors
    *   The author(s) who wrote this repository specification.
    * @param includes
    *   Included files
    * @param options
    *   RiddlOptions that can be used by the translators
    * @param terms
    *   Definitions of terms about this repository
    * @param brief
    *   A brief description of this repository
    * @param description
    *   A detailed description of this repository
    */
  case class Repository(
    loc: At,
    id: Identifier,
    types: Seq[Type] = Seq.empty[Type],
    handlers: Seq[Handler] = Seq.empty[Handler],
    inlets: Seq[Inlet] = Seq.empty[Inlet],
    outlets: Seq[Outlet] = Seq.empty[Outlet],
    authors: Seq[AuthorRef] = Seq.empty[AuthorRef],
    functions: Seq[Function] = Seq.empty[Function],
    constants: Seq[Constant] = Seq.empty[Constant],
    invariants: Seq[Invariant] = Seq.empty[Invariant],
    includes: Seq[Include[RepositoryDefinition]] = Seq
      .empty[Include[RepositoryDefinition]],
    options: Seq[RepositoryOption] = Seq.empty[RepositoryOption],
    terms: Seq[Term] = Seq.empty[Term],
    brief: Option[LiteralString] = Option.empty[LiteralString],
    description: Option[Description] = None,
    comments: Seq[Comment] = Seq.empty[Comment]
  ) extends Processor[RepositoryOption, RepositoryDefinition]
      with ContextDefinition {
    override def kind: String = "Repository"

    override lazy val contents: Seq[RepositoryDefinition] = {
      super.contents ++ types ++ handlers ++ inlets ++ outlets ++ terms ++ constants
    }
  }

  /** A reference to a repository definition
    *
    * @param loc
    *   The location of the state reference
    * @param pathId
    *   The path identifier of the referenced projector definition
    */
  case class RepositoryRef(loc: At, pathId: PathIdentifier) extends ProcessorRef[Projector] {
    override def format: String = s"repository ${pathId.format}"
  }

  /** Projectors get their name from Euclidean Geometry but are probably more analogous to a relational database view.
    * The concept is very simple in RIDDL: projectors gather data from entities and other sources, transform that data
    * into a specific record type, and support querying that data arbitrarily.
    *
    * @see
    *   https://en.wikipedia.org/wiki/View_(SQL)).
    * @see
    *   https://en.wikipedia.org/wiki/Projector_(mathematics)
    * @param loc
    *   Location in the source of the Projector
    * @param id
    *   The unique identifier for this Projector
    * @param authors
    *   The authors of this definition
    * @param options
    *   RiddlOptions that can be used by the translators
    * @param types
    *   The type definitions necessary to construct the query results
    * @param handlers
    *   Specifies how to handle
    * @param terms
    *   Definitions of terms about this Projector
    * @param brief
    *   A brief description of this Projector
    * @param description
    *   A detailed description of this Projector
    */
  case class Projector(
    loc: At,
    id: Identifier,
    authors: Seq[AuthorRef] = Seq.empty[AuthorRef],
    options: Seq[ProjectorOption] = Seq.empty[ProjectorOption],
    includes: Seq[Include[ProjectorDefinition]] = Seq.empty[Include[ProjectorDefinition]],
    types: Seq[Type] = Seq.empty[Type],
    constants: Seq[Constant] = Seq.empty[Constant],
    inlets: Seq[Inlet] = Seq.empty[Inlet],
    outlets: Seq[Outlet] = Seq.empty[Outlet],
    handlers: Seq[Handler] = Seq.empty[Handler],
    functions: Seq[Function] = Seq.empty[Function],
    invariants: Seq[Invariant] = Seq.empty[Invariant],
    terms: Seq[Term] = Seq.empty[Term],
    brief: Option[LiteralString] = Option.empty[LiteralString],
    description: Option[Description] = None,
    comments: Seq[Comment] = Seq.empty[Comment]
  ) extends Processor[ProjectorOption, ProjectorDefinition]
      with ContextDefinition
      with WithTypes {
    override lazy val contents: Seq[ProjectorDefinition] = {
      super.contents ++ handlers ++ invariants ++ terms
    }
    final val kind: String = "Projector"

  }

  /** A replicated value within a context. Integer, Map and Set values will use CRDTs
    * @param loc
    *   The location of
    * @param typeExp
    *   The type of the replica
    */
  case class Replica(
    loc: At,
    id: Identifier,
    typeExp: TypeExpression,
    brief: Option[LiteralString] = Option.empty[LiteralString],
    description: Option[Description] = None,
    comments: Seq[Comment] = Seq.empty[Comment]
  ) extends LeafDefinition
      with ContextDefinition {
    final val kind: String = "Replica"
    final val format: String = s"replica ${id.format}"
  }

  /** A reference to an context's projector definition
    *
    * @param loc
    *   The location of the state reference
    * @param pathId
    *   The path identifier of the referenced projector definition
    */
  case class ProjectorRef(loc: At, pathId: PathIdentifier) extends ProcessorRef[Projector] {
    override def format: String = s"projector ${pathId.format}"
  }

  /** A bounded context definition. Bounded contexts provide a definitional boundary on the language used to describe
    * some aspect of a system. They imply a tightly integrated ecosystem of one or more microservices that share a
    * common purpose. Context can be used to house entities, read side projectors, sagas, adaptations to other contexts,
    * apis, and etc.
    *
    * @param loc
    *   The location of the bounded context definition
    * @param id
    *   The name of the context
    * @param options
    *   The options for the context
    * @param types
    *   Types defined for the scope of this context
    * @param entities
    *   Entities defined for the scope of this context
    * @param adaptors
    *   Adaptors to messages from other contexts
    * @param sagas
    *   Sagas with all-or-none semantics across various entities
    * @param functions
    *   Features specified for the context
    * @param brief
    *   A brief description (one sentence) for use in documentation
    * @param description
    *   An optional description of the context
    */
  case class Context(
    loc: At,
    id: Identifier,
    options: Seq[ContextOption] = Seq.empty[ContextOption],
    types: Seq[Type] = Seq.empty[Type],
    constants: Seq[Constant] = Seq.empty[Constant],
    entities: Seq[Entity] = Seq.empty[Entity],
    adaptors: Seq[Adaptor] = Seq.empty[Adaptor],
    sagas: Seq[Saga] = Seq.empty[Saga],
    streamlets: Seq[Streamlet] = Seq.empty[Streamlet],
    functions: Seq[Function] = Seq.empty[Function],
    terms: Seq[Term] = Seq.empty[Term],
    invariants: Seq[Invariant] = Seq.empty[Invariant],
    includes: Seq[Include[ContextDefinition]] = Seq.empty[Include[ContextDefinition]],
    handlers: Seq[Handler] = Seq.empty[Handler],
    projectors: Seq[Projector] = Seq.empty[Projector],
    repositories: Seq[Repository] = Seq.empty[Repository],
    inlets: Seq[Inlet] = Seq.empty[Inlet],
    outlets: Seq[Outlet] = Seq.empty[Outlet],
    connections: Seq[Connector] = Seq.empty[Connector],
    replicas: Seq[Replica] = Seq.empty[Replica],
    authors: Seq[AuthorRef] = Seq.empty[AuthorRef],
    brief: Option[LiteralString] = Option.empty[LiteralString],
    description: Option[Description] = None,
    comments: Seq[Comment] = Seq.empty[Comment]
  ) extends Processor[ContextOption, ContextDefinition]
      with DomainDefinition {
    override lazy val contents: Seq[ContextDefinition] = super.contents ++
      types ++ entities ++ adaptors ++ sagas ++ streamlets ++ functions ++
      terms ++ handlers ++ projectors ++ repositories ++ inlets ++
      outlets ++ connections

    final val kind: String = "Context"

    override def isEmpty: Boolean = contents.isEmpty && options.isEmpty

  }
  object Context {
    lazy val empty: Context = Context(At.empty, Identifier.empty)
  }

  /** A reference to a bounded context
    *
    * @param loc
    *   The location of the reference
    * @param pathId
    *   The path identifier for the referenced context
    */
  case class ContextRef(loc: At, pathId: PathIdentifier) extends ProcessorRef[Context] {
    override def format: String = s"context ${pathId.format}"
  }

  /** A sealed trait for Inlets and Outlets */
  sealed trait Portlet extends Definition

  /** A streamlet that supports input of data of a particular type.
    *
    * @param loc
    *   The location of the Inlet definition
    * @param id
    *   The name of the inlet
    * @param type_
    *   The type of the data that is received from the inlet
    * @param brief
    *   A brief description (one sentence) for use in documentation
    * @param description
    *   An optional description of the Inlet
    */
  case class Inlet(
    loc: At,
    id: Identifier,
    type_ : TypeRef,
    brief: Option[LiteralString] = None,
    description: Option[Description] = None,
    comments: Seq[Comment] = Seq.empty[Comment]
  ) extends Portlet
      with LeafDefinition
      with ProcessorDefinition
      with AlwaysEmpty {
    def format: String = s"inlet ${id.format} is ${type_.format}"
    final val kind: String = "Inlet"
  }

  /** A streamlet that supports output of data of a particular type.
    *
    * @param loc
    *   The location of the outlet definition
    * @param id
    *   The name of the outlet
    * @param type_
    *   The type expression for the kind of data put out
    * @param brief
    *   A brief description (one sentence) for use in documentation
    * @param description
    *   An optional description of the Outlet.
    */
  case class Outlet(
    loc: At,
    id: Identifier,
    type_ : TypeRef,
    brief: Option[LiteralString] = None,
    description: Option[Description] = None,
    comments: Seq[Comment] = Seq.empty[Comment]
  ) extends Portlet
      with LeafDefinition
      with ProcessorDefinition
      with AlwaysEmpty {
    def format: String = s"outlet ${id.format} is ${type_.format}"
    final val kind: String = "Outlet"
  }

  case class Connector(
    loc: At,
    id: Identifier,
    options: Seq[ConnectorOption] = Seq.empty[ConnectorOption],
    flows: Option[TypeRef] = Option.empty[TypeRef],
    from: Option[OutletRef] = Option.empty[OutletRef],
    to: Option[InletRef] = Option.empty[InletRef],
    brief: Option[LiteralString] = Option.empty[LiteralString],
    description: Option[Description] = Option.empty[Description],
    comments: Seq[Comment] = Seq.empty[Comment]
  ) extends LeafDefinition
      with ContextDefinition
      with WithOptions[ConnectorOption] {
    final override def isEmpty: Boolean = super.isEmpty && flows.isEmpty &&
      from.isEmpty && to.isEmpty

    final val kind: String = "Connector"
    override def format: String = s"connector"
  }

  sealed trait StreamletShape extends RiddlValue {
    def keyword: String
  }

  case class Void(loc: At) extends StreamletShape {
    def format: String = "void"

    def keyword: String = "void"
  }

  case class Source(loc: At) extends StreamletShape {
    def format: String = "source"

    def keyword: String = "source"
  }

  case class Sink(loc: At) extends StreamletShape {
    def format: String = "sink"

    def keyword: String = "sink"
  }

  case class Flow(loc: At) extends StreamletShape {
    def format: String = "flow"

    def keyword: String = "flow"
  }

  case class Merge(loc: At) extends StreamletShape {
    def format: String = "merge"

    def keyword: String = "merge"
  }

  case class Split(loc: At) extends StreamletShape {
    def format: String = "split"

    def keyword: String = "split"
  }

  case class Router(loc: At) extends StreamletShape {
    def format: String = "router"

    def keyword: String = "router"
  }

  /** Definition of a Streamlet. A computing element for processing data from [[Inlet]]s to [[Outlet]]s. A processor's
    * processing is specified by free text statements in [[Handler]]s. Streamlets come in various shapes: Source, Sink,
    * Flow, Merge, Split, and Router depending on how many inlets and outlets they have
    *
    * @param loc
    *   The location of the Processor definition
    * @param id
    *   The name of the processor
    * @param shape
    *   The shape of the processor's inputs and outputs
    * @param inlets
    *   The list of inlets that provide the data the processor needs
    * @param outlets
    *   The list of outlets that the processor produces
    * @param handlers
    *   Definitions of how the processor handles each event type
    * @param brief
    *   A brief description (one sentence) for use in documentation
    * @param description
    *   An optional description of the processor
    */
  case class Streamlet(
    loc: At,
    id: Identifier,
    shape: StreamletShape,
    inlets: Seq[Inlet] = Seq.empty[Inlet],
    outlets: Seq[Outlet] = Seq.empty[Outlet],
    handlers: Seq[Handler] = Seq.empty[Handler],
    functions: Seq[Function] = Seq.empty[Function],
    constants: Seq[Constant] = Seq.empty[Constant],
    invariants: Seq[Invariant] = Seq.empty[Invariant],
    types: Seq[Type] = Seq.empty[Type],
    includes: Seq[Include[StreamletDefinition]] = Seq
      .empty[Include[StreamletDefinition]],
    authors: Seq[AuthorRef] = Seq.empty[AuthorRef],
    options: Seq[StreamletOption] = Seq.empty[StreamletOption],
    terms: Seq[Term] = Seq.empty[Term],
    brief: Option[LiteralString] = Option.empty[LiteralString],
    description: Option[Description] = None,
    comments: Seq[Comment] = Seq.empty[Comment]
  ) extends Processor[StreamletOption, StreamletDefinition]
      with ContextDefinition {
    override def contents: Seq[StreamletDefinition] = super.contents ++
      inlets ++ outlets ++ handlers ++ terms ++ constants

    final val kind: String = shape.getClass.getSimpleName

    shape match {
      case Source(_) =>
        require(
          isEmpty || (outlets.size == 1 && inlets.isEmpty),
          s"Invalid Source Streamlet ins: ${outlets.size} == 1, ${inlets.size} == 0"
        )
      case Sink(_) =>
        require(
          isEmpty || (outlets.isEmpty && inlets.size == 1),
          "Invalid Sink Streamlet"
        )
      case Flow(_) =>
        require(
          isEmpty || (outlets.size == 1 && inlets.size == 1),
          "Invalid Flow Streamlet"
        )
      case Merge(_) =>
        require(
          isEmpty || (outlets.size == 1 && inlets.size >= 2),
          "Invalid Merge Streamlet"
        )
      case Split(_) =>
        require(
          isEmpty || (outlets.size >= 2 && inlets.size == 1),
          "Invalid Split Streamlet"
        )
      case Router(_) =>
        require(
          isEmpty || (outlets.size >= 2 && inlets.size >= 2),
          "Invalid Router Streamlet"
        )
      case Void(_) =>
        require(
          isEmpty || (outlets.isEmpty && inlets.isEmpty),
          "Invalid Void Stream"
        )
    }

  }

  /** A reference to an context's projector definition
    *
    * @param loc
    *   The location of the state reference
    * @param pathId
    *   The path identifier of the referenced projector definition
    */
  case class StreamletRef(loc: At, keyword: String, pathId: PathIdentifier) extends ProcessorRef[Streamlet] {
    override def format: String = s"$keyword ${pathId.format}"
  }

  /** Sealed base trait of references to [[Inlet]]s or [[Outlet]]s
    *
    * @tparam T
    *   The type of definition to which the references refers.
    */
  sealed trait PortletRef[+T <: Portlet] extends Reference[T]

  /** A reference to an [[Inlet]]
    *
    * @param loc
    *   The location of the inlet reference
    * @param pathId
    *   The path identifier of the referenced [[Inlet]]
    */
  case class InletRef(loc: At, pathId: PathIdentifier) extends PortletRef[Inlet] {
    override def format: String = s"inlet ${pathId.format}"
  }

  /** A reference to an [[Outlet]]
    *
    * @param loc
    *   The location of the outlet reference
    * @param pathId
    *   The path identifier of the referenced [[Outlet]]
    */
  case class OutletRef(loc: At, pathId: PathIdentifier) extends PortletRef[Outlet] {
    override def format: String = s"outlet ${pathId.format}"
  }

  /** The definition of one step in a saga with its undo step and example.
    *
    * @param loc
    *   The location of the saga action definition
    * @param id
    *   The name of the SagaAction
    * @param doStatements
    *   The command to be done.
    * @param undoStatements
    *   The command that undoes [[doStatements]]
    * @param brief
    *   A brief description (one sentence) for use in documentation
    * @param description
    *   An optional description of the saga action
    */
  case class SagaStep(
    loc: At,
    id: Identifier,
    doStatements: Seq[Statement] = Seq.empty[Statement],
    undoStatements: Seq[Statement] = Seq.empty[Statement],
    brief: Option[LiteralString] = Option.empty[LiteralString],
    description: Option[Description] = None,
    comments: Seq[Comment] = Seq.empty[Comment]
  ) extends LeafDefinition
      with SagaDefinition {
    def format: String = s"step ${id.format}"

    final val kind: String = "SagaStep"
  }

  /** The definition of a Saga based on inputs, outputs, and the set of [[SagaStep]]s involved in the saga. Sagas define
    * a computing action based on a variety of related commands that must all succeed atomically or have their effects
    * undone.
    *
    * @param loc
    *   The location of the Saga definition
    * @param id
    *   The name of the saga
    * @param options
    *   The options of the saga
    * @param input
    *   A definition of the aggregate input values needed to invoke the saga, if any.
    * @param output
    *   A definition of the aggregate output values resulting from invoking the saga, if any.
    * @param sagaSteps
    *   The set of [[SagaStep]]s that comprise the saga.
    * @param brief
    *   A brief description (one sentence) for use in documentation
    * @param description
    *   An optional description of the saga.
    */
  case class Saga(
    loc: At,
    id: Identifier,
    options: Seq[SagaOption] = Seq.empty[SagaOption],
    input: Option[Aggregation] = None,
    output: Option[Aggregation] = None,
    sagaSteps: Seq[SagaStep] = Seq.empty[SagaStep],
    functions: Seq[Function] = Seq.empty[Function],
    inlets: Seq[Inlet] = Seq.empty[Inlet],
    outlets: Seq[Outlet] = Seq.empty[Outlet],
    authors: Seq[AuthorRef] = Seq.empty[AuthorRef],
    includes: Seq[Include[SagaDefinition]] = Seq.empty[Include[SagaDefinition]],
    terms: Seq[Term] = Seq.empty[Term],
    brief: Option[LiteralString] = Option.empty[LiteralString],
    description: Option[Description] = None,
    comments: Seq[Comment] = Seq.empty[Comment]
  ) extends VitalDefinition[SagaOption, SagaDefinition]
      with ContextDefinition
      with DomainDefinition {
    override lazy val contents: Seq[SagaDefinition] = {
      super.contents ++ input.map(_.fields).getOrElse(Seq.empty[Field]) ++
        output.map(_.fields).getOrElse(Seq.empty[Field]) ++ sagaSteps ++ terms
    }
    final val kind: String = "Saga"

    override def isEmpty: Boolean = super.isEmpty && options.isEmpty &&
      input.isEmpty && output.isEmpty

  }

  case class SagaRef(loc: At, pathId: PathIdentifier) extends Reference[Saga] {
    def format: String = s"saga ${pathId.format}"
  }

  /** An User (Role) who is the initiator of the user story. Users may be persons or machines
    *
    * @param loc
    *   The location of the user in the source
    * @param id
    *   The name (role) of the user
    * @param is_a
    *   What kind of thing the user is
    * @param brief
    *   A brief description of the user
    * @param description
    *   A longer description of the user and its role
    */
  case class User(
    loc: At,
    id: Identifier,
    is_a: LiteralString,
    brief: Option[LiteralString] = None,
    description: Option[Description] = None,
    comments: Seq[Comment] = Seq.empty[Comment]
  ) extends LeafDefinition
      with DomainDefinition {
    def format: String = s"user ${id.format} is ${is_a.format}"

    override def kind: String = "User"
  }

  /** A reference to an User using a path identifier
    *
    * @param loc
    *   THe location of the User in the source code
    * @param pathId
    *   The path identifier that locates the User
    */
  case class UserRef(loc: At, pathId: PathIdentifier) extends Reference[User] {
    def format: String = s"user ${pathId.format}"
  }

  sealed trait Interaction extends UseCaseDefinition {

    /** Format the node to a string */
    override def format: String = s"$kind ${id.format}"
  }

  /** An interaction expression that specifies that each contained expression should be executed in parallel
    *
    * @param loc
    *   Location of the parallel group
    * @param contents
    *   The expressions to execute in parallel
    * @param brief
    *   A brief description of the parallel group
    */
  case class ParallelInteractions(
    loc: At,
    id: Identifier = Identifier.empty,
    contents: Seq[Interaction] = Seq.empty[Interaction],
    brief: Option[LiteralString] = None,
    description: Option[Description] = None,
    comments: Seq[Comment] = Seq.empty[Comment]
  ) extends Interaction {
    override def kind: String = "Parallel Interaction"
  }

  /** An interaction expression that specifies that each contained expression should be executed in strict sequential
    * order
    *
    * @param loc
    *   Location of the sequence
    * @param id
    *   Identifier for the interaction
    * @param contents
    *   The interactions to execute in sequence
    * @param brief
    *   A brief description of the sequence group
    * @param description
    *   A longer description of the sequence
    */
  case class SequentialInteractions(
    loc: At,
    id: Identifier = Identifier.empty,
    contents: Seq[Interaction] = Seq.empty[Interaction],
    brief: Option[LiteralString],
    description: Option[Description] = None,
    comments: Seq[Comment] = Seq.empty[Comment]
  ) extends Interaction {
    override def kind: String = "Sequential Interaction"
  }

  /** An interaction expression that specifies that its contents are optional
    *
    * @param loc
    *   The location of the optional group
    * @param contents
    *   The optional expressions
    * @param brief
    *   A brief description of the optional group
    */
  case class OptionalInteractions(
    loc: At,
    id: Identifier = Identifier.empty,
    contents: Seq[Interaction] = Seq.empty[Interaction],
    brief: Option[LiteralString],
    description: Option[Description] = None,
    comments: Seq[Comment] = Seq.empty[Comment]
  ) extends Interaction {
    override def kind: String = "Optional Interaction"
  }

<<<<<<< HEAD
  sealed trait GenericInteraction extends Interaction with LeafDefinition
  
=======
  sealed trait GenericInteraction extends Interaction with LeafDefinition {
    def relationship: LiteralString
  }

>>>>>>> fccb0c43
  /** A very vague step just written as text */
  case class VagueInteraction(
    loc: At,
    id: Identifier = Identifier.empty,
    from: LiteralString,
    relationship: LiteralString,
    to: LiteralString,
    brief: Option[LiteralString] = None,
    description: Option[Description] = None,
    comments: Seq[Comment] = Seq.empty[Comment]
  ) extends GenericInteraction {
    override def kind: String = "Vague Interaction"
  }
<<<<<<< HEAD

  case class SendMessageInteraction(
    loc: At,
    id: Identifier = Identifier.empty,
    from: Reference[Definition],
    message: MessageRef,
    to: Reference[Definition],
    brief: Option[LiteralString] = None,
    description: Option[Description] = None,
    comments: Seq[Comment] = Seq.empty[Comment]
  ) extends GenericInteraction {
=======

  case class SendMessageInteraction(
    loc: At,
    id: Identifier = Identifier.empty,
    from: Reference[Definition],
    message: MessageRef,
    to: Reference[Definition],
    brief: Option[LiteralString] = None,
    description: Option[Description] = None,
    comments: Seq[Comment] = Seq.empty[Comment]
  ) extends GenericInteraction {
    def relationship: LiteralString = {
      LiteralString(message.loc, s"sends ${message.format} to")
    }

>>>>>>> fccb0c43
    override def kind: String = "Send Message Interaction"
  }

  /** One abstract step in an Interaction between things. The set of case classes associated with this sealed trait
    * provide more type specificity to these three fields.
    */
  sealed trait TwoReferenceInteraction extends GenericInteraction {
    def from: Reference[Definition]

    def to: Reference[Definition]
  }

  /** An arbitrary interaction step. The abstract nature of the relationship is
    *
    * @param loc
    *   The location of the step
    * @param from
    *   A reference to the source of the interaction
    * @param relationship
    *   A literal spring that specifies the arbitrary relationship
    * @param to
    *   A reference to the destination of the interaction
    * @param brief
    *   A brief description of the interaction step
    */
  case class ArbitraryInteraction(
    loc: At,
    id: Identifier = Identifier.empty,
    from: Reference[Definition],
    relationship: LiteralString,
    to: Reference[Definition],
    brief: Option[LiteralString] = None,
    description: Option[Description] = None,
    comments: Seq[Comment] = Seq.empty[Comment]
  ) extends TwoReferenceInteraction {
    override def kind: String = "Arbitrary Interaction"
  }

  case class SelfInteraction(
    loc: At,
    id: Identifier = Identifier.empty,
    from: Reference[Definition],
    relationship: LiteralString,
    brief: Option[LiteralString] = None,
    description: Option[Description] = None,
    comments: Seq[Comment] = Seq.empty[Comment]
  ) extends TwoReferenceInteraction {
    override def kind: String = "Self Interaction"
    override def to: Reference[Definition] = from
  }

  /** An interaction where an User receives output
    *
    * @param loc
    *   The location of the interaction in the source
    * @param from
    *   The User that is being focused
    * @param to
    *   The Group that is the target of the focus
    * @param brief
    *   A brief description of this interaction
    */
  case class FocusOnGroupInteraction(
    loc: At,
    id: Identifier = Identifier.empty,
    from: UserRef,
    to: GroupRef,
    brief: Option[LiteralString] = None,
    description: Option[Description] = None,
    comments: Seq[Comment] = Seq.empty[Comment]
  ) extends TwoReferenceInteraction {
    override def kind: String = "Focus On Group"
    override def relationship: LiteralString =
      LiteralString(loc + (6 + from.pathId.format.length), "focuses on")
  }

  case class DirectUserToURLInteraction(
    loc: At,
    id: Identifier = Identifier.empty,
    from: UserRef,
    url: java.net.URL,
    brief: Option[LiteralString] = None,
    description: Option[Description] = None,
    comments: Seq[Comment] = Seq.empty[Comment]
  ) extends GenericInteraction {
    def relationship: LiteralString =
      LiteralString(loc+(6+ from.pathId.format.length), "focuses on ")
    override def kind: String = "Focus On URL"
  }

  /** An interaction where an User receives output
    * @param loc
    *   The locaiton of the interaction in the source
    * @param from
    *   The output received
    * @param relationship
    *   THe name of the relationship
    * @param to
    *   THe user that receives the output
    * @param brief
    *   A brief description of this interaction
    */
  case class ShowOutputInteraction(
    loc: At,
    id: Identifier = Identifier.empty,
    from: OutputRef,
    relationship: LiteralString,
    to: UserRef,
    brief: Option[LiteralString] = None,
    description: Option[Description] = None,
    comments: Seq[Comment] = Seq.empty[Comment]
  ) extends TwoReferenceInteraction {
    override def kind: String = "Show Output Interaction"
  }

  /** A interaction where and User provides input
    *
    * @param loc
    *   The location of the interaction in the source
    * @param from
    *   The user providing the input
    * @param relationship
    *   A description of the relationship in this interaction
    * @param to
    *   The input definition that receives the input
    * @param brief
    *   A description of this interaction step
    */
  case class TakeInputInteraction(
    loc: At,
    id: Identifier = Identifier.empty,
    from: UserRef,
    relationship: LiteralString,
    to: InputRef,
    brief: Option[LiteralString] = None,
    description: Option[Description] = None,
    comments: Seq[Comment] = Seq.empty[Comment]
  ) extends TwoReferenceInteraction {
    override def kind: String = "Take Input Interaction"
  }

  /** The definition of a Jacobsen Use Case RIDDL defines these epics by allowing a linkage between the user and RIDDL
    * applications or bounded contexts.
    * @param loc
    *   Where in the source this use case occurs
    * @param id
    *   The unique identifier for this use case
    * @param contents
    *   The interactions between users and system components that define the use case.
    * @param brief
    *   A brief description of this use case
    * @param description
    *   A longer description of this use case
    */
  case class UseCase(
    loc: At,
    id: Identifier,
    userStory: UserStory = UserStory(),
    contents: Seq[Interaction] = Seq.empty[Interaction],
    brief: Option[LiteralString] = None,
    description: Option[Description] = None,
    comments: Seq[Comment] = Seq.empty[Comment]
  ) extends EpicDefinition
      with Container[Interaction] {
    override def kind: String = "UseCase"
    override def format: String = s"case ${id.format}"
  }

  /** An agile user story definition in the usual "As a {role} I want {capability} so that {benefit}" style.
    *
    * @param loc
    *   Location of the user story
    * @param user
    *   The user, or instigator, of the story.
    * @param capability
    *   The capability the user wishes to utilize
    * @param benefit
    *   The benefit of that utilization
    */
  case class UserStory(
    loc: At = At.empty,
    user: UserRef = UserRef(At.empty, PathIdentifier.empty),
    capability: LiteralString = LiteralString.empty,
    benefit: LiteralString = LiteralString.empty
  ) extends RiddlValue {
    def format: String = {
      user.format + " wants to " + capability.s + " so that " + benefit.s
    }
    override def isEmpty: Boolean = loc.isEmpty && user.isEmpty && capability.isEmpty && benefit.isEmpty
  }

  /** The definition of an Epic that bundles multiple Jacobsen Use Cases into an overall story about user interactions
    * with the system. This define functionality from the perspective of users (men or machines) interactions with the
    * system that is part of their role.
    *
    * @param loc
    *   The location of the Epic definition
    * @param id
    *   The name of the Epic
    * @param userStory
    *   The [[UserStory]] (per agile and xP) that provides the overall big picture of this Epic
    * @param shownBy
    *   A list of URLs to visualizations or other materials related to the epic
    * @param cases
    *   A list of UseCase's that define the epic
    * @param brief
    *   A brief description (one sentence) for use in the glossary and summaries.
    * @param description
    *   An more detailed description of the Epic
    */
  case class Epic(
    loc: At,
    id: Identifier,
    userStory: Option[UserStory] = Option.empty[UserStory],
    shownBy: Seq[java.net.URL] = Seq.empty[java.net.URL],
    cases: Seq[UseCase] = Seq.empty[UseCase],
    authors: Seq[AuthorRef] = Seq.empty[AuthorRef],
    includes: Seq[Include[EpicDefinition]] = Seq.empty[Include[EpicDefinition]],
    options: Seq[EpicOption] = Seq.empty[EpicOption],
    terms: Seq[Term] = Seq.empty[Term],
    brief: Option[LiteralString] = Option.empty[LiteralString],
    description: Option[Description] = None,
    comments: Seq[Comment] = Seq.empty[Comment]
  ) extends VitalDefinition[EpicOption, EpicDefinition]
      with DomainDefinition {
    override def contents: Seq[EpicDefinition] = {
      super.contents ++ cases ++ terms
    }

    override def isEmpty: Boolean = {
      contents.isEmpty && shownBy.isEmpty && userStory.isEmpty
    }

    final val kind: String = "Epic"

    override def format: String = s"epic ${id.format}"
  }

  /** A reference to a Story definintion.
    * @param loc
    *   Location of the StoryRef
    * @param pathId
    *   The path id of the referenced Story
    */
  case class EpicRef(loc: At, pathId: PathIdentifier) extends Reference[Epic] {
    def format: String = s"epic ${pathId.format}"
  }

  /** A group of GroupDefinition that can be treated as a whole. For example, a form, a button group, etc.
    * @param loc
    *   The location of the group
    * @param id
    *   The unique identifier of the group
    * @param elements
    *   The list of GroupDefinition
    * @param brief
    *   A brief description of the group
    * @param description
    *   A more detailed description of the group
    */
  case class Group(
    loc: At,
    alias: String,
    id: Identifier,
    elements: Seq[GroupDefinition] = Seq.empty[GroupDefinition],
    brief: Option[LiteralString] = None,
    description: Option[Description] = None,
    comments: Seq[Comment] = Seq.empty[Comment]
  ) extends ApplicationDefinition
      with GroupDefinition {
    override def kind: String = "Group"
    override def isAppRelated: Boolean = true

    override lazy val contents: Seq[GroupDefinition] = { elements }

    /** Format the node to a string */
    override def format: String = s"group ${id.value}"
  }

  /** A Group contained within a group
    *
    * @param loc
    *   Location of the contained group
    * @param id
    *   The name of the group contained
    * @param group
    *   The contained group as a reference to that group
    */
  case class ContainedGroup(
    loc: At,
    id: Identifier,
    group: GroupRef,
    brief: Option[LiteralString] = None,
    description: Option[Description] = None,
    comments: Seq[Comment] = Seq.empty[Comment]
  ) extends LeafDefinition
      with GroupDefinition {
    def kind: String = "ContainedGroup"

    def format: String = s"contains ${id.format} as ${group.format}"
  }

  /** A Reference to a Group
    * @param loc
    *   The At locator of the group reference
    * @param pathId
    *   The path to the referenced group
    */
  case class GroupRef(loc: At, pathId: PathIdentifier) extends Reference[Group] {
    def format: String = s"group ${pathId.format}"
  }

  /** A UI Element that presents some information to the user
    *
    * @param loc
    *   Location of the view in the source
    * @param id
    *   unique identifier oof the view
    * @param putOut
    *   A result reference for the data too be presented
    * @param outputs
    *   Any contained outputs
    * @param brief
    *   A brief description of the view
    * @param description
    *   A detailed description of the view
    */
  case class Output(
    loc: At,
    nounAlias: String,
    id: Identifier,
    verbAlias: String,
    putOut: TypeRef,
    outputs: Seq[OutputDefinition] = Seq.empty[OutputDefinition],
    brief: Option[LiteralString] = None,
    description: Option[Description] = None,
    comments: Seq[Comment] = Seq.empty[Comment]
  ) extends ApplicationDefinition
      with OutputDefinition
      with GroupDefinition {
    override def kind: String = if nounAlias.nonEmpty then nounAlias else "output"
    override def isAppRelated: Boolean = true

    override lazy val contents: Seq[OutputDefinition] = outputs

    /** Format the node to a string */
    override def format: String = s"$kind ${id.value} $verbAlias ${putOut.format}"
  }

  /** A reference to an View using a path identifier
    *
    * @param loc
    *   The location of the ViewRef in the source code
    * @param pathId
    *   The path identifier that refers to the View
    */
  case class OutputRef(loc: At, pathId: PathIdentifier) extends Reference[Output] {
    def format: String = s"output ${pathId.format}"
  }

  /** A Give is a UI Element to allow the user to 'give' some data to the application. It is analogous to a form in HTML
    *
    * @param loc
    *   Location of the Give
    * @param id
    *   Name of the give
    * @param putIn
    *   a Type reference of the type given by the user
    * @param brief
    *   A brief description of the Give
    * @param description
    *   a detailed description of the Give
    */
  case class Input(
    loc: At,
    nounAlias: String,
    id: Identifier,
    verbAlias: String,
    putIn: TypeRef,
    inputs: Seq[InputDefinition] = Seq.empty[InputDefinition],
    brief: Option[LiteralString] = None,
    description: Option[Description] = None,
    comments: Seq[Comment] = Seq.empty[Comment]
  ) extends ApplicationDefinition
      with GroupDefinition
      with InputDefinition {
    override def kind: String = if nounAlias.nonEmpty then nounAlias else "input"
    override def isAppRelated: Boolean = true

    override lazy val contents: Seq[Definition] = inputs

    /** Format the node to a string */
    override def format: String = {
      s"$kind $verbAlias ${putIn.format}"
    }
  }

  /** A reference to an Input using a path identifier
    *
    * @param loc
    *   THe location of the GiveRef in the source code
    * @param pathId
    *   The path identifier that refers to the Give
    */
  case class InputRef(loc: At, pathId: PathIdentifier) extends Reference[Input] {
    def format: String = s"input ${pathId.format}"
  }

  /** An application from which a person, robot, or other active agent (the user) will obtain information, or to which
    * that user will provided information.
    * @param loc
    *   The location of the application in the source
    * @param id
    *   The unique identifier for the application
    * @param options
    *   The options for the application
    * @param types
    *   Types that are needed for the communication with the user
    * @param groups
    *   A list of group definitions needed by the application
    * @param handlers
    *   The handlers for this application to process incoming messages
    * @param inlets
    *   Message inlets for the application
    * @param outlets
    *   Message outlets for the application
    * @param authors
    *   Author definitions for the application, for attribution of application components.
    * @param terms
    *   Definitions of terms useful in comprehending the application's purpose
    * @param includes
    *   Included source code
    * @param brief
    *   A brief description of the application
    * @param description
    *   A longer description of the application.
    */
  case class Application(
    loc: At,
    id: Identifier,
    options: Seq[ApplicationOption] = Seq.empty[ApplicationOption],
    types: Seq[Type] = Seq.empty[Type],
    constants: Seq[Constant] = Seq.empty[Constant],
    invariants: Seq[Invariant] = Seq.empty[Invariant],
    groups: Seq[Group] = Seq.empty[Group],
    handlers: Seq[Handler] = Seq.empty[Handler],
    inlets: Seq[Inlet] = Seq.empty[Inlet],
    outlets: Seq[Outlet] = Seq.empty[Outlet],
    functions: Seq[Function] = Seq.empty[Function],
    authors: Seq[AuthorRef] = Seq.empty[AuthorRef],
    terms: Seq[Term] = Seq.empty[Term],
    includes: Seq[Include[ApplicationDefinition]] = Seq.empty,
    brief: Option[LiteralString] = None,
    description: Option[Description] = None,
    comments: Seq[Comment] = Seq.empty[Comment]
  ) extends Processor[ApplicationOption, ApplicationDefinition]
      with DomainDefinition {
    override def kind: String = "Application"
    override def isAppRelated: Boolean = true
    override lazy val contents: Seq[ApplicationDefinition] = {
      super.contents ++ types ++ groups ++ terms ++ includes
    }
  }

  /** A reference to an Application using a path identifier
    *
    * @param loc
    *   THe location of the ApplicationRef in the source code
    * @param pathId
    *   The path identifier that refers to the Application
    */
  case class ApplicationRef(loc: At, pathId: PathIdentifier) extends ProcessorRef[Application] {
    def format: String = s"application ${pathId.format}"
  }

  /** The definition of a domain. Domains are the highest building block in RIDDL and may be nested inside each other to
    * form a hierarchy of domains. Generally, domains follow hierarchical organization structure but other taxonomies
    * and ontologies may be modelled with domains too.
    *
    * @param loc
    *   The location of the domain definition
    * @param id
    *   The name of the domain
    * @param options
    *   RiddlOptions for the domain
    * @param types
    *   Type definitions with a domain (nearly global) scope, with applicability to many contexts or subdomains
    * @param contexts
    *   The contexts defined in the scope of the domain
    * @param users
    *   User definitions for use in epics
    * @param epics
    *   Story definitions for this domain
    * @param applications
    *   Application definitions for this domain
    * @param domains
    *   Nested sub-domains within this domain
    * @param terms
    *   Definition of terms pertaining to this domain that provide explanation of concepts from the domain.
    * @param brief
    *   A brief description (one sentence) for use in documentation
    * @param description
    *   An optional description of the domain.
    */
  case class Domain(
    loc: At,
    id: Identifier,
    options: Seq[DomainOption] = Seq.empty[DomainOption],
    authors: Seq[AuthorRef] = Seq.empty[AuthorRef],
    authorDefs: Seq[Author] = Seq.empty[Author],
    types: Seq[Type] = Seq.empty[Type],
    constants: Seq[Constant] = Seq.empty[Constant],
    contexts: Seq[Context] = Seq.empty[Context],
    users: Seq[User] = Seq.empty[User],
    epics: Seq[Epic] = Seq.empty[Epic],
    sagas: Seq[Saga] = Seq.empty[Saga],
    applications: Seq[Application] = Seq.empty[Application],
    domains: Seq[Domain] = Seq.empty[Domain],
    terms: Seq[Term] = Seq.empty[Term],
    includes: Seq[Include[DomainDefinition]] = Seq
      .empty[Include[DomainDefinition]],
    brief: Option[LiteralString] = Option.empty[LiteralString],
    description: Option[Description] = None,
    comments: Seq[Comment] = Seq.empty[Comment]
  ) extends VitalDefinition[DomainOption, DomainDefinition]
      with RootDefinition
      with WithTypes
      with DomainDefinition {

    override lazy val contents: Seq[DomainDefinition] = {
      super.contents ++ domains ++ types ++ constants ++ contexts ++ users ++
        epics ++ applications ++ terms ++ authorDefs
    }
    final val kind: String = "Domain"

  }

  /** A reference to a domain definition
    *
    * @param loc
    *   The location at which the domain definition occurs
    * @param pathId
    *   The path identifier for the referenced domain.
    */
  case class DomainRef(loc: At, pathId: PathIdentifier) extends Reference[Domain] {
    override def format: String = s"domain ${pathId.format}"
  }
}<|MERGE_RESOLUTION|>--- conflicted
+++ resolved
@@ -6,7 +6,6 @@
 
 package com.ossuminc.riddl.language
 
-import com.ossuminc.riddl.language.AST.TwoReferenceInteraction
 import com.ossuminc.riddl.language.parsing.{PredefType, RiddlParserInput}
 
 import java.net.URL
@@ -3185,15 +3184,10 @@
     override def kind: String = "Optional Interaction"
   }
 
-<<<<<<< HEAD
-  sealed trait GenericInteraction extends Interaction with LeafDefinition
-  
-=======
   sealed trait GenericInteraction extends Interaction with LeafDefinition {
     def relationship: LiteralString
   }
 
->>>>>>> fccb0c43
   /** A very vague step just written as text */
   case class VagueInteraction(
     loc: At,
@@ -3207,7 +3201,6 @@
   ) extends GenericInteraction {
     override def kind: String = "Vague Interaction"
   }
-<<<<<<< HEAD
 
   case class SendMessageInteraction(
     loc: At,
@@ -3219,23 +3212,10 @@
     description: Option[Description] = None,
     comments: Seq[Comment] = Seq.empty[Comment]
   ) extends GenericInteraction {
-=======
-
-  case class SendMessageInteraction(
-    loc: At,
-    id: Identifier = Identifier.empty,
-    from: Reference[Definition],
-    message: MessageRef,
-    to: Reference[Definition],
-    brief: Option[LiteralString] = None,
-    description: Option[Description] = None,
-    comments: Seq[Comment] = Seq.empty[Comment]
-  ) extends GenericInteraction {
     def relationship: LiteralString = {
       LiteralString(message.loc, s"sends ${message.format} to")
     }
 
->>>>>>> fccb0c43
     override def kind: String = "Send Message Interaction"
   }
 
