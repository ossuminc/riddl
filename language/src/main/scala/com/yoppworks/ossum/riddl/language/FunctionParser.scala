package com.yoppworks.ossum.riddl.language

import com.yoppworks.ossum.riddl.language.AST.*
import fastparse.IgnoreCase
<<<<<<< HEAD
import fastparse.*
import ScalaWhitespace.*
=======
import fastparse._
import ScalaWhitespace._
>>>>>>> 0af79895
import Terminals.Keywords
import Terminals.Punctuation
import Terminals.Readability

/** Unit Tests For FunctionParser */
trait FunctionParser extends CommonParser with TypeParser {

<<<<<<< HEAD
  def input[u: P]: P[TypeExpression] = { P(Keywords.requires ~ typeExpression) }

  def output[u: P]: P[TypeExpression] = { P(Keywords.yields ~ typeExpression) }
=======
  def input[_: P]: P[TypeExpression] = {
    P(Keywords.requires ~ Punctuation.colon.? ~ typeExpression)
  }

  def output[_: P]: P[TypeExpression] = {
    P(Keywords.yields ~ Punctuation.colon.? ~ typeExpression)
  }
>>>>>>> 0af79895

  /** Parses function literals, i.e.
    *
    * {{{
    *   function myFunction is {
    *     requires is Boolean
    *     yields is Integer
    *   }
    * }}}
    */
  def function[u: P]: P[Function] = {
    P(
      location ~ IgnoreCase(Keywords.function) ~/ identifier ~ is ~ open ~
        ((location ~ undefined(None)).map { case (l, n) => (n, Nothing(l)) } | (input.? ~ output)) ~
        close ~ description
    ).map { case (loc, id, (inp, outp), descr) => Function(loc, id, inp, outp, descr) }
  }
}<|MERGE_RESOLUTION|>--- conflicted
+++ resolved
@@ -2,13 +2,8 @@
 
 import com.yoppworks.ossum.riddl.language.AST.*
 import fastparse.IgnoreCase
-<<<<<<< HEAD
 import fastparse.*
 import ScalaWhitespace.*
-=======
-import fastparse._
-import ScalaWhitespace._
->>>>>>> 0af79895
 import Terminals.Keywords
 import Terminals.Punctuation
 import Terminals.Readability
@@ -16,19 +11,13 @@
 /** Unit Tests For FunctionParser */
 trait FunctionParser extends CommonParser with TypeParser {
 
-<<<<<<< HEAD
-  def input[u: P]: P[TypeExpression] = { P(Keywords.requires ~ typeExpression) }
-
-  def output[u: P]: P[TypeExpression] = { P(Keywords.yields ~ typeExpression) }
-=======
-  def input[_: P]: P[TypeExpression] = {
+  def input[u: P]: P[TypeExpression] = {
     P(Keywords.requires ~ Punctuation.colon.? ~ typeExpression)
   }
 
-  def output[_: P]: P[TypeExpression] = {
+  def output[u: P]: P[TypeExpression] = {
     P(Keywords.yields ~ Punctuation.colon.? ~ typeExpression)
   }
->>>>>>> 0af79895
 
   /** Parses function literals, i.e.
     *
