--- conflicted
+++ resolved
@@ -354,10 +354,7 @@
   case class EntityAvailable(loc: Location) extends EntityOption("available")
   case class EntityFiniteStateMachine(loc: Location) extends EntityOption("finite state machine")
 
-  sealed abstract class EntityKind(
-    @unused
-    name: String)
-      extends EntityValue
+  sealed abstract class EntityKind(@unused name: String) extends EntityValue
 
   case class ConceptEntityKind(loc: Location) extends EntityKind("concept")
   case class DeviceEntityKind(loc: Location) extends EntityKind("device")
@@ -651,7 +648,7 @@
     ref: ContextRef,
     examples: Seq[Example],
     description: Option[Description] = None)
-      extends Container with ContextDefinition with AdaptorDefinition {
+      extends Container with ContextDefinition {
     lazy val contents: Seq[Example] = examples
   }
 
@@ -829,12 +826,7 @@
     description: Option[Description] = None)
       extends Container with DomainDefinition {
 
-<<<<<<< HEAD
-    def contents: Seq[DomainDefinition] =
+    lazy val contents: Seq[DomainDefinition] =
       (types.iterator ++ topics ++ contexts ++ interactions ++ plants).toList
-=======
-    lazy val contents: Seq[DomainDefinition] =
-      (types.iterator ++ topics ++ contexts ++ interactions).toList
->>>>>>> 0af79895
   }
 }