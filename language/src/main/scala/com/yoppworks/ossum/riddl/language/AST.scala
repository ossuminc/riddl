package com.yoppworks.ossum.riddl.language

import scala.annotation.unused
import scala.collection.immutable.ListMap
import scala.language.implicitConversions
import scala.reflect.ClassTag

// scalastyle:off number.of.methods

/** Abstract Syntax Tree This object defines the model for processing RIDDL and producing a raw AST
  * from it. This raw AST has no referential integrity, it just results from applying the parsing
  * rules to the input. The RawAST models produced from parsing are syntactically correct but have
  * no semantic validation. The Transformation passes convert RawAST model to AST model which is
  * referentially and semantically consistent (or the user gets an error).
  */
object AST {

  /** The root trait of all things RIDDL AST */
  sealed trait RiddlNode

  final val defaultSourceName = "default"

  /** A location of an item in the input */
  case class Location(
    line: Int = 0,
    col: Int = 0,
    source: String = defaultSourceName)
      extends Ordered[Location] {
    override def toString: String = { s"$source($line:$col)" }

    override def compare(that: Location): Int = {
      if (that.line == line) {
        if (this.col == that.col) { this.source.compare(that.source) }
        else { this.col - that.col }
      } else { this.line - that.line }
    }
  }

  object Location {
    val empty: Location = Location()

    implicit def apply(line: Int): Location = { Location(line, 0, defaultSourceName) }

    implicit def apply(
      pair: (Int, Int)
    ): Location = { Location(pair._1, pair._2, defaultSourceName) }

    implicit def apply(triple: (Int, Int, String)): Location = {
      Location(triple._1, triple._2, triple._3)
    }
  }

  /** */
  sealed trait RiddlValue extends RiddlNode {
    def loc: Location
    def kind: String = this.getClass.getSimpleName
  }

  case class Identifier(loc: Location, value: String) extends RiddlValue
  case class RiddlOption(loc: Location, name: String) extends RiddlValue
  case class LiteralString(loc: Location, s: String) extends RiddlValue

  case class PathIdentifier(loc: Location, value: Seq[String]) extends RiddlValue {
    def format: String = { if (value.isEmpty) "<empty>" else value.reverse.mkString(".") }
  }

  case class Description(
    loc: Location = 0 -> 0,
    lines: Seq[LiteralString] = Seq.empty[LiteralString])
      extends RiddlValue

  sealed trait Reference extends RiddlValue {
    def id: PathIdentifier
  }

  sealed trait DescribedValue extends DefinitionValue {
    def description: Option[Description]
  }

  sealed trait DefinitionValue extends RiddlValue

  sealed trait ContainerValue extends DefinitionValue {
    def contents: Seq[Definition]
  }

  sealed trait Definition extends DescribedValue {
    def id: Identifier
    def identify: String = s"$kind '${id.value}'"
  }

  sealed trait AdaptorDefinition extends Definition
  sealed trait ContextDefinition extends Definition
  sealed trait DomainDefinition extends Definition
  sealed trait EntityDefinition extends Definition

  sealed trait Container extends Definition with ContainerValue

  case class RootContainer(contents: Seq[Container]) extends Container {
    def id: Identifier = Identifier((0, 0), "root")
    def description: Option[Description] = None
    def loc: Location = (0, 0)
  }

  object RootContainer {
    val empty: RootContainer = RootContainer(Seq.empty[Container])
  }

  trait DefRef[+T <: Definition] extends Reference {
    def loc: Location
    def id: PathIdentifier
  }

  // ////////////////////////////////////////////////////////// TYPES

  sealed trait TypeExpression extends DefinitionValue

  sealed trait TypeContainer extends TypeExpression with ContainerValue

  case class TypeRef(loc: Location, id: PathIdentifier) extends DefRef[Type] with TypeExpression {}

  sealed trait MessageKind {
    def kind: String = this.getClass.getSimpleName.dropRight("Kind".length + 1)
  }

  case object CommandKind extends MessageKind
  case object EventKind extends MessageKind
  case object QueryKind extends MessageKind
  case object ResultKind extends MessageKind

  sealed trait MessageRef extends DefRef[Type] {
    def messageKind: MessageKind
  }

  case class CommandRef(loc: Location, id: PathIdentifier) extends MessageRef {
    def messageKind: MessageKind = CommandKind
  }
  case class EventRef(loc: Location, id: PathIdentifier) extends MessageRef {
    def messageKind: MessageKind = EventKind
  }
  case class QueryRef(loc: Location, id: PathIdentifier) extends MessageRef {
    def messageKind: MessageKind = QueryKind
  }
  case class ResultRef(loc: Location, id: PathIdentifier) extends MessageRef {
    def messageKind: MessageKind = ResultKind
  }

  case class Optional(loc: Location, typeExp: TypeExpression) extends TypeExpression

  case class ZeroOrMore(loc: Location, typeExp: TypeExpression) extends TypeExpression

  case class OneOrMore(loc: Location, typeExp: TypeExpression) extends TypeExpression

  /** Represents one variant among (one or) many variants that comprise an [[Enumeration]]
    *
    * @param id
    *   the identifier (name) of the Enumerator
    * @param enumVal
    *   the optional int value
    * @param typeRef
    *   enumerators can optionally refer to an aggregation type, such as `Keyboard` in:
    * {{{
    *                 type KeyboardType is { locale: Locale }
    *                 type Device is any of { Keyboard is type KeyboardType Mouse Monitor}
    * }}}
    * @param description
    *   the description of the enumerator. Each Enumerator in an enumeration may define independent
    *   descriptions
    */
  case class Enumerator(
    loc: Location,
    id: Identifier,
    enumVal: Option[LiteralInteger] = None,
    typeRef: Option[TypeRef] = None,
    description: Option[Description] = None)
      extends Definition

  case class Enumeration(
    loc: Location,
    of: Seq[Enumerator],
    description: Option[Description] = None)
      extends TypeExpression with ContainerValue {
    lazy val contents: Seq[Definition] = of
  }

  case class Alternation(
    loc: Location,
    of: Seq[TypeExpression],
    description: Option[Description] = None)
      extends TypeExpression

  case class Field(
    loc: Location,
    id: Identifier,
    typeEx: TypeExpression,
    description: Option[Description] = None)
      extends Definition

  case class Aggregation(
    loc: Location,
    fields: Seq[Field] = Seq.empty[Field],
    description: Option[Description] = None)
      extends TypeContainer with EntityValue {
    lazy val contents: Seq[Definition] = fields
  }

  case class Mapping(
    loc: Location,
    from: TypeExpression,
    to: TypeExpression,
    description: Option[Description] = None)
      extends TypeExpression

  case class RangeType(
    loc: Location,
    min: LiteralInteger,
    max: LiteralInteger,
    description: Option[Description] = None)
      extends TypeExpression

  case class ReferenceType(
    loc: Location,
    entity: EntityRef,
    description: Option[Description] = None)
      extends TypeExpression

  case class Pattern(
    loc: Location,
    pattern: Seq[LiteralString],
    description: Option[Description] = None)
      extends TypeExpression

  case class UniqueId(
    loc: Location,
    entityPath: PathIdentifier,
    description: Option[Description] = None)
      extends TypeExpression

  case class MessageType(
    loc: Location,
    messageKind: MessageKind,
    fields: Seq[Field] = Seq.empty[Field],
    description: Option[Description] = None)
      extends TypeExpression with EntityValue

  abstract class PredefinedType extends TypeExpression {
    def loc: Location
  }

  object PredefinedType {
    final def unapply(preType: PredefinedType): Option[String] = Some(preType.kind)
  }

  case class Strng(
    loc: Location,
    min: Option[LiteralInteger] = None,
    max: Option[LiteralInteger] = None)
      extends PredefinedType {
    override def kind: String = "String"
  }

  case class Bool(loc: Location) extends PredefinedType {
    override def kind: String = "Boolean"
  }
  case class Number(loc: Location) extends PredefinedType
  case class Integer(loc: Location) extends PredefinedType
  case class Decimal(loc: Location) extends PredefinedType
  case class Real(loc: Location) extends PredefinedType
  case class Date(loc: Location) extends PredefinedType
  case class Time(loc: Location) extends PredefinedType
  case class DateTime(loc: Location) extends PredefinedType
  case class TimeStamp(loc: Location) extends PredefinedType
  case class Duration(loc: Location) extends PredefinedType
  case class UUID(loc: Location) extends PredefinedType
  case class URL(loc: Location, scheme: Option[LiteralString] = None) extends PredefinedType
  case class LatLong(loc: Location) extends PredefinedType
  case class Nothing(loc: Location) extends PredefinedType

  sealed trait TypeDefinition extends Definition

  case class Type(
    loc: Location,
    id: Identifier,
    typ: TypeExpression,
    description: Option[Description] = None)
      extends TypeDefinition with ContextDefinition with EntityDefinition with DomainDefinition

//////////////////////////////////////////////////////////// EXPRESSIONS
  sealed trait Expression extends RiddlValue

  case class UnknownExpression(loc: Location) extends Expression

  case class FieldExpression(loc: Location, path: PathIdentifier) extends Expression

  case class GroupExpression(loc: Location, expression: Expression) extends Expression

  case class FunctionCallExpression(
    loc: Location,
    name: Identifier,
    arguments: ListMap[Identifier, Expression])
      extends Expression

  case class MathExpression(
    loc: Location,
    operator: String,
    arguments: ListMap[Identifier, Expression])
      extends Expression

  case class LiteralInteger(loc: Location, n: BigInt) extends Expression
  case class LiteralDecimal(loc: Location, d: BigDecimal) extends Expression

  // ////////////////////////////////////////////////////////// Entities

  sealed trait EntityValue extends RiddlValue

  sealed abstract class EntityOption(val name: String) extends EntityValue

  case class EntityEventSourced(loc: Location) extends EntityOption("event sourced")
  case class EntityValueOption(loc: Location) extends EntityOption("value")
  case class EntityAggregate(loc: Location) extends EntityOption("aggregate")
  case class EntityPersistent(loc: Location) extends EntityOption("persistent")
  case class EntityConsistent(loc: Location) extends EntityOption("consistent")
  case class EntityAvailable(loc: Location) extends EntityOption("available")
  case class EntityFiniteStateMachine(loc: Location) extends EntityOption("finite state machine")

  sealed abstract class EntityKind(
    @unused
    name: String)
      extends EntityValue

  case class ConceptEntityKind(loc: Location) extends EntityKind("concept")
  case class DeviceEntityKind(loc: Location) extends EntityKind("device")
  case class ActorEntityKind(loc: Location) extends EntityKind("actor")
  case class UserEntityKind(loc: Location) extends EntityKind("role")

  case class EntityRef(loc: Location, id: PathIdentifier) extends DefRef[Entity]

  sealed trait FeatureValue extends RiddlValue
  case class Given(loc: Location, fact: Seq[LiteralString]) extends FeatureValue

  case class When(loc: Location, situation: Seq[LiteralString]) extends FeatureValue

  case class Then(loc: Location, result: Seq[LiteralString]) extends FeatureValue

  case class But(loc: Location, otherwise: Seq[LiteralString]) extends FeatureValue

  case class Background(loc: Location, givens: Seq[Given] = Seq.empty[Given]) extends FeatureValue

  case class Example(
    loc: Location,
    id: Identifier,
    givens: Seq[Given] = Seq.empty[Given],
    whens: Seq[When] = Seq.empty[When],
    thens: Seq[Then] = Seq.empty[Then],
    buts: Seq[But] = Seq.empty[But],
    description: Option[Description] = None)
      extends Definition

  case class FeatureRef(loc: Location, id: PathIdentifier) extends DefRef[Feature]

  case class Feature(
    loc: Location,
    id: Identifier,
    background: Option[Background] = None,
    examples: Seq[Example] = Seq.empty[Example],
    description: Option[Description] = None)
      extends Container with EntityDefinition {
    lazy val contents: Seq[Definition] = examples
  }

  case class FunctionRef(loc: Location, id: PathIdentifier) extends DefRef[Function]

  case class Function(
    loc: Location,
    id: Identifier,
    input: Option[TypeExpression],
    output: Option[TypeExpression],
    examples: Seq[Example],
    description: Option[Description])
      extends EntityDefinition {}

  case class InvariantRef(
    loc: Location,
    id: PathIdentifier)
      extends DefRef[Invariant]

  case class Invariant(
    loc: Location,
    id: Identifier,
    expression: Seq[LiteralString],
    description: Option[Description] = None)
      extends EntityDefinition {}

  sealed trait OnClauseStatement extends RiddlValue {
    def description: Option[Description]
  }

  case class SetStatement(
    loc: Location,
    target: PathIdentifier,
    value: Expression,
    description: Option[Description] = None)
      extends OnClauseStatement

  case class AppendStatement(
    loc: Location,
    value: PathIdentifier,
    target: Identifier,
    description: Option[Description] = None)
      extends OnClauseStatement

  case class MessageConstructor(
    msg: MessageRef,
    args: ListMap[Identifier, Expression])

  case class PublishStatement(
    loc: Location,
    msg: MessageConstructor,
    pipe: PipeRef,
    description: Option[Description] = None)
      extends OnClauseStatement

  case class SendStatement(
    loc: Location,
    msg: MessageConstructor,
    entity: EntityRef,
    description: Option[Description] = None)
      extends OnClauseStatement

  case class RemoveStatement(
    loc: Location,
    id: PathIdentifier,
    from: PathIdentifier,
    description: Option[Description] = None)
      extends OnClauseStatement

  case class ExecuteStatement(
    loc: Location,
    id: Identifier,
    description: Option[Description] = None)
      extends OnClauseStatement

  sealed trait Condition extends RiddlValue
  case class True(loc: Location) extends Condition
  case class False(loc: Location) extends Condition

  case class ExpressionCondition(
    loc: Location,
    id: Identifier,
    args: ListMap[Identifier, Expression],
    description: Option[Description])
      extends Condition

  case class Comparison(
    loc: Location,
    op: String,
    left: Expression,
    right: Expression)
      extends Condition

  case class ReferenceCondition(loc: Location, ref: PathIdentifier) extends Condition

  case class Miscellaneous(
    loc: Location,
    description: Seq[LiteralString])
      extends Condition

  abstract class UnaryCondition extends Condition {
    def cond1: Condition
  }

  case class NotCondition(loc: Location, cond1: Condition) extends UnaryCondition

  abstract class BinaryCondition extends UnaryCondition {
    def cond2: Condition
  }

  case class AndCondition(loc: Location, cond1: Condition, cond2: Condition) extends BinaryCondition

  case class OrCondition(loc: Location, cond1: Condition, cond2: Condition) extends BinaryCondition

  case class EqualityCondition(
    loc: Location,
    cond1: Condition,
    cond2: Condition)
      extends BinaryCondition

  case class InequalityCondition(
    loc: Location,
    cond1: Condition,
    cond2: Condition)
      extends BinaryCondition

  case class WhenStatement(
    loc: Location,
    condition: Condition,
    actions: Seq[OnClauseStatement] = Seq.empty[OnClauseStatement],
    description: Option[Description] = None)
      extends OnClauseStatement

  case class OnClause(
    loc: Location,
    msg: MessageRef,
    actions: Seq[OnClauseStatement] = Seq.empty[OnClauseStatement],
    description: Option[Description] = None)
      extends EntityValue with DescribedValue

  case class Handler(
    loc: Location,
    id: Identifier,
    clauses: Seq[OnClause] = Seq.empty[OnClause],
    description: Option[Description] = None)
      extends EntityDefinition

  case class State(
    loc: Location,
    id: Identifier,
    typeEx: TypeExpression,
    description: Option[Description] = None)
      extends EntityDefinition with Container {

    override def contents: Seq[Definition] = typeEx match {
      case Aggregation(_, fs, _) => fs
      case _                     => Seq.empty[Definition]
    }
  }

  /** Definition of an Entity
    *
    * @param options
    *   The options for the entity
    * @param loc
    *   The location in the input
    * @param id
    *   The name of the entity
    * @param states
    *   The state values of the entity
    * @param types
    *   Type definitions useful internally to the entity definition
    * @param handlers
    *   A set of event handlers
    * @param features
    *   Feature definitions of the entity
    * @param functions
    *   Utility functions defined for the entity
    * @param invariants
    *   Invariant properties of the entity
    */
  case class Entity(
    entityKind: EntityKind,
    loc: Location,
    id: Identifier,
    options: Seq[EntityOption] = Seq.empty[EntityOption],
    states: Seq[State] = Seq.empty[State],
    types: Seq[Type] = Seq.empty[Type],
    handlers: Seq[Handler] = Seq.empty[Handler],
    features: Seq[Feature] = Seq.empty[Feature],
    functions: Seq[Function] = Seq.empty[Function],
    invariants: Seq[Invariant] = Seq.empty[Invariant],
    description: Option[Description] = None)
      extends Container with ContextDefinition {

    lazy val contents: Seq[Definition] =
      (states.iterator ++ types ++ handlers ++ features ++ functions ++ invariants).toList

    def hasOption[Op <: EntityOption: ClassTag]: Boolean = options
      .exists(_.getClass == implicitly[ClassTag[Op]].runtimeClass)
  }

  trait Adaptation extends AdaptorDefinition {
    def description: Option[Description]
  }

  case class EventAdaptation(
    loc: Location,
    id: Identifier,
    event: EventRef,
    command: CommandRef,
    example: Option[Example],
    description: Option[Description] = None)
      extends Adaptation

  /** Definition of an Adapter Adapters are defined in Contexts to convert messaging from one
    * Context to another. Adapters translate incoming events from other Contexts into commands or
    * events that its owning context can understand. There should be one Adapter for each external
    * Context
    *
    * @param loc
    *   Location in the parsing input
    * @param id
    *   Name of the adaptor
    */
  case class Adaptor(
    loc: Location,
    id: Identifier,
    ref: ContextRef,
    adaptations: Seq[Adaptation],
    description: Option[Description] = None)
      extends Container with ContextDefinition {
    lazy val contents: Seq[Definition] = adaptations
  }

  sealed trait ContextOption extends RiddlValue
  case class WrapperOption(loc: Location) extends ContextOption
  case class FunctionOption(loc: Location) extends ContextOption
  case class GatewayOption(loc: Location) extends ContextOption

  case class ContextRef(loc: Location, id: PathIdentifier) extends DefRef[Context]

  case class Context(
    loc: Location,
    id: Identifier,
    options: Seq[ContextOption] = Seq.empty[ContextOption],
    types: Seq[Type] = Seq.empty[Type],
    entities: Seq[Entity] = Seq.empty[Entity],
    adaptors: Seq[Adaptor] = Seq.empty[Adaptor],
    sagas: Seq[Saga] = Seq.empty[Saga],
    interactions: Seq[Interaction] = Seq.empty[Interaction],
    description: Option[Description] = None)
      extends Container with DomainDefinition {
    lazy val contents: Seq[Definition] = types ++ entities ++ adaptors ++ interactions
  }

  case class Pipe(
    loc: Location,
    id: Identifier,
    transmitType: Option[TypeRef],
    description: Option[Description] = None)
      extends Definition

  trait Streamlet extends Definition

  case class Inlet(
    loc: Location,
    id: Identifier,
    type_ : TypeRef,
    description: Option[Description] = None)
      extends Streamlet

  case class Outlet(
    loc: Location,
    id: Identifier,
    type_ : TypeRef,
    description: Option[Description] = None)
      extends Streamlet

  case class Processor(
    loc: Location,
    id: Identifier,
    inlets: Seq[Inlet],
    outlets: Seq[Outlet],
    description: Option[Description] = None)
      extends Definition

  trait JointDefinition extends Definition

  case class PipeRef(loc: Location, id: PathIdentifier) extends DefRef[Pipe]

  sealed trait StreamletRef extends Reference
  case class InletRef(loc: Location, id: PathIdentifier) extends StreamletRef with DefRef[Inlet]
  case class OutletRef(loc: Location, id: PathIdentifier) extends StreamletRef with DefRef[Outlet]

  case class Joint(
    loc: Location,
    id: Identifier,
    streamLet: StreamletRef,
    pipe: PipeRef,
    description: Option[Description] = None)
      extends JointDefinition

  case class Plant(
    loc: Location,
    id: Identifier,
    pipes: Seq[Pipe] = Seq.empty[Pipe],
    processors: Seq[Processor] = Seq.empty[Processor],
    joints: Seq[Joint] = Seq.empty[Joint],
    description: Option[Description] = None)
      extends Container with DomainDefinition {
<<<<<<< HEAD
    def contents: Seq[Definition] = pipes ++ processors
=======
    def contents: Seq[Definition] = pipes ++ processors ++ joints
>>>>>>> 23a11fd8
  }

  /** Definition of an Interaction
    *
    * Interactions define an exemplary interaction between the system being designed and other
    * actors. The basic ideas of an Interaction are much like UML Sequence Diagram.
    *
    * @param loc
    *   Where in the input the Scenario is defined
    * @param id
    *   The name of the scenario
    * @param actions
    *   The actions that constitute the interaction
    */
  case class Interaction(
    loc: Location,
    id: Identifier,
    actions: Seq[ActionDefinition] = Seq.empty[ActionDefinition],
    description: Option[Description] = None)
      extends Container with DomainDefinition with ContextDefinition {
    lazy val contents: Seq[Definition] = actions
  }

  case class SagaAction(
    loc: Location,
    id: Identifier,
    entity: EntityRef,
    doCommand: CommandRef,
    undoCommand: CommandRef,
    example: Seq[Example],
    description: Option[Description] = None)
      extends Definition

  sealed trait SagaOption extends RiddlValue

  case class SequentialOption(loc: Location) extends SagaOption

  case class ParallelOption(loc: Location) extends SagaOption

  case class Saga(
    loc: Location,
    id: Identifier,
    options: Seq[SagaOption] = Seq.empty[SagaOption],
    input: Option[TypeExpression],
    output: Option[TypeExpression],
    sagaActions: Seq[SagaAction] = Seq.empty[SagaAction],
    description: Option[Description] = None)
      extends Container with ContextDefinition {
    lazy val contents: Seq[Definition] = sagaActions
  }

  sealed trait RoleOption extends RiddlValue

  case class HumanOption(loc: Location) extends RoleOption

  case class DeviceOption(loc: Location) extends RoleOption

  sealed trait ActionDefinition extends Definition {
    def reactions: Seq[Reaction]
  }

  /** Used to capture reactions to actions. Actions include reactions in their definition to model
    * the precipitating reactions to the action.
    */
  case class Reaction(
    loc: Location,
    id: Identifier,
    entity: EntityRef,
    function: FunctionRef,
    arguments: Seq[LiteralString],
    description: Option[Description] = None)
      extends DescribedValue

  type Actions = Seq[ActionDefinition]

  sealed trait MessageOption extends RiddlValue
  case class SynchOption(loc: Location) extends MessageOption
  case class AsynchOption(loc: Location) extends MessageOption
  case class ReplyOption(loc: Location) extends MessageOption

  /** An Interaction based on entity messaging between two entities in the system.
    * @param options
    *   Options for the message
    * @param loc
    *   Where the message is located in the input
    * @param id
    *   The displayable text that describes the interaction
    * @param sender
    *   A reference to the entity sending the message
    * @param receiver
    *   A reference to the entity receiving the message
    * @param message
    *   A reference to the kind of message sent & received
    */
  case class MessageAction(
    loc: Location,
    id: Identifier,
    options: Seq[MessageOption] = Seq.empty[MessageOption],
    sender: EntityRef,
    receiver: EntityRef,
    message: MessageRef,
    reactions: Seq[Reaction],
    description: Option[Description] = None)
      extends ActionDefinition

  case class DomainRef(loc: Location, id: PathIdentifier) extends DefRef[Domain]

  case class Domain(
    loc: Location,
    id: Identifier,
    types: Seq[Type] = Seq.empty[Type],
    contexts: Seq[Context] = Seq.empty[Context],
    interactions: Seq[Interaction] = Seq.empty[Interaction],
    plants: Seq[Plant] = Seq.empty[Plant],
    domains: Seq[Domain] = Seq.empty[Domain],
    description: Option[Description] = None)
      extends Container with DomainDefinition {

    lazy val contents: Seq[DomainDefinition] =
      (types.iterator ++ contexts ++ interactions ++ plants).toList
  }
}<|MERGE_RESOLUTION|>--- conflicted
+++ resolved
@@ -675,11 +675,7 @@
     joints: Seq[Joint] = Seq.empty[Joint],
     description: Option[Description] = None)
       extends Container with DomainDefinition {
-<<<<<<< HEAD
-    def contents: Seq[Definition] = pipes ++ processors
-=======
     def contents: Seq[Definition] = pipes ++ processors ++ joints
->>>>>>> 23a11fd8
   }
 
   /** Definition of an Interaction
