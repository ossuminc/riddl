--- conflicted
+++ resolved
@@ -126,11 +126,8 @@
     final val state = "state"
     final val then_ = "then"
     final val topic = "topic"
-<<<<<<< HEAD
+    final val transform = "transform"
     final val transmit = "transmit"
-=======
-    final val transform = "transform"
->>>>>>> 0af79895
     final val `type` = "type"
     final val value = "value"
     final val when = "when"
