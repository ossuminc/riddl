--- conflicted
+++ resolved
@@ -70,13 +70,6 @@
     P(handler | feature | function | invariant | typeDef | state)
   }
 
-<<<<<<< HEAD
-  def entity[u: P]: P[Entity] = {
-    P(
-      entityKind ~ location ~ Keywords.entity ~/ identifier ~ is ~ open ~/
-        (undefined((Seq.empty[EntityOption], Seq.empty[EntityDefinition])) |
-          (entityOptions ~ entityDefinition.rep)) ~ close ~ description
-=======
   type EntityBody = (Option[Seq[EntityOption]], Seq[EntityDefinition])
 
   def noEntityBody[_: P]: P[EntityBody] = P(location ~ undefined).map { _: Location =>
@@ -85,11 +78,11 @@
 
   def entityBody[_: P]: P[EntityBody] = (entityOptions.? ~ entityDefinition.rep)
 
-  def entity[_: P]: P[Entity] = {
+
+  def entity[u: P]: P[Entity] = {
     P(
       entityKind ~ location ~ Keywords.entity ~/ identifier ~ is ~ open ~/
         (noEntityBody | entityBody) ~ close ~ description
->>>>>>> 0af79895
     ).map { case (kind, loc, id, (options, entityDefs), addendum) =>
       val groups = entityDefs.groupBy(_.getClass)
       val types = mapTo[Type](groups.get(classOf[Type]))
