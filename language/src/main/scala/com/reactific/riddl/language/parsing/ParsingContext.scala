--- conflicted
+++ resolved
@@ -80,11 +80,7 @@
       path.toString
     }
     try {
-<<<<<<< HEAD
-      this.expectMultiple(str.s, rule) match {
-=======
       this.expectMultiple[T](str.s, rule) match {
->>>>>>> c2164af1
         case Left(theErrors) =>
           theErrors.filterNot(errors.contains).foreach(errors.append)
           Include[T](str.loc, Seq.empty[T], Some(source))
@@ -139,11 +135,7 @@
     error(At.empty, message)
   }
 
-<<<<<<< HEAD
-  def expect[T <: RiddlNode](
-=======
   def expect[T <: Definition](
->>>>>>> c2164af1
     parser: P[?] => P[T]
   ): Either[Messages, (T, RiddlParserInput)] = {
     val input = current
@@ -175,11 +167,7 @@
           else if content.isEmpty then
             error(
               At(input, index),
-<<<<<<< HEAD
-              s"Parser could not translate '${input.origin}'",
-=======
               s"Parser could not translate '${input.origin}''",
->>>>>>> c2164af1
               s"while including $source"
             )
             Right(content -> input)
