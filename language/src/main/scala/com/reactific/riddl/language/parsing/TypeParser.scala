--- conflicted
+++ resolved
@@ -35,8 +35,8 @@
   def stringType[u: P]: P[Strng] = {
     P(
       location ~ Predefined.String ~
-        (roundOpen ~ integer.? ~ comma ~
-          integer.? ~ roundClose).?
+        (Punctuation.roundOpen ~ integer.? ~ Punctuation.comma ~
+          integer.? ~ Punctuation.roundClose).?
     ).map {
       case (loc, Some((min, max))) => Strng(loc, min, max)
       case (loc, None)             => Strng(loc, None, None)
@@ -46,7 +46,7 @@
   def urlType[u: P]: P[URL] = {
     P(
       location ~ Predefined.URL ~
-        (roundOpen ~ literalString ~ roundClose).?
+        (Punctuation.roundOpen ~ literalString ~ Punctuation.roundClose).?
     ).map { tpl => (URL.apply _).tupled(tpl) }
   }
 
@@ -75,13 +75,8 @@
     P(
       location ~ Predefined.Pattern ~/  Punctuation.roundOpen ~/
         (literalStrings |
-<<<<<<< HEAD
-          undefined(()).map(_ => Seq.empty[LiteralString])) ~
-        roundClose./
-=======
           Punctuation.undefinedMark.!.map(_ => Seq.empty[LiteralString])) ~
         Punctuation.roundClose./
->>>>>>> ed21d045
     ).map(tpl => (Pattern.apply _).tupled(tpl))
   }
 
@@ -97,7 +92,7 @@
   }
 
   def enumValue[u: P]: P[Option[Long]] = {
-    P(roundOpen ~ integer ~ roundClose).?
+    P(Punctuation.roundOpen ~ integer ~ Punctuation.roundClose).?
   }
 
   def enumerator[u: P]: P[Enumerator] = {
@@ -109,24 +104,15 @@
   def enumeration[u: P]: P[Enumeration] = {
     P(
       location ~ Keywords.any ~ Readability.of.? ~ open ~/
-<<<<<<< HEAD
-        (enumerator.rep(1, sep = comma.?) |
-          undefined(()).map(_ => Seq.empty[Enumerator])) ~ close
-=======
         (enumerator.rep(1, sep = Punctuation.comma.?) |
           Punctuation.undefinedMark.!.map(_ => Seq.empty[Enumerator])) ~ close
->>>>>>> ed21d045
     ).map(enums => (Enumeration.apply _).tupled(enums))
   }
 
   def alternation[u: P]: P[Alternation] = {
     P(
       location ~ Keywords.one ~ Readability.of.? ~/ open ~
-<<<<<<< HEAD
-        (undefined(()).map(_ => Seq.empty[AliasedTypeExpression]) |
-=======
         (Punctuation.undefinedMark.!.map(_ => Seq.empty[AliasedTypeExpression]) |
->>>>>>> ed21d045
           aliasedTypeExpression.rep(0, P("or" | "|" | ","))) ~ close
     ).map { x => (Alternation.apply _).tupled(x) }
   }
@@ -153,13 +139,8 @@
 
   def fields[u: P]: P[Seq[Field]] = {
     P(
-<<<<<<< HEAD
-      undefined(()).map(_ => Seq.empty[Field]) |
-        field.rep(min = 0, comma)
-=======
       Punctuation.undefinedMark.!.map(_ => Seq.empty[Field]) |
         field.rep(min = 0, Punctuation.comma)
->>>>>>> ed21d045
     )
   }
 
