--- conflicted
+++ resolved
@@ -638,18 +638,6 @@
     brief: Option[LiteralString] = Option.empty[LiteralString],
     description: Option[Description] = None
   ) extends VitalDefinition[FunctionOption, FunctionDefinition]
-<<<<<<< HEAD
-    with WithTypes
-    with AdaptorDefinition
-    with ApplicationDefinition
-    with ContextDefinition
-    with EntityDefinition
-    with FunctionDefinition
-    with ProjectorDefinition
-    with RepositoryDefinition
-    with SagaDefinition
-    with StreamletDefinition {
-=======
       with WithTypes
       with AdaptorDefinition
       with ApplicationDefinition
@@ -660,7 +648,6 @@
       with RepositoryDefinition
       with SagaDefinition
       with StreamletDefinition {
->>>>>>> 190e0d69
     override lazy val contents: Seq[FunctionDefinition] = {
       super.contents ++ input.map(_.fields).getOrElse(Seq.empty[Field]) ++
         output.map(_.fields).getOrElse(Seq.empty[Field]) ++ types ++
