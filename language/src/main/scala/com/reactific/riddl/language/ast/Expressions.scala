package com.reactific.riddl.language.ast

import scala.collection.immutable.ListMap

/** Unit Tests For Expressions */
trait Expressions extends AbstractDefinitions {

  // ///////////////////////////////// ///////////////////////// VALUE EXPRESSIONS

  /** Base trait of all expressions
    */
  sealed trait Expression extends RiddlValue {
    def isCondition: Boolean = false
    def isNumeric: Boolean = false
  }

  /** Base trait for expressions that yield a boolean value (a condition)
    */
  sealed trait Condition extends Expression {
    override def isCondition: Boolean = false
  }

  /** Base trait for expressions that yield a numeric value */
  sealed trait NumericExpression extends Expression {
    override def isNumeric: Boolean = true
  }

  /** Represents the use of an arithmetic operator or well-known function call.
    * The operator can be simple like addition or subtraction or complicated
    * like pow, sqrt, etc. There is no limit on the number of operands but
    * defining them shouldn't be necessary as they are pre-determined by use of
    * the name of the operator (e.g. pow takes two floating point numbers, sqrt
    * takes one.
    * @param loc
    *   The location of the operator
    * @param operator
    *   The name of the operator (+, -, sqrt, ...)
    * @param operands
    *   A list of expressions that correspond to the required operands for the
    *   operator
    */

  case class ArithmeticOperator(
    loc: Location,
    operator: String,
    operands: Seq[Expression])
      extends NumericExpression {
    override def format: String = operator + operands.mkString("(", ",", ")")
  }

  /** Represents an expression that is merely a reference to some value,
    * presumably an entity state value. Since it can be a boolean value, it is
    * also a condition
    *
    * @param loc
    *   The location of this expression
    * @param path
    *   The path to the value for this expression
    */
  case class ValueExpression(loc: Location, path: PathIdentifier)
      extends Expression {
    override def format: String = "@" + path.format
  }

  /** Represents a expression that will be specified later and uses the ???
    * syntax to represent that condition.
    *
    * @param loc
    *   The location of the undefined condition
    */
  case class UndefinedExpression(loc: Location) extends Expression {
<<<<<<< HEAD
    override def format: String = undefinedMark
=======
    override def format: String = Punctuation.undefinedMark
>>>>>>> ed21d045

    override def isEmpty: Boolean = true
  }

  /** The arguments of a [[FunctionCallExpression]] and
    * [[AggregateConstructionExpression]] is a mapping between an argument name
    * and the expression that provides the value for that argument.
    *
    * @param args
    *   A mapping of Identifier to Expression to provide the arguments for the
    *   function call.
    */
  case class ArgList(
    args: ListMap[Identifier, Expression] = ListMap
      .empty[Identifier, Expression])
      extends RiddlNode {
    override def format: String = args.map { case (id, exp) =>
      id.format + "=" + exp.format
    }.mkString("(", ", ", ")")
  }

  /** A helper class for creating aggregates and messages that represents the
    * construction of the message or aggregate value from parameters
    *
    * @param msg
    *   A message reference that specifies the specific type of message to
    *   construct
    * @param args
    *   An argument list that should correspond to teh fields of the message
    */
  case class AggregateConstructionExpression(
    loc: Location,
    msg: PathIdentifier,
    args: ArgList = ArgList())
      extends Expression {
    override def format: String = msg.format + {
      if (args.nonEmpty) { args.format }
      else { "()" }
    }
  }

  /** A helper class for creating expressions that represent the creation of a
    * new entity identifier for a specific kind of entity.
    *
    * @param loc
    *   The location of the expression in the source
    * @param entityId
    *   The [[PathIdentifier]] of the entity type for with the Id is created
    */
  case class EntityIdExpression(
    loc: Location,
    entityId: PathIdentifier)
      extends Expression {
    override def format: String = {
      Keywords.new_ + " Id(" + entityId.format + ")"
    }
  }

  /** A RIDDL Function call. The only callable thing here is a function
    * identified by its path identifier with a matching set of arguments
    *
    * @param loc
    *   The location of the function call expression
    * @param name
    *   The path identifier of the RIDDL Function being called
    * @param arguments
    *   An [[ArgList]] to pass to the function.
    */
  case class FunctionCallExpression(
    loc: Location,
    name: PathIdentifier,
    arguments: ArgList)
      extends Expression {
    override def format: String = name.format + arguments.format
  }

  case class ArbitraryOperator(
    loc: Location,
    opName: LiteralString,
    arguments: Seq[Expression])
      extends Expression {
    override def format: String = opName.format + "(" + arguments.map(_.format)
      .mkString("(", ", ", ")") + ")"
  }

  /** A syntactic convenience for grouping a list of expressions.
    *
    * @param loc
    *   The location of the expression group
    * @param expressions
    *   The expressions that are grouped
    */
  case class GroupExpression(loc: Location, expressions: Seq[Expression])
      extends Expression {
    override def format: String = {
      s"(${expressions.map(_.format).mkString(", ")})"
    }
  }

  /** Ternary operator to accept a conditional and two expressions and choose
    * one of the expressions as the resulting value based on the conditional.
    *
    * @param loc
    *   The location of the ternary operator
    * @param condition
    *   The conditional expression that determines the result
    * @param expr1
    *   An expression for the result if the condition is true
    * @param expr2
    *   An expression for the result if the condition is false
    */
  case class Ternary(
    loc: Location,
    condition: Condition,
    expr1: Expression,
    expr2: Expression)
      extends Expression {
    override def format: String =
      s"if(${condition.format},${expr1.format},${expr2.format})"
  }

  /** An expression that is a literal constant integer value
    *
    * @param loc
    *   The location of the integer value
    * @param n
    *   The number to use as the value of the expression
    */
  case class LiteralInteger(loc: Location, n: BigInt)
      extends NumericExpression {
    override def format: String = n.toString()
  }

  /** An expression that is a liberal constant decimal value
    * @param loc
    *   The location of the decimal value
    * @param d
    *   The decimal number to use as the value of the expression
    */
  case class LiteralDecimal(loc: Location, d: BigDecimal)
      extends NumericExpression {
    override def format: String = d.toString
  }

  // /////////////////////////////////////////////////////////// Conditional Expressions

  /** A condition value for "true"
    * @param loc
    *   The location of this expression value
    */
  case class True(loc: Location) extends Condition {
    override def format: String = "true"
  }

  /** A condition value for "false"
    * @param loc
    *   The location of this expression value
    */
  case class False(loc: Location) extends Condition {
    override def format: String = "false"
  }

  /** Represents an arbitrary condition that is specified merely with a literal
    * string. This can't be easily processed downstream but provides the author
    * with the ability to include arbitrary ideas/concepts into an condition
    * expression. For example in a when condition:
    * {{{
    *   example foo { when "the timer has expired" }
    * }}}
    * shows the use of an arbitrary condition for the "when" part of a Gherkin
    * example.
    *
    * @param cond
    *   The arbitrary condition provided as a quoted string
    */
  case class ArbitraryCondition(cond: LiteralString) extends Condition {
    override def loc: Location = cond.loc

    override def format: String = cond.format
  }

  /** Represents a condition that is merely a reference to some Boolean value,
    * presumably an entity state value or parameter.
    *
    * @param loc
    *   The location of this condition
    * @param path
    *   The path to the value for this condition
    */
  case class ValueCondition(loc: Location, path: PathIdentifier)
      extends Condition {
    override def format: String = "@" + path.format
  }

  /** A RIDDL Function call to the function identified by its path identifier
    * with a matching set of arguments. This function must return a boolean
    * since it is defined as a Condition.
    *
    * @param loc
    *   The location of the function call expression
    * @param name
    *   The path identifier of the RIDDL Function being called
    * @param arguments
    *   An [[ArgList]] to pass to the function.
    */
  case class FunctionCallCondition(
    loc: Location,
    name: PathIdentifier,
    arguments: ArgList)
      extends Condition {
    override def format: String = name.format + arguments.format
  }

  sealed trait Comparator extends RiddlNode

  final case object lt extends Comparator {
    override def format: String = "<"
  }

  final case object gt extends Comparator {
    override def format: String = ">"
  }

  final case object le extends Comparator {
    override def format: String = "<="
  }

  final case object ge extends Comparator {
    override def format: String = ">="
  }

  final case object eq extends Comparator {
    override def format: String = "=="
  }

  final case object ne extends Comparator {
    override def format: String = "!="
  }

  /** Represents one of the six comparison operators
    *
    * @param loc
    *   Location of the comparison
    * @param op
    *   The comparison operator
    * @param expr1
    *   The first operand in the comparison
    * @param expr2
    *   The second operand in the comparison
    */
  case class Comparison(
    loc: Location,
    op: Comparator,
    expr1: Expression,
    expr2: Expression)
      extends Condition {
    override def format: String = op.format + Seq(expr1.format, expr2.format)
      .mkString("(", ",", ")")
  }

  /** Not condition
    *
    * @param loc
    *   Location of the not condition
    * @param cond1
    *   The condition being negated
    */
  case class NotCondition(loc: Location, cond1: Condition) extends Condition {
    override def format: String = "not(" + cond1 + ")"
  }

  /** Base class for conditions with two operands
    */
  abstract class MultiCondition extends Condition {
    def conditions: Seq[Condition]

    override def format: String = conditions.mkString("(", ",", ")")
  }

  /** And condition
    *
    * @param loc
    *   Location of the and condition
    * @param conditions
    *   The conditions (minimum 2) that must all be true for "and" to be true
    */
  case class AndCondition(loc: Location, conditions: Seq[Condition])
      extends MultiCondition {
    override def format: String = "and" + super.format
  }

  /** Or condition
    *
    * @param loc
    *   Location of the `or` condition
    * @param conditions
    *   The conditions (minimum 2), any one of which must be true for "Or" to be
    *   true
    */
  case class OrCondition(loc: Location, conditions: Seq[Condition])
      extends MultiCondition {
    override def format: String = "or" + super.format
  }

  /** Xor condition
    * @param loc
    *   Location of the `xor` condition
    * @param conditions
    *   The conditions (minimum 2), only one of which may be true for "xor" to
    *   be true.
    */
  case class XorCondition(loc: Location, conditions: Seq[Condition])
      extends MultiCondition {
    override def format: String = "xor" + super.format
  }

  /** An arbitrary expression provided by a LiteralString Arbitrary expressions
    * conform to the type based on the context in which they are found. Another
    * way to think of it is that arbitrary expressions are assignment compatible
    * with any other type For example, in an arithmetic expression like this
    * {{{
    *   +(42,"number of widgets in a wack-a-mole")
    * }}}
    * the arbitrary expression given by the string conforms to a numeric type
    * since the context is the addition of 42 and the arbitrary expression
    */
  case class ArbitraryExpression(cond: LiteralString) extends Expression {
    override def loc: Location = cond.loc

    override def format: String = cond.format
  }

}<|MERGE_RESOLUTION|>--- conflicted
+++ resolved
@@ -69,11 +69,7 @@
     *   The location of the undefined condition
     */
   case class UndefinedExpression(loc: Location) extends Expression {
-<<<<<<< HEAD
-    override def format: String = undefinedMark
-=======
     override def format: String = Punctuation.undefinedMark
->>>>>>> ed21d045
 
     override def isEmpty: Boolean = true
   }
