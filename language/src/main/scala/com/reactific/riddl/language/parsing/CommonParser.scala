/*
 * Copyright 2019 Ossum, Inc.
 *
 * SPDX-License-Identifier: Apache-2.0
 */

package com.reactific.riddl.language.parsing

import com.reactific.riddl.language.AST.*
import com.reactific.riddl.language.At
<<<<<<< HEAD
import fastparse.{P, *}
=======
import fastparse.*
>>>>>>> d97f1f8a
import fastparse.MultiLineWhitespace.*

import java.lang.Character.{isLetter, isLetterOrDigit}
import java.net.URI
import java.nio.file.Files
import scala.reflect.{ClassTag, classTag}

/** Common Parsing Rules */
@SuppressWarnings(Array("org.wartremover.warts.AsInstanceOf", "org.wartremover.warts.Throw"))
private[parsing] trait CommonParser extends NoWhiteSpaceParsers {

  def author[u: P]: P[Author] = {
    P(
      location ~ Keywords.author ~/ identifier ~ Readability.is ~ open ~
        (undefined(
          (
            LiteralString(At(), ""),
            LiteralString(At(), ""),
            Option.empty[LiteralString],
            Option.empty[LiteralString],
            Option.empty[java.net.URL]
          )
        ) |
          (Keywords.name ~ Readability.is ~ literalString ~ Keywords.email ~ Readability.is ~
            literalString ~ (Keywords.organization ~ Readability.is ~ literalString).? ~
            (Keywords.title ~ Readability.is ~ literalString).? ~
            (Keywords.url ~ Readability.is ~ httpUrl).?)) ~ close ~ briefly ~ description
    ).map { case (loc, id, (name, email, org, title, url), brief, desc) =>
      Author(loc, id, name, email, org, title, url, brief, desc)
    }
  }

  def include[K <: Definition, u: P](
    parser: P[?] => P[Seq[K]]
  ): P[Include[K]] = {
    P(Keywords.include ~/ literalString)./.map { (str: LiteralString) =>
      doInclude[K](str)(parser)
    }
  }

  def importDef[u: P]: P[DomainDefinition] = {
    P(
      location ~ Keywords.import_ ~ Keywords.domain ~ identifier ~ Readability.from ~ literalString
    ).map { tuple => doImport(tuple._1, tuple._2, tuple._3) }
  }

  def undefined[u: P, RT](f: => RT): P[RT] = {
    P(Punctuation.undefinedMark./).map(_ => f)
  }

  def whiteSpaceChar[u: P]: P[Unit] = {
    CharIn(" \t\n")
  }

  def literalStrings[u: P]: P[Seq[LiteralString]] = { P(literalString.rep(1)) }

  private def markdownLines[u: P]: P[Seq[LiteralString]] = {
    P(markdownLine.rep(1))
  }

  def maybe[u: P](keyword: String): P[Unit] = P(keyword).?

  def docBlock[u: P]: P[Seq[LiteralString]] = {
    P(
      (open ~
        (markdownLines | literalStrings | undefined(Seq.empty[LiteralString])) ~
        close) | literalString.map(Seq(_))
    )
  }

  def comment[u: P]: P[Comment] = {
    P(
      location ~ commentLine.rep(1)
    ).map { case (loc, lines) => Comment(loc, lines) }
  }

  private def blockDescription[u: P]: P[BlockDescription] = {
    P(location ~ docBlock).map(tpl => BlockDescription(tpl._1, tpl._2))
  }

  private def fileDescription[u: P]: P[FileDescription] = {
    P(location ~ Keywords.file ~ literalString).map { tpl =>
      val path = current.root.toPath.resolve(tpl._2.s)
      if Files.isReadable(path) && Files.isRegularFile(path) then {
        FileDescription(tpl._1, path)
      } else {
        error(tpl._1, s"Description file cannot be read: $path ")
        FileDescription(tpl._1, path)
      }
    }
  }

  private def urlDescription[u: P]: P[URLDescription] = {
    P(location ~ httpUrl).map { case (loc, url) =>
      URLDescription(loc, url)
    }
  }

  def briefly[u: P]: P[Option[LiteralString]] = {
    (Keywords.briefly ~/ literalString).?
  }

  def description[u: P]: P[Option[Description]] = P(
    Keywords.described ~/
      ((Readability.byAs ~ blockDescription) | (Readability.in ~ fileDescription) |
        (Readability.at ~ urlDescription))
  ).?

  private def wholeNumber[u: P]: P[Long] = {
    CharIn("0-9").rep(1).!.map(_.toLong)
  }

  def integer[u: P]: P[Long] = {
    CharIn("+\\-").? ~~ wholeNumber
  }

  private def simpleIdentifier[u: P]: P[String] = {
    P(CharIn("a-zA-Z") ~~ CharsWhileIn("a-zA-Z0-9_\\-").?).!
  }

  private def quotedIdentifier[u: P]: P[String] = {
    P("'" ~~ CharsWhileIn("a-zA-Z0-9_+\\-|/@$%&, :", 1).! ~ "'")
  }

  private def anyIdentifier[u: P]: P[String] = {
    P(simpleIdentifier | quotedIdentifier)
  }

  def identifier[u: P]: P[Identifier] = {
    P(location ~ anyIdentifier).map { case (loc, value) => Identifier(loc, value) }
  }

  def pathIdentifier[u: P]: P[PathIdentifier] = {
    P(location ~ anyIdentifier ~~ (Punctuation.dot ~~ anyIdentifier).repX(0)).map { case (loc, first, strings) =>
      PathIdentifier(loc, first +: strings)
    }
  }

  def open[u: P]: P[Unit] = { P(Punctuation.curlyOpen) }

  def close[u: P]: P[Unit] = { P(Punctuation.curlyClose) }

  private def maybeOptionWithArgs[u: P](
    validOptions: => P[String]
  ): P[(At, String, Seq[LiteralString])] = {
    P(
      location ~ validOptions ~
        (Punctuation.roundOpen ~ literalString.rep(0, P(Punctuation.comma)) ~
          Punctuation.roundClose).?
    ).map {
      case (loc, opt, Some(maybeArgs)) => (loc, opt, maybeArgs)
      case (loc, opt, None)            => (loc, opt, Seq.empty[LiteralString])
    }
  }

  def options[u: P, TY <: RiddlValue](
    validOptions: => P[String]
  )(mapper: => (At, String, Seq[LiteralString]) => TY): P[Seq[TY]] = {
    P(
      (Keywords.options ~ Punctuation.roundOpen ~/
        maybeOptionWithArgs(validOptions).rep(1, P(Punctuation.comma)) ~
        Punctuation.roundClose).map(_.map { case (loc, opt, arg) =>
        mapper(loc, opt, arg)
      }) |
        (Keywords.option ~/ Readability.is.? ~
          maybeOptionWithArgs(validOptions)).map(tpl => Seq(mapper.tupled(tpl)))
    ).?.map {
      case Some(seq) => seq
      case None      => Seq.empty[TY]
    }
  }

  implicit class ClassMapHelper(
    map: Map[Class[Definition], Seq[Definition]]
  ) {
    def extract[T <: Definition: ClassTag]: Seq[T] = {
      val classe = classTag[T].runtimeClass
      map
        .get(classe.asInstanceOf[Class[Definition]])
        .fold(Seq.empty[T])(_.map(_.asInstanceOf[T]))
    }
  }

  def mapTo[T <: Definition](seq: Option[Seq[Definition]]): Seq[T] = {
    seq.fold(Seq.empty[T])(_.map(_.asInstanceOf[T]))
  }

  private def hostString[u: P]: P[String] = {
    P(CharsWhile { ch => ch.isLetterOrDigit || ch == '-' }.rep(1, ".", 32)).!
  }

  private def portNum[u: P]: P[String] = {
    P(CharsWhileIn("0-9").rep(min = 1, max = 5)).!
  }

  private def urlPath[u: P]: P[String] = {
    P(
      CharsWhile(ch => ch.isLetterOrDigit || "/-?#/.=".contains(ch))
        .rep(min = 0, max = 240)
    ).!
  }

  def httpUrl[u: P]: P[java.net.URL] = {
    P(
      "http" ~ "s".? ~ "://" ~ hostString ~ (":" ~ portNum).? ~ "/" ~ urlPath
    ).!.map(java.net.URI(_).toURL)
  }

  def term[u: P]: P[Term] = {
    P(location ~ Keywords.term ~ identifier ~ Readability.is ~ briefly ~ description)./.map(tpl =>
      (Term.apply _).tupled(tpl)
    )
  }

  def groupAliases[u: P]: P[String] = {
    P(
      Keywords.keywords(
        StringIn(
          Keyword.group,
          "page",
          "pane",
          "dialog",
          "popup",
          "frame",
          "column",
          "window",
          "section",
          "tab",
          "flow"
        ).!
      )
    )
  }

  def outputAliases[u: P]: P[String] = {
    P(
      Keywords.keywords(
        StringIn(
          Keyword.output,
          "document",
          "list",
          "table",
          "graph",
          "animation",
          "picture"
        ).!
      )
    )
  }

  def inputAliases[u: P]: P[String] = {
    P(
      Keywords.keywords(
        StringIn(
          Keyword.input,
          "form",
          "text",
          "button",
          "picklist",
          "selector",
          "menu"
        ).!
      )
    )
  }

}<|MERGE_RESOLUTION|>--- conflicted
+++ resolved
@@ -6,13 +6,10 @@
 
 package com.reactific.riddl.language.parsing
 
+import com.reactific.riddl.language.parsing.Terminals.*
 import com.reactific.riddl.language.AST.*
 import com.reactific.riddl.language.At
-<<<<<<< HEAD
 import fastparse.{P, *}
-=======
-import fastparse.*
->>>>>>> d97f1f8a
 import fastparse.MultiLineWhitespace.*
 
 import java.lang.Character.{isLetter, isLetterOrDigit}
@@ -134,7 +131,7 @@
   }
 
   private def quotedIdentifier[u: P]: P[String] = {
-    P("'" ~~ CharsWhileIn("a-zA-Z0-9_+\\-|/@$%&, :", 1).! ~ "'")
+    P("'" ~~ CharsWhileIn("a-zA-Z0-9_+\\-|/@$%&, :", 1).! ~~ "'")
   }
 
   private def anyIdentifier[u: P]: P[String] = {
