/*
 * Copyright 2019 Ossum, Inc.
 *
 * SPDX-License-Identifier: Apache-2.0
 */

package com.reactific.riddl.language

import com.reactific.riddl.language.AST.*
import com.reactific.riddl.language.Messages.*
import com.reactific.riddl.language.ast.Location

import java.util.regex.PatternSyntaxException
import scala.reflect.ClassTag
import scala.reflect.classTag
import scala.util.control.NonFatal
import scala.util.matching.Regex
import org.apache.commons.lang3.exception.ExceptionUtils

import scala.annotation.tailrec
import scala.annotation.unused
import scala.collection.mutable

/** Validates an AST */
object Validation {

  /** The result of the validation process, yielding information useful to
    * subsequent passes.
    * @param messages
    *   The messages generated during validation that were not fatal
    * @param root
    *   The RootContainer passed into the validate method.
    * @param symTab
    *   The SymbolTable generated during the validation
    * @param uses
    *   The mapping of definitions to the definitions they use
    * @param usedBy
    *   The mapping of definitions to the definitions they are used by
    */
  case class Result(
    messages: Messages,
    root: RootContainer,
    symTab: SymbolTable,
    uses: Map[Definition, Seq[Definition]],
    usedBy: Map[Definition, Seq[Definition]])

  /** Run a validation algorithm in a single pass through the AST that looks for
    * inconsistencies, missing definitions, style violations, errors, etc.
    * @param root
    *   The result of parsing as a RootContainer. This contains the AST that is
    *   validated.
    * @param commonOptions
    *   THe options to use when validating, indicating the verbosity level, etc.
    * @return
    *   A Validation.Result is returned containing the root passed in, the
    *   validation messages generated and analytical results.
    */
  def validate(
    root: RootContainer,
    commonOptions: CommonOptions = CommonOptions()
  ): Result = {
    val symTab = SymbolTable(root)
    val state = ValidationState(symTab, root, commonOptions)
    val parents = mutable.Stack.empty[Definition]
    val endState = {
      try {
        val s1 = state.validateDefinitions(root, parents)
        val s2 = s1.checkUnused()
        val s3 = s2.checkOverloads(symTab)
        s3
      } catch {
        case NonFatal(xcptn) =>
          val message = ExceptionUtils.getRootCauseStackTrace(xcptn)
            .mkString("\n")
          state.addSevere(Location.empty, message)
      }
    }
    Result(
      endState.messages.sortBy(_.loc),
      root,
      symTab,
      endState.uses.toMap,
      endState.usedBy.toMap
    )
  }

  case class ValidationState(
    symbolTable: SymbolTable,
    root: Definition = RootContainer.empty,
    commonOptions: CommonOptions = CommonOptions())
      extends Folding.PathResolutionState[ValidationState] {

    val uses: mutable.HashMap[Definition, Seq[Definition]] = mutable.HashMap
      .empty[Definition, Seq[Definition]]
    val usedBy: mutable.HashMap[Definition, Seq[Definition]] = mutable.HashMap
      .empty[Definition, Seq[Definition]]

    var entities: Seq[Entity] = Seq.empty[Entity]
    var types: Seq[Type] = Seq.empty[Type]
    var functions: Seq[Function] = Seq.empty[Function]

    def associateUsage(user: Definition, use: Definition): Unit = {
      val used = uses.getOrElse(user, Seq.empty[Definition])
      val new_used = used :+ use
      uses.update(user, new_used)

      val usages = usedBy.getOrElse(use, Seq.empty[Definition])
      val new_usages = usages :+ user
      usedBy.update(use, new_usages)
    }

    def validateDefinitions(
      definition: Definition,
      parents: mutable.Stack[Definition]
    ): ValidationState = {
      // Capture current parse state including now the definition as the
      // top element of the parent stack
      definition match {
        case leaf: LeafDefinition => validateADefinition(leaf, parents)
        case i: Include[Definition] @unchecked => i.contents.foldLeft(this) {
            case (n, d: LeafDefinition) => n.validateADefinition(d, parents)
            case (n, cd: Definition)    => n.validateDefinitions(cd, parents)
          }
        case container: Definition =>
          validateADefinition(container, parents)
          parents.push(container)
          val st = container.contents.foldLeft(this) { (st, defn) =>
            st.validateDefinitions(defn, parents)
          }
          parents.pop()
          st
      }
    }

    def validateADefinition(
      definition: Definition,
      definitionParents: mutable.Stack[Definition]
    ): ValidationState = {
      val parents = definitionParents.toSeq
      definition match {
        case leaf: LeafDefinition => leaf match {
            case f: Field        => validateField(f, parents)
            case e: Example      => validateExample(e, parents)
            case e: Enumerator   => validateEnumerator(e, parents)
            case i: Invariant    => validateInvariant(i, parents)
            case t: Term         => validateTerm(t, parents)
            case p: Pipe         => validatePipe(p, parents)
            case i: Inlet        => validateInlet(i, parents)
            case o: Outlet       => validateOutlet(o, parents)
            case ij: InletJoint  => validateInletJoint(ij, parents)
            case oj: OutletJoint => validateOutletJoint(oj, parents)
            case ai: Author      => validateAuthorInfo(ai, parents)
            case sa: Actor       => validateActor(sa, parents)
            case sc: StoryCase   => validateStoryCase(sc, parents)
          }
        case ed: EntityDefinition => ed match {
            case t: Type      => validateType(t, parents)
            case s: State     => validateState(s, parents)
            case h: Handler   => validateHandler(h, parents)
            case f: Function  => validateFunction(f, parents)
            case i: Invariant => validateInvariant(i, parents)
            case i: Include[Definition] @unchecked => validateInclude(i)
          }
        case cd: ContextDefinition => cd match {
            case t: Type         => validateType(t, parents)
            case h: Handler      => validateHandler(h, parents)
            case f: Function     => validateFunction(f, parents)
            case e: Entity       => validateEntity(e, parents)
            case a: Adaptor      => validateAdaptor(a, parents)
            case p: Processor    => validateProcessor(p, parents)
            case p: Projection   => validateProjection(p, parents)
            case t: Term         => validateTerm(t, parents)
            case p: Pipe         => validatePipe(p, parents)
            case ij: InletJoint  => validateInletJoint(ij, parents)
            case oj: OutletJoint => validateOutletJoint(oj, parents)
            case s: Saga         => validateSaga(s, parents)
            case i: Include[Definition] @unchecked => validateInclude(i)
          }
        case dd: DomainDefinition => dd match {
            case t: Type    => validateType(t, parents)
            case c: Context => validateContext(c, parents)
            case d: Domain  => validateDomain(d, parents)
            case s: Story   => validateStory(s, parents)
            case p: Plant   => validatePlant(p, parents)
            case t: Term    => validateTerm(t, parents)
            case ai: Author => validateAuthorInfo(ai, parents)
            case i: Include[Definition] @unchecked => validateInclude(i)
          }
        case hd: HandlerDefinition =>
          hd match { case oc: OnClause => validateOnClause(oc, parents) }
        case ad: AdaptorDefinition => ad match {
            case i: Include[Definition] @unchecked => validateInclude(i)
            case a: Adaptation => validateAdaptation(a, parents)
          }
        case ss: SagaStep     => validateSagaStep(ss, parents)
        case _: RootContainer => this // ignore
      }
    }

    def validateTerm(t: Term, parents: Seq[Definition]): ValidationState = {
      this.checkDefinition(parents.head, t).checkDescription(t)
    }

    def validateEnumerator(
      e: Enumerator,
      parents: Seq[Definition]
    ): ValidationState = {
      this.checkDefinition(parents.head, e).checkDescription(e)
    }

    def validateField(f: Field, parents: Seq[Definition]): ValidationState = {
      checkDefinition(parents.head, f)
        .addIf(f.id.value.matches("^[^a-z].*"))(Message(
          f.id.loc,
          "Field names should begin with a lower case letter",
          StyleWarning
        )).checkTypeExpression(f.typeEx, f, parents).checkDescription(f)
    }

    def validateExample(
      e: Example,
      parents: Seq[Definition]
    ): ValidationState = {
      checkDefinition(parents.head, e).checkExample(e, parents)
        .checkDescription(e)
    }

    def validateInvariant(
      i: Invariant,
      parents: Seq[Definition]
    ): ValidationState = {
      checkDefinition(parents.head, i)
        .checkOption(i.expression, "condition", i) { (st, expr) =>
          st.checkExpression(expr, i, parents)
        }.checkDescription(i)
    }

    def validatePipe(p: Pipe, parents: Seq[Definition]): ValidationState = {
      checkDefinition(parents.head, p)
        .checkOption(p.transmitType, "transmit type", p) { (st, typeRef) =>
          st.checkPathRef[Type](typeRef.id, p, parents)()()
        }.checkDescription(p)
    }

    def validateInlet(i: Inlet, parents: Seq[Definition]): ValidationState = {
      checkDefinition(parents.head, i).checkRef[Type](i.type_, i, parents)
        .checkOption(i.entity, "entity reference", i) { (st, er) =>
          st.checkRef[Entity](er, i, parents)
        }.checkDescription(i)
    }

    def validateOutlet(o: Outlet, parents: Seq[Definition]): ValidationState = {
      checkDefinition(parents.head, o).checkRef[Type](o.type_, o, parents)
        .checkOption(o.entity, "entity reference", o) { (st, er) =>
          st.checkRef[Entity](er, o, parents)
        }.checkDescription(o)
    }

    def validateInletJoint(
      ij: InletJoint,
      parents: Seq[Definition]
    ): ValidationState = {
      checkDefinition(parents.head, ij)
        .checkPathRef[Pipe](ij.pipe.id, ij, parents)()()
        .checkPathRef[Inlet](ij.inletRef.id, ij, parents)()()
        .checkDescription(ij)
    }

    def validateOutletJoint(
      oj: OutletJoint,
      parents: Seq[Definition]
    ): ValidationState = {
      checkDefinition(parents.head, oj)
        .checkPathRef[Pipe](oj.pipe.id, oj, parents)()()
        .checkPathRef[Outlet](oj.outletRef.id, oj, parents)()()
        .checkDescription(oj)
    }

    def validateAuthorInfo(
      ai: Author,
      parents: Seq[Definition]
    ): ValidationState = {
      checkDefinition(parents.head, ai)
        .checkNonEmptyValue(ai.name, "name", ai, Error, required = true)
        .checkNonEmptyValue(ai.email, "email", ai, Error, required = true)
        .checkDescription(ai)
    }

    def validateType(t: Type, parents: Seq[Definition]): ValidationState = {
      types = types :+ t
      checkDefinition(parents.head, t).check(
        t.id.value.head.isUpper,
        s"${t.identify} should start with a capital letter",
        StyleWarning,
        t.loc
      ).checkThat(!t.typ.isInstanceOf[AggregateTypeExpression]) { vs =>
        vs.checkTypeExpression(t.typ, t, parents)
      }.checkDescription(t)
    }

    def validateState(s: State, parents: Seq[Definition]): ValidationState = {
      checkDefinition(parents.head, s).checkContainer(parents.headOption, s)
        .addIf(s.aggregation.fields.isEmpty && !s.isEmpty) {
          Message(
            s.aggregation.loc,
            s"${s.identify} must define at least one field"
          )
        }.addIf(s.handlers.isEmpty && !s.isEmpty) {
          Message(s.loc, s"${s.identify} must define a handler")
        }.checkDescription(s)
    }

    def validateFunction(
      f: Function,
      parents: Seq[Definition]
    ): ValidationState = {
      functions = functions :+ f
      checkContainer(parents.headOption, f)
        .checkOptions[FunctionOption](f.options, f.loc).checkDescription(f)
    }

    def validateHandler(
      h: Handler,
      parents: Seq[Definition]
    ): ValidationState = {
      checkContainer(parents.headOption, h).checkDescription(h)
    }

    def validateOnClause(
      oc: OnClause,
      parents: Seq[Definition]
    ): ValidationState = {
      checkThat(oc.msg.nonEmpty) { st =>
        st.checkMessageRef(oc.msg, oc, parents, oc.msg.messageKind)
      }.checkDescription(oc)
    }

    def validateInclude[T <: Definition](i: Include[T]): ValidationState = {
      check(i.nonEmpty, "Include has no included content", Error, i.loc)
        .check(i.path.nonEmpty, "Include has no path provided", Error, i.loc)
        .step { s =>
          if (i.path.nonEmpty) {
            s.check(
              i.path.get.toString.nonEmpty,
              "Include path provided is empty",
              Error,
              i.loc
            )
          } else { s }
        }
    }

    def validateEntity(e: Entity, parents: Seq[Definition]): ValidationState = {
      this.entities = this.entities :+ e
      checkContainer(parents.headOption, e).checkOptions[EntityOption](
        e.options,
        e.loc
      ).addIf(e.states.isEmpty && !e.isEmpty) {
        Message(
          e.loc,
          s"${e.identify} must define at least one state",
          MissingWarning
        )
      }.addIf(e.handlers.nonEmpty && e.handlers.forall(_.clauses.isEmpty)) {
        Message(e.loc, s"${e.identify} has only empty handlers", MissingWarning)
      }.addIf(e.hasOption[EntityIsFiniteStateMachine] && e.states.sizeIs < 2) {
        Message(
          e.loc,
          s"${e.identify} is declared as an fsm, but doesn't have at least two states",
          Error
        )
      }.checkDescription(e)
    }

    def validateProjection(
      p: Projection,
      parents: Seq[Definition]
    ): ValidationState = {
      checkContainer(parents.headOption, p).checkAggregation(p.aggregation)
        .checkDescription(p)
    }

    def validateAdaptor(
      a: Adaptor,
      parents: Seq[Definition]
    ): ValidationState = {
      checkContainer(parents.headOption, a).checkDescription(a)
    }

    def validateAdaptation(
      a: Adaptation,
      parents: Seq[Definition]
    ): ValidationState = {
      val maybeParent = parents.headOption
      checkContainer(maybeParent, a).step { st =>
        val parent = maybeParent.getOrElse(RootContainer.empty)
        a match {
          case cca: CommandCommandA8n => st
              .checkPathRef[Command](cca.messageRef.id, a, parents)()()
              .checkPathRef[Command](cca.command.id, a, parents)()()
          case eca: EventCommandA8n => st.checkDefinition(parent, eca)
              .checkPathRef[Event](eca.messageRef.id, a, parents)()()
              .checkPathRef[Command](eca.command.id, a, parents)()()
          case eaa: EventActionA8n => st.checkDefinition(parent, eaa)
              .checkPathRef[Event](eaa.messageRef.id, a, parents)()()
              .checkActions(eaa.actions, a, parents)
        }
      }.checkDescription(a)
    }

    def validateProcessor(
      p: Processor,
      parents: Seq[Definition]
    ): ValidationState = {
      checkContainer(parents.headOption, p).checkProcessorKind(p)
        .checkDescription(p)
    }

    def validateDomain(d: Domain, parents: Seq[Definition]): ValidationState = {
      checkContainer(parents.headOption, d).checkDescription(d)
    }

    def validateSaga(s: Saga, parents: Seq[Definition]): ValidationState = {
      checkContainer(parents.headOption, s).checkDescription(s)
    }

    def validateSagaStep(
      s: SagaStep,
      parents: Seq[Definition]
    ): ValidationState = {
      checkContainer(parents.headOption, s).check(
        s.doAction.getClass == s.undoAction.getClass,
        "The primary action and revert action must be the same shape",
        Error,
        s.doAction.loc
      ).checkAction(s.doAction, s, parents)
        .checkAction(s.undoAction, s, parents).checkDescription(s)
    }

    def validateContext(
      c: Context,
      parents: Seq[Definition]
    ): ValidationState = {
      checkContainer(parents.headOption, c)
        .checkOptions[ContextOption](c.options, c.loc).checkDescription(c)
    }

    def validateStory(
      s: Story,
      parents: Seq[Definition]
    ): ValidationState = {
      checkContainer(parents.headOption, s).checkThat(s.userStory.isEmpty) {
        vs: ValidationState =>
          vs.addMissing(s.loc, s"${s.identify} is missing a user story")
      }.checkExamples(s.examples, parents).checkDescription(s)
    }

    def validateActor(
      @unused sa: Actor,
      @unused parents: Seq[Definition]
    ): ValidationState = {
<<<<<<< HEAD
      checkDefinition(sa, parents.head).checkIf(sa.is_a.isEmpty) { vs =>
=======
      checkDefinition(sa, parents.head).checkThat(sa.is_a.isEmpty) { vs =>
>>>>>>> 2dbf0322
        vs.addMissing(
          sa.loc,
          s"${sa.identify} is missing its role kind ('is a')"
        )
      }.checkDescription(sa)
      this
    }

    def validateStoryCase(
      sc: StoryCase,
      parents: Seq[Definition]
    ): ValidationState = {
      checkDefinition(sc, parents.head).stepIf(sc.interactions.nonEmpty) {
        state =>
          (
            for {
              step <- sc.interactions
            } yield {
              state.checkPathRef[Definition](step.from.id, sc, parents)()()
                .checkPathRef[Definition](step.to.id, sc, parents)()()
                .checkThat(step.relationship.isEmpty)(
                  _.addMissing(
                    step.loc,
                    s"Interactions must have a non-empty relationship"
                  )
                )
            }
          ).last
      }.stepIf(sc.nonEmpty) { vs =>
        vs.checkThat(sc.interactions.isEmpty)(
          _.addMissing(
            sc.loc,
            s"${sc.identify} doesn't define any interactions"
          )
        )
      }.checkDescription(sc)
    }

    def validatePlant(
      p: Plant,
      parents: Seq[Definition]
    ): ValidationState = {
      checkContainer(parents.headOption, p).checkDescription(p)
    }

    def checkUnused(): ValidationState = {
      if (commonOptions.showUnusedWarnings) {
        def hasUsages(definition: Definition): Boolean = {
          val result = usedBy.get(definition) match {
            case None        => false
            case Some(users) => users.nonEmpty
          }
          result
        }
        for { e <- entities } {
          check(hasUsages(e), s"${e.identify} is unused", Warning, e.loc)
        }
        for { t <- types } {
          check(hasUsages(t), s"${t.identify} is unused", Warning, t.loc)
        }
        for { f <- functions } {
          check(hasUsages(f), s"${f.identify} is unused", Warning, f.loc)
        }
      }
      this
    }

    def checkOverloads(
      symbolTable: SymbolTable
    ): ValidationState = {
      symbolTable.foreachOverloadedSymbol { defs: Seq[Seq[Definition]] =>
        this.checkSequence(defs) { (s, defs2) =>
          if (defs2.sizeIs == 2) {
            val first = defs2.head
            val last = defs2.last
            s.addStyle(
              last.loc,
              s"${last.identify} overloads ${first.identifyWithLoc}"
            )
          } else if (defs2.sizeIs > 2) {
            val first = defs2.head
            val tail = defs2.tail.map(d => d.identifyWithLoc).mkString(s",\n  ")
            s.addStyle(first.loc, s"${first.identify} overloads:\n  $tail")
          } else { s }
        }
      }
    }

    def parentOf(
      definition: Definition
    ): Container[Definition] = {
      symbolTable.parentOf(definition).getOrElse(RootContainer.empty)
    }

    def lookup[T <: Definition: ClassTag](
      id: Seq[String]
    ): List[T] = { symbolTable.lookup[T](id) }

    def addIf(predicate: Boolean)(msg: => Message): ValidationState = {
      if (predicate) add(msg) else this
    }

    private val vowels: Regex = "[aAeEiIoOuU]".r

    def article(thing: String): String = {
      val article = if (vowels.matches(thing.substring(0, 1))) "an" else "a"
      s"$article $thing"
    }

    def check(
      predicate: Boolean = true,
      message: => String,
      kind: KindOfMessage,
      loc: Location
    ): ValidationState = {
      if (!predicate) { add(Message(loc, message, kind)) }
      else { this }
    }

    def checkThat(
      predicate: Boolean = true
    )(f: ValidationState => ValidationState
    ): ValidationState = {
      if (predicate) { f(this) }
      else { this }
    }

    def checkIdentifierLength[T <: Definition](
      d: T,
      min: Int = 3
    ): ValidationState = {
      if (d.id.value.nonEmpty && d.id.value.length < min) {
        addStyle(
          d.id.loc,
          s"${d.kind} identifier '${d.id.value}' is too short. The minimum length is $min"
        )
      } else { this }
    }

    def checkPattern(p: Pattern): ValidationState = {
      try {
        val compound = p.pattern.map(_.s).reduce(_ + _)
        java.util.regex.Pattern.compile(compound)
        this
      } catch {
        case x: PatternSyntaxException => add(Message(p.loc, x.getMessage))
      }
    }

    def checkEnumeration(
      enumerators: Seq[Enumerator]
    ): ValidationState = {
      checkSequence(enumerators) { case (state, enumerator) =>
        val id = enumerator.id
        state.checkIdentifierLength(enumerator).check(
          id.value.head.isUpper,
          s"Enumerator '${id.format}' must start with upper case",
          StyleWarning,
          id.loc
        ).checkDescription(enumerator)
      }
    }

    def checkAlternation(
      alternation: AST.Alternation,
      typeDef: Definition,
      parents: Seq[Definition]
    ): ValidationState = {
      checkSequence(alternation.of) { case (state, typex) =>
        state.checkTypeExpression(typex, typeDef, parents)
      }
    }

    def checkRangeType(
      rt: RangeType
    ): ValidationState = {
      this.check(
        rt.min >= BigInt.long2bigInt(Long.MinValue),
        "Minimum value might be too small to store in a Long",
        Warning,
        rt.loc
      ).check(
        rt.max <= BigInt.long2bigInt(Long.MaxValue),
        "Maximum value might be too large to store in a Long",
        Warning,
        rt.loc
      )
    }

    def checkAggregation(
      agg: Aggregation
    ): ValidationState = {
      checkSequence(agg.fields) { case (state, field) =>
        state.checkIdentifierLength(field).check(
          field.id.value.head.isLower,
          "Field names in aggregates should start with a lower case letter",
          StyleWarning,
          field.loc
        ).checkDescription(field)
      }
    }

    def checkMessageType(
      mt: MessageType,
      typeDef: Definition,
      parents: Seq[Definition]
    ): ValidationState = {
      val kind = mt.messageKind.kind
      checkSequence(mt.fields) { case (state, field) =>
        state.checkIdentifierLength(field).check(
          field.id.value.head.isLower,
          s"Field names in $kind messages should start with a lower case letter",
          StyleWarning,
          field.loc
        ).checkTypeExpression(field.typeEx, typeDef, parents)
          .checkDescription(field)
      }
    }

    def checkMapping(
      mapping: AST.Mapping,
      typeDef: Definition,
      parents: Seq[Definition]
    ): ValidationState = {
      this.checkTypeExpression(mapping.from, typeDef, parents)
        .checkTypeExpression(mapping.to, typeDef, parents)
    }

    def checkTypeExpression[TD <: Definition](
      typ: TypeExpression,
      defn: Definition,
      parents: Seq[Definition]
    ): ValidationState = {
      typ match {
        case AliasedTypeExpression(_, id: PathIdentifier) =>
          checkPathRef[Type](id, defn, parents)()()
        case agg: Aggregation            => checkAggregation(agg)
        case mt: MessageType             => checkMessageType(mt, defn, parents)
        case alt: Alternation            => checkAlternation(alt, defn, parents)
        case mapping: Mapping            => checkMapping(mapping, defn, parents)
        case rt: RangeType               => checkRangeType(rt)
        case p: Pattern                  => checkPattern(p)
        case Enumeration(_, enumerators) => checkEnumeration(enumerators)
        case Optional(_, tye)   => checkTypeExpression(tye, defn, parents)
        case OneOrMore(_, tye)  => checkTypeExpression(tye, defn, parents)
        case ZeroOrMore(_, tye) => checkTypeExpression(tye, defn, parents)
        case SpecificRange(_, typex: TypeExpression, min, max) =>
          checkTypeExpression(typex, defn, parents)
          check(
            min >= 0,
            "Minimum cardinality must be non-negative",
            Error,
            typ.loc
          )
          check(
            max >= 0,
            "Maximum cardinality must be non-negative",
            Error,
            typ.loc
          )
          check(
            min < max,
            "Minimum cardinality must be less than maximum cardinality",
            Error,
            typ.loc
          )
        case UniqueId(_, pid) => checkPathRef[Entity](pid, defn, parents)()()
        case EntityReferenceTypeExpression(_, pid) =>
          checkPathRef[Entity](pid, defn, parents)()()
        case _: PredefinedType => this // nothing needed
        case _: TypeRef        => this // handled elsewhere
        case x =>
          require(requirement = false, s"Failed to match definition $x")
          this
      }
    }

    private type SingleMatchValidationFunction = (
      /* state:*/ ValidationState,
      /* expectedClass:*/ Class[?],
      /* pathIdSought:*/ PathIdentifier,
      /* foundClass*/ Class[? <: Definition],
      /* definitionFound*/ Definition
    ) => ValidationState

    private type MultiMatchValidationFunction = (
      /* state:*/ ValidationState,
      /* pid: */ PathIdentifier,
      /* list: */ List[(Definition, Seq[Definition])]
    ) => Seq[Definition]

    private val nullSingleMatchingValidationFunction
      : SingleMatchValidationFunction = (state, _, _, _, _) => { state }

    private def defaultSingleMatchValidationFunction(
      state: ValidationState,
      expectedClass: Class[?],
      pid: PathIdentifier,
      foundClass: Class[? <: Definition],
      @unused definitionFound: Definition
    ): ValidationState = {
      state.check(
        expectedClass.isAssignableFrom(foundClass),
        s"'${pid.format}' was expected to be ${article(expectedClass.getSimpleName)} but is " +
          s"${article(foundClass.getSimpleName)}.",
        Error,
        pid.loc
      )
    }

    private def defaultMultiMatchValidationFunction[T <: Definition: ClassTag](
      state: ValidationState,
      pid: PathIdentifier,
      list: List[(Definition, Seq[Definition])]
    ): Seq[Definition] = {
      // Extract all the definitions that were found
      val definitions = list.map(_._1)
      val allDifferent = definitions.map(_.kind).distinct.sizeIs ==
        definitions.size
      val expectedClass = classTag[T].runtimeClass
      if (allDifferent || definitions.head.isImplicit) {
        // pick the one that is the right type or the first one
        list.find(_._1.getClass == expectedClass) match {
          case Some((defn, parents)) => defn +: parents
          case None                  => list.head._1 +: list.head._2
        }
      } else {
        state.addError(
          pid.loc,
          s"""Path reference '${pid.format}' is ambiguous. Definitions are:
             |${formatDefinitions(list)}""".stripMargin
        )
        Seq.empty[Definition]
      }
    }

    private def formatDefinitions[T <: Definition](
      list: List[(T, SymbolTable#Parents)]
    ): String = {
      list.map { case (definition, parents) =>
        "  " + parents.reverse.map(_.id.value).mkString(".") + "." +
          definition.id.value + " (" + definition.loc + ")"
      }.mkString("\n")
    }

    private def notResolved[T <: Definition: ClassTag](
      pid: PathIdentifier,
      container: Definition,
      kind: Option[String]
    ): Unit = {
      val tc = classTag[T].runtimeClass
      val message = s"Path '${pid.format}' was not resolved," +
        s" in ${container.identify}"
      val referTo = if (kind.nonEmpty) kind.get else tc.getSimpleName
      addError(
        pid.loc,
        message + {
          if (referTo.nonEmpty) s", but should refer to ${article(referTo)}"
          else ""
        }
      )
    }

    def checkPathRef[T <: Definition: ClassTag](
      pid: PathIdentifier,
      container: Definition,
      parents: Seq[Definition],
      kind: Option[String] = None
    )(single: SingleMatchValidationFunction =
        defaultSingleMatchValidationFunction
    )(multi: MultiMatchValidationFunction = defaultMultiMatchValidationFunction
    ): ValidationState = {
      val tc = classTag[T].runtimeClass
      if (pid.value.isEmpty) {
        val message =
          s"An empty path cannot be resolved to ${article(tc.getSimpleName)}"
        addError(pid.loc, message)
      } else {
        val pars =
          if (parents.head != container) container +: parents else parents
        val result = resolvePath(pid, pars) { definitions =>
          if (definitions.nonEmpty) {
            val d = definitions.head
            associateUsage(container, d)
            single(this, tc, pid, d.getClass, d)
            definitions
          } else { definitions }
        } { list => multi(this, pid, list) }
        if (result.isEmpty) { notResolved(pid, container, kind) }
      }
      this
    }

    def checkRef[T <: Definition: ClassTag](
      reference: Reference[T],
      defn: Definition,
      parents: Seq[Definition],
      kind: Option[String] = None
    ): ValidationState = {
      checkPathRef[T](reference.id, defn, parents, kind)()()
    }

    def checkMessageRef(
      ref: MessageRef,
      topDef: Definition,
      parents: Seq[Definition],
      kind: MessageKind
    ): ValidationState = {
      if (ref.isEmpty) { addError(ref.id.loc, s"${ref.identify} is empty") }
      else {
        checkPathRef[Type](ref.id, topDef, parents, Some(kind.kind)) {
          (state, _, _, _, defn) =>
            defn match {
              case Type(_, _, typ, _, _) => typ match {
                  case MessageType(_, mk, _) => state.check(
                      mk == kind,
                      s"'${ref.identify} should be ${article(kind.kind)} type" +
                        s" but is ${article(mk.kind)} type instead",
                      Error,
                      ref.id.loc
                    )
                  case te: TypeExpression => state.addError(
                      ref.id.loc,
                      s"'${ref.identify} should reference ${article(kind.kind)} but is a ${AST.kind(te)} type instead"
                    )
                }
              case _ => state.addError(
                  ref.id.loc,
                  s"${ref.identify} was expected to be ${article(kind.kind)} type but is ${article(defn.kind)} instead"
                )
            }
        }(defaultMultiMatchValidationFunction)
      }
    }

    def checkOption[A <: RiddlValue](
      opt: Option[A],
      name: String,
      thing: Definition
    )(folder: (ValidationState, A) => ValidationState
    ): ValidationState = {
      opt match {
        case None => addMissing(
            thing.loc,
            s"$name in ${thing.identify} should not be empty"
          )
        case Some(x) =>
          val s1 = checkNonEmptyValue(x, "Condition", thing, MissingWarning)
          folder(s1, x)
      }
    }
    def checkSequence[A](
      elements: Seq[A]
    )(fold: (ValidationState, A) => ValidationState
    ): ValidationState = elements.foldLeft(this) { case (next, element) =>
      fold(next, element)
    }

    def checkNonEmptyValue(
      value: RiddlValue,
      name: String,
      thing: Definition,
      kind: KindOfMessage = Error,
      required: Boolean = false
    ): ValidationState = {
      check(
        value.nonEmpty,
        message =
          s"$name in ${thing.identify} ${if (required) "must" else "should"} not be empty",
        kind,
        thing.loc
      )
    }

    def checkNonEmpty(
      list: Seq[?],
      name: String,
      thing: Definition,
      kind: KindOfMessage = Error,
      required: Boolean = false
    ): ValidationState = {
      check(
        list.nonEmpty,
        s"$name in ${thing.identify} ${if (required) "must" else "should"} not be empty",
        kind,
        thing.loc
      )
    }

    def checkOptions[T <: OptionValue](
      options: Seq[T],
      loc: Location
    ): ValidationState = {
      check(
        options.sizeIs == options.distinct.size,
        "Options should not be repeated",
        Error,
        loc
      )
    }

    def checkUniqueContent(definition: Definition): ValidationState = {
      val allNames = definition.contents.map(_.id.value)
      val uniqueNames = allNames.toSet
      if (allNames.size != uniqueNames.size) {
        val duplicateNames = allNames.toSet.removedAll(uniqueNames)
        addError(
          definition.loc,
          s"${definition.identify} has duplicate content names:\n${duplicateNames
              .mkString("  ", ",\n  ", "\n")}"
        )
      } else { this }
    }

    def checkDefinition(
      parent: Definition,
      definition: Definition
    ): ValidationState = {
      var result = this.check(
        definition.id.nonEmpty | definition.isImplicit,
        "Definitions may not have empty names",
        Error,
        definition.loc
      )
      result = result.checkIdentifierLength(definition)
      result = result.checkUniqueContent(definition)
      val path = symbolTable.pathOf(definition)
      if (!definition.id.isEmpty) {
        val matches = result.lookup[Definition](path)
        if (matches.isEmpty) {
          result = result.addSevere(
            definition.id.loc,
            s"'${definition.id.value}' evaded inclusion in symbol table!"
          )
        } else if (matches.sizeIs >= 2) {
          val parentGroups = matches.groupBy(result.symbolTable.parentOf(_))
          parentGroups.get(Option(parent)) match {
            case Some(head :: tail) if tail.nonEmpty =>
              result = result.addWarning(
                head.id.loc,
                s"${definition.identify} has same name as other definitions in ${parent.identifyWithLoc}:  " +
                  tail.map(x => x.identifyWithLoc).mkString(",  ")
              )
            case Some(head :: tail) if tail.isEmpty =>
              result = result.addStyle(
                head.id.loc,
                s"${definition.identify} has same name as other definitions: " +
                  matches.filterNot(_ == definition).map(x => x.identifyWithLoc)
                    .mkString(",  ")
              )
            case _ =>
            // ignore
          }
        }
      }
      result
    }

    def checkDescription[TD <: DescribedValue](
      id: String,
      value: TD
    ): ValidationState = {
      val description: Option[Description] = value.description
      val shouldCheck: Boolean = {
        value.isInstanceOf[Type] |
          (value.isInstanceOf[Definition] && value.nonEmpty)
      }
      if (description.isEmpty && shouldCheck) {
        this.check(
          predicate = false,
          s"$id should have a description",
          MissingWarning,
          value.loc
        )
      } else if (description.nonEmpty) {
        val desc = description.get
        this.check(
          desc.nonEmpty,
          s"For $id, description at ${desc.loc} is declared but empty",
          MissingWarning,
          desc.loc
        )
      } else this
    }

    def checkDescription[TD <: Definition](
      definition: TD
    ): ValidationState = { checkDescription(definition.identify, definition) }

    def checkContainer(
      maybeParent: Option[Definition],
      container: Definition
    ): ValidationState = {
      val parent = maybeParent.getOrElse(RootContainer.empty)
      checkDefinition(parent, container).check(
        container.nonEmpty || container.isInstanceOf[Field],
        s"${container.identify} in ${parent.identify} should have content",
        MissingWarning,
        container.loc
      )
    }

    def checkAction(
      action: Action,
      defn: Definition,
      parents: Seq[Definition]
    ): ValidationState = {
      action match {
        case _: ErrorAction => this
        case SetAction(_, path, value, _) => this
            .checkPathRef[Field](path, defn, parents)()()
            .checkExpression(value, defn, parents)
            .checkAssignmentCompatability(path, value, parents)
        case AppendAction(_, value, path, _) => this
            .checkExpression(value, defn, parents)
            .checkPathRef[Field](path, defn, parents)()()
        case ReturnAction(_, expr, _) => this
            .checkExpression(expr, defn, parents)
        case YieldAction(_, msg, _) => this
            .checkMessageConstructor(msg, defn, parents)
        case PublishAction(_, msg, pipeRef, _) => this
            .checkMessageConstructor(msg, defn, parents)
            .checkRef[Pipe](pipeRef, defn, parents)
        case FunctionCallAction(_, funcId, args, _) => this
            .checkPathRef[Function](funcId, defn, parents)()()
            .checkArgList(args, defn, parents)
        case BecomeAction(_, entity, handler, _) => this
            .checkRef[Entity](entity, defn, parents)
            .checkRef[Handler](handler, defn, parents)
        case MorphAction(_, entity, entityState, _) => this
            .checkRef[Entity](entity, defn, parents)
            .checkRef[State](entityState, defn, parents)
        case TellAction(_, msg, entity, _) => this
            .checkRef[Entity](entity, defn, parents)
            .checkMessageConstructor(msg, defn, parents)
        case AskAction(_, entity, msg, _) => this
            .checkRef[Entity](entity, defn, parents)
            .checkMessageConstructor(msg, defn, parents)
        case ReplyAction(_, msg, _) =>
          checkMessageConstructor(msg, defn, parents)
        case CompoundAction(loc, actions, _) => check(
            actions.nonEmpty,
            "Compound action is empty",
            MissingWarning,
            loc
          ).checkSequence(actions) { (s, action) =>
            s.checkAction(action, defn, parents)
          }
        case ArbitraryAction(loc, what, _) => this.check(
            what.nonEmpty,
            "arbitrary action is empty so specifies nothing",
            MissingWarning,
            loc
          )
      }
    }

    def checkActions(
      actions: Seq[Action],
      defn: Definition,
      parents: Seq[Definition]
    ): ValidationState = {
      checkSequence(actions)((s, action) =>
        s.checkAction(action, defn, parents)
      )
    }

    def checkExample(
      example: Example,
      parents: Seq[Definition]
    ): ValidationState = {
      val Example(_, _, givens, whens, thens, buts, _, _) = example
      checkSequence(givens) { (state, givenClause) =>
        state.checkSequence(givenClause.scenario) { (state, ls) =>
          state
            .checkNonEmptyValue(ls, "Given Scenario", example, MissingWarning)
        }.checkNonEmpty(givenClause.scenario, "Givens", example, MissingWarning)
      }.checkSequence(whens) { (st, when) =>
        st.checkExpression(when.condition, example, parents)
      }.checkThat(example.id.nonEmpty) { st =>
        st.checkNonEmpty(thens, "Thens", example, required = true)
      }.checkActions(thens.map(_.action), example, parents)
        .checkActions(buts.map(_.action), example, parents)
        .checkDescription(example)
    }

    def checkExamples(
      examples: Seq[Example],
      parents: Seq[Definition]
    ): ValidationState = {
      examples.foldLeft(this) { (next, example) =>
        next.checkExample(example, parents)
      }
    }

    def checkFunctionCall(
      loc: Location,
      pathId: PathIdentifier,
      args: ArgList,
      defn: Definition,
      parents: Seq[Definition]
    ): ValidationState = {
      checkArgList(args, defn, parents).checkPathRef[Function](
        pathId,
        defn,
        parents
      ) { (state, foundClass, id, defClass, defn) =>
        defaultSingleMatchValidationFunction(
          state,
          foundClass,
          id,
          defClass,
          defn
        )
        defn match {
          case f: Function if f.input.nonEmpty =>
            val fid = f.id
            val fields = f.input.get.fields
            val paramNames = fields.map(_.id.value)
            val argNames = args.args.keys.map(_.value).toSeq
            val s1 = state.check(
              argNames.size == paramNames.size,
              s"Wrong number of arguments for ${fid.format}. Expected ${paramNames
                  .size}, but got ${argNames.size}",
              Error,
              loc
            )
            val missing = paramNames.filterNot(argNames.contains(_))
            val unexpected = argNames.filterNot(paramNames.contains(_))
            val s2 = s1.check(
              missing.isEmpty,
              s"Missing arguments: ${missing.mkString(", ")}",
              Error,
              loc
            )
            s2.check(
              unexpected.isEmpty,
              s"Arguments do not correspond to parameters; ${unexpected.mkString(",")}",
              Error,
              loc
            )
          case _ => state
        }
      }()
    }

    def checkExpressions(
      expressions: Seq[Expression],
      defn: Definition,
      parents: Seq[Definition]
    ): ValidationState = {
      expressions.foldLeft(this) { (st, expr) =>
        st.checkExpression(expr, defn, parents)
      }
    }

    def checkExpression(
      expression: Expression,
      defn: Definition,
      parents: Seq[Definition]
    ): ValidationState = expression match {
      case ValueExpression(_, path) =>
        // TODO: Can we validate based on type? What if a Type is returned?
        checkPathRef[Field](path, defn, parents)(
          nullSingleMatchingValidationFunction
        )()
      case GroupExpression(_, expressions) => checkSequence(expressions) {
          (st, expr) => st.checkExpression(expr, defn, parents)
        }
      case FunctionCallExpression(loc, pathId, arguments) =>
        checkFunctionCall(loc, pathId, arguments, defn, parents)
      case ArithmeticOperator(loc, op, operands) => check(
          op.nonEmpty,
          "Operator is empty in abstract binary operator",
          Error,
          loc
        ).checkExpressions(operands, defn, parents)
      case Comparison(_, _, arg1, arg2) => checkExpression(arg1, defn, parents)
          .checkExpression(arg2, defn, parents)
      case AggregateConstructionExpression(_, pid, args) =>
        checkPathRef[Type](pid, defn, parents)()()
          .checkArgList(args, defn, parents)
      case EntityIdExpression(_, entityRef) =>
        checkPathRef[Entity](entityRef, defn, parents)()()
      case Ternary(_, condition, expr1, expr2) =>
        checkExpression(condition, defn, parents)
          .checkExpression(expr1, defn, parents)
          .checkExpression(expr2, defn, parents)
      case NotCondition(_, cond1) => checkExpression(cond1, defn, parents)
      case condition: MultiCondition =>
        checkExpressions(condition.conditions, defn, parents)
      case _ => this // not of interest
    }

    @tailrec private def getPathIdType(
      pid: PathIdentifier,
      parents: Seq[Definition]
    ): Option[TypeExpression] = {
      if (pid.value.isEmpty) { None }
      else {
        val newParents: Seq[Definition] = resolvePath(pid, parents)()()
        val candidate: Option[TypeExpression] = newParents.headOption match {
          case None              => None
          case Some(f: Function) => f.output
          case Some(t: Type)     => Some(t.typ)
          case Some(f: Field)    => Some(f.typeEx)
          case Some(s: State)    => Some(s.aggregation)
          case Some(Pipe(_, _, tt, _, _)) =>
            val te = tt.map(x => AliasedTypeExpression(x.loc, x.id))
            Some(te.getOrElse(Abstract(pid.loc)))
          case Some(Inlet(_, _, typ, _, _, _)) =>
            Some(AliasedTypeExpression(typ.loc, typ.id))
          case Some(Outlet(_, _, typ, _, _, _)) =>
            Some(AliasedTypeExpression(typ.loc, typ.id))
          case Some(_) => Option.empty[TypeExpression]
        }
        candidate match {
          case Some(AliasedTypeExpression(_, pid)) =>
            getPathIdType(pid, newParents)
          case Some(other: TypeExpression) => Some(other)
          case None                        => None
        }
      }
    }

    def isAssignmentCompatible(
      typeEx1: Option[TypeExpression],
      typeEx2: Option[TypeExpression]
    ): Boolean = {
      typeEx1 match {
        case None => false
        case Some(ty1) => typeEx2 match {
            case None      => false
            case Some(ty2) => ty1.isAssignmentCompatible(ty2)
          }
      }
    }

    def getExpressionType(
      expr: Expression,
      parents: Seq[Definition]
    ): Option[TypeExpression] = {
      expr match {
        case EntityIdExpression(loc, pid)       => Some(UniqueId(loc, pid))
        case ValueExpression(_, path)           => getPathIdType(path, parents)
        case FunctionCallExpression(_, name, _) => getPathIdType(name, parents)
        case GroupExpression(loc, expressions)  =>
          // the type of a group is the last expression but it could be empty
          expressions.lastOption match {
            case None       => Some(Abstract(loc))
            case Some(expr) => getExpressionType(expr, parents)
          }
        case AggregateConstructionExpression(_, pid, _) =>
          getPathIdType(pid, parents)
        case Ternary(loc, _, expr1, expr2) =>
          val expr1Ty = getExpressionType(expr1, parents)
          val expr2Ty = getExpressionType(expr2, parents)
          if (isAssignmentCompatible(expr1Ty, expr2Ty)) { expr1Ty }
          else {
            addError(
              loc,
              s"""Ternary expressions must be assignment compatible but:
                 |  ${expr1.format} and
                 |  ${expr2.format}
                 |are incompatible
                 |""".stripMargin
            )
            None
          }
        case e: Expression => Some(e.expressionType)
      }
    }

    def checkAssignmentCompatability(
      path: PathIdentifier,
      expr: Expression,
      parents: Seq[Definition]
    ): ValidationState = {
      val pidType = getPathIdType(path, parents)
      val exprType = getExpressionType(expr, parents)
      if (!isAssignmentCompatible(pidType, exprType)) {
        addError(
          path.loc,
          s"""Setting a value requires assignment compatibility, but field:
             |  ${path.format} (${pidType.map(_.format)
              .getOrElse("<not found>")})
             |is not assignment compatible with expression:
             |  ${expr.format} (${exprType.map(_.format)
              .getOrElse("<not found>")})
             |""".stripMargin
        )
      } else { this }
    }

    def checkArgList(
      arguments: ArgList,
      defn: Definition,
      parents: Seq[Definition]
    ): ValidationState = {
      arguments.args.values.foldLeft(this) { (st, arg) =>
        st.checkExpression(arg, defn, parents)
      }
    }

    def checkMessageConstructor(
      messageConstructor: MessageConstructor,
      defn: Definition,
      parents: Seq[Definition]
    ): ValidationState = {
      val id = messageConstructor.msg.id
      val kind = messageConstructor.msg.messageKind.kind
      checkPathRef[Type](id, defn, parents, Some(kind)) {
        (state, _, id, _, defn) =>
          defn match {
            case Type(_, _, typ, _, _) => typ match {
                case mt: MessageType =>
                  val names = messageConstructor.args.args.keys.map(_.value)
                    .toSeq
                  val unset = mt.fields.filterNot { fName =>
                    names.contains(fName.id.value)
                  }
                  if (unset.nonEmpty) {
                    unset.filterNot(_.isImplicit).foldLeft(state) {
                      (next, field) =>
                        next.addError(
                          messageConstructor.loc,
                          s"${field.identify} was not set in message constructor"
                        )
                    }
                  } else { state }
                case te: TypeExpression => state.addError(
                    id.loc,
                    s"'${id.format}' should reference a message type but is a ${AST.kind(te)} type instead."
                  )
              }
            case _ => addError(
                id.loc,
                s"'${id.format}' was expected to be a message type but is ${article(defn.kind)} instead"
              )
          }
      }(defaultMultiMatchValidationFunction)
    }

    def checkProcessorKind(proc: Processor): ValidationState = {
      val ins = proc.inlets.size
      val outs = proc.outlets.size
      proc.shape match {
        case AST.Source(loc) =>
          if (ins != 0 || outs != 1) {
            this.addError(
              loc,
              s"${proc.identify} should have 1 Outlet and no Inlets but has $outs and $ins "
            )
          } else { this }
        case AST.Flow(loc) =>
          if (ins != 1 || outs != 1) {
            this.addError(
              loc,
              s"${proc.identify} should have 1 Outlet and 1 Inlet but has $outs and $ins"
            )
          } else { this }
        case AST.Sink(loc) =>
          if (ins != 1 || outs != 0) {
            this.addError(
              loc,
              s"${proc.identify} should have no Outlets and 1 Inlet but has $outs and $ins"
            )
          } else { this }
        case AST.Merge(loc) =>
          if (ins < 2 || outs != 1) {
            this.addError(
              loc,
              s"${proc.identify} should have 1 Outlet and >1 Inlets but has $outs and $ins"
            )
          } else { this }
        case AST.Split(loc) =>
          if (ins != 1 || outs < 2) {
            this.addError(
              loc,
              s"${proc.identify} should have >1 Outlets and 1 Inlet but has $outs and $ins"
            )
          } else { this }
        case AST.Multi(loc) =>
          if (ins < 2 || outs < 2) {
            this.addError(
              loc,
              s"${proc.identify} should have >1 Outlets and >1 Inlets but has $outs and $ins"
            )
          } else { this }
        case AST.Void(loc) =>
          if (ins > 0 || outs > 0) {
            this.addError(
              loc,
              s"${proc.identify} should have no Outlets or Inlets but has $outs and $ins"
            )
          } else { this }
      }
    }
  }
}<|MERGE_RESOLUTION|>--- conflicted
+++ resolved
@@ -459,11 +459,7 @@
       @unused sa: Actor,
       @unused parents: Seq[Definition]
     ): ValidationState = {
-<<<<<<< HEAD
-      checkDefinition(sa, parents.head).checkIf(sa.is_a.isEmpty) { vs =>
-=======
       checkDefinition(sa, parents.head).checkThat(sa.is_a.isEmpty) { vs =>
->>>>>>> 2dbf0322
         vs.addMissing(
           sa.loc,
           s"${sa.identify} is missing its role kind ('is a')"
