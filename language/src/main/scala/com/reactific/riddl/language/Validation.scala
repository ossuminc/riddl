--- conflicted
+++ resolved
@@ -210,20 +210,17 @@
       typ: TypeExpression,
     ): ValidationState = {
       typ match {
-<<<<<<< HEAD
-        case p @ Pattern(_, _)       =>
-          checkPattern(p)
-        case UniqueId(_, entityName) =>
-          this.checkPathRef[Entity](entityName)()
-        case _: AST.PredefinedType   => this
-        case AST.TypeRef(_, id: PathIdentifier) =>
-          checkPathRef[Type](id)()
-        case Optional(_, typex: TypeExpression) =>
-          checkTypeExpression(typex, definition)
-        case OneOrMore(_, typex: TypeExpression) =>
-          checkTypeExpression(typex, definition)
-        case ZeroOrMore(_, typex: TypeExpression) =>
-          checkTypeExpression(typex, definition)
+        case agg: Aggregation              => checkAggregation(agg)
+        case mt: MessageType               => checkMessageType(mt)
+        case TypeRef(_, id: PathIdentifier) => checkPathRef[Type](id)()
+        case alt: Alternation              => checkAlternation(alt)
+        case mapping: Mapping              => checkMapping(mapping)
+        case rt: RangeType                 => checkRangeType(rt)
+        case p: Pattern                    => checkPattern(p)
+        case Enumeration(_, enumerators)   => checkEnumeration(enumerators)
+        case Optional(_, tye )             => checkTypeExpression(tye)
+        case OneOrMore(_, tye )            => checkTypeExpression(tye)
+        case ZeroOrMore(_, tye )           => checkTypeExpression(tye)
         case SpecificRange(_, typex: TypeExpression, min, max) =>
           checkTypeExpression(typex, definition)
           check(min >= 0,
@@ -237,30 +234,6 @@
             Error,
             typ.loc
           )
-        case Enumeration(_, enumerators) =>
-          checkEnumeration(definition, enumerators)
-        case alt: Alternation => checkAlternation(definition, alt)
-        case mapping: Mapping => checkMapping(definition, mapping)
-        case rt: RangeType    => checkRangeType(definition, rt)
-        case ReferenceType(_, entity: EntityRef) => this
-            .checkRef[Entity](entity)
-        case ate: AggregateTypeExpression =>
-          ate match {
-            case agg: Aggregation => checkAggregation(definition, agg)
-            case mt: MessageType => checkMessageType(definition, mt)
-          }
-=======
-        case agg: Aggregation              => checkAggregation(agg)
-        case mt: MessageType               => checkMessageType(mt)
-        case TypeRef(_, id: PathIdentifier) => checkPathRef[Type](id)()
-        case alt: Alternation              => checkAlternation(alt)
-        case mapping: Mapping              => checkMapping(mapping)
-        case rt: RangeType                 => checkRangeType(rt)
-        case p: Pattern                    => checkPattern(p)
-        case Enumeration(_, enumerators)   => checkEnumeration(enumerators)
-        case Optional(_, tye )             => checkTypeExpression(tye)
-        case OneOrMore(_, tye )            => checkTypeExpression(tye)
-        case ZeroOrMore(_, tye )           => checkTypeExpression(tye)
         case UniqueId(_, entityName)       => checkPathRef[Entity](entityName)()
         case ReferenceType(_, entity)      => checkRef[Entity](entity)
         case _: PredefinedType              => this // nothing needed
@@ -268,7 +241,6 @@
         case x =>
           require(requirement=false, s"Failed to match definition $x")
           this
->>>>>>> 3d9283fa
       }
     }
 
