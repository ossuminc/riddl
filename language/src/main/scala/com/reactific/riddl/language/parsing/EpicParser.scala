--- conflicted
+++ resolved
@@ -22,16 +22,9 @@
 
   private def vagueStep[u: P]: P[VagueInteraction] = {
     P(
-<<<<<<< HEAD
-      location ~ Keywords.step ~/ identifier.? ~ Readability.from.? ~ arbitraryStoryRef ~
-        literalString ~ Readability.to.? ~ arbitraryStoryRef ~ briefly ~ description
-    )./.map { case (loc, id, from, ls, to, brief, desc) =>
-      ArbitraryInteraction(loc, id.getOrElse(Identifier.empty), from, ls, to, brief, desc)
-=======
       location ~ Keywords.step ~ optionalIdentifier("") ~ is ~ literalString ~/ briefly ~ description
     )./.map { case (loc, id, ls, brief, desc) =>
       VagueInteraction(loc, id, ls, brief, desc)
->>>>>>> 839112fa
     }
   }
 
@@ -46,13 +39,8 @@
 
   private def selfProcessingStep[u: P]: P[SelfInteraction] = {
     P(
-<<<<<<< HEAD
-      location ~ Keywords.step ~/ identifierNotKeyword(Readability.for_) ~
-        (arbitraryStoryRef | userRef) ~ is ~ literalString ~ briefly ~ description
-=======
       location ~ Keywords.step ~ optionalIdentifier(Readability.for_) ~/
         anyInteractionRef ~ is ~ literalString ~/ briefly ~ description
->>>>>>> 839112fa
     )./.map { case (loc, id, fromTo, proc, brief, desc) =>
       SelfInteraction(loc, id, fromTo, proc, brief, desc)
     }
