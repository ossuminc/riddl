/*
 * Copyright 2019 Ossum, Inc.
 *
 * SPDX-License-Identifier: Apache-2.0
 */

package com.reactific.riddl.language.parsing

import com.reactific.riddl.language.AST.*
import fastparse.*
import fastparse.ScalaWhitespace.*
import Terminals.*

private[parsing] trait EpicParser {
  this: CommonParser with ReferenceParser =>

<<<<<<< HEAD
  private def arbitraryStoryRef[u: P]: P[Reference[VitalDefinition[_, _]]] = {
    processorRef | sagaRef | functionRef
=======
  private def optionalIdentifier[u: P](keyword: String): P[Identifier] = {
    P(
      keyword.map(_ => Identifier.empty) | (identifier ~ keyword)
    )
>>>>>>> c2164af1
  }

  private def vagueStep[u: P]: P[VagueInteraction] = {
    P(
      location ~ Keywords.step ~ optionalIdentifier("") ~ is ~ literalString ~/ briefly ~ description
    )./.map { case (loc, id, ls, brief, desc) =>
      VagueInteraction(loc, id, ls, brief, desc)
    }
  }

<<<<<<< HEAD
  private def identifierNotKeyword[u: P](keyword: String): P[Identifier] = {
=======
  private def arbitraryStep[u: P]: P[ArbitraryInteraction] = {
>>>>>>> c2164af1
    P(
      location ~ Keywords.step ~ optionalIdentifier(Readability.from) ~/ anyInteractionRef ~
        literalString ~ Readability.to.? ~ anyInteractionRef ~/ briefly ~ description
    )./.map { case (loc, id, from, ls, to, brief, desc) =>
      ArbitraryInteraction(loc, id, from, ls, to, brief, desc)
    }
  }

  private def selfProcessingStep[u: P]: P[SelfInteraction] = {
    P(
      location ~ Keywords.step ~ optionalIdentifier(Readability.for_) ~/
        anyInteractionRef ~ is ~ literalString ~/ briefly ~ description
    )./.map { case (loc, id, fromTo, proc, brief, desc) =>
      SelfInteraction(loc, id, fromTo, proc, brief, desc)
    }
  }

  private def showOutputStep[u: P]: P[ShowOutputInteraction] = {
    P(
<<<<<<< HEAD
      location ~ Keywords.step ~ identifierNotKeyword(Readability.from) ~ outputRef ~
        literalString ~ Readability.to.? ~ userRef ~ briefly ~ description
    )./.map { case (loc, id, output, rel, user, brief, desc) =>
      TakeOutputInteraction(loc, id, output, rel, user, brief, desc)
=======
      location ~ Keywords.step ~ optionalIdentifier(Keywords.show) ~/
        outputRef ~ Readability.to ~ userRef ~/ briefly ~ description
    )./.map { case (loc, id, outRef, userRef, brief, desc) =>
      ShowOutputInteraction(loc, id, outRef, LiteralString.empty, userRef, brief, desc)
>>>>>>> c2164af1
    }
  }

  private def takeInputStep[u: P]: P[TakeInputInteraction] = {
    P(
      location ~ Keywords.step ~ optionalIdentifier(Keywords.take) ~/
        inputRef ~ Readability.from ~ userRef ~/ briefly ~ description
    )./.map { case (loc, id, input, user, brief, desc) =>
      TakeInputInteraction(loc, id, from = user, relationship = LiteralString.empty, to = input, brief, desc)
    }
  }

  private def sequentialInteractions[u: P]: P[SequentialInteractions] = {
    P(
      location ~ Keywords.sequence./ ~ identifier.? ~ open ~ interactions ~ close ~
        briefly ~ description
    )./.map { case (loc, id, steps, brief, desc) =>
      SequentialInteractions(loc, id.getOrElse(Identifier.empty), steps, brief, desc)
    }
  }

  private def optionalInteractions[u: P]: P[OptionalInteractions] = {
    P(
<<<<<<< HEAD
      location ~ Keywords.optional./ ~ identifier.? ~ open ~ interactions ~ close ~
=======
      location ~ Keywords.optional./ ~ identifier.? ~/ open ~ interactions ~ close ~
>>>>>>> c2164af1
        briefly ~ description
    )./.map { case (loc, id, steps, brief, desc) =>
      OptionalInteractions(loc, id.getOrElse(Identifier.empty), steps, brief, desc)
    }
  }

  private def parallelInteractions[u: P]: P[ParallelInteractions] = {
    P(
<<<<<<< HEAD
      location ~ Keywords.parallel./ ~ identifier.? ~ open ~
=======
      location ~ Keywords.parallel./ ~ identifier.? ~/ open ~
>>>>>>> c2164af1
        interactions ~ close ~ briefly ~ description
    )./.map { case (loc, id, steps, brief, desc) =>
      ParallelInteractions(loc, id.getOrElse(Identifier.empty), steps, brief, desc)
    }
  }

  private def interactions[u: P]: P[Seq[Interaction]] = {
    P(
      parallelInteractions | optionalInteractions | sequentialInteractions |
        takeInputStep | showOutputStep | selfProcessingStep | arbitraryStep | vagueStep
    ).rep(0, Punctuation.comma./)
  }

  private def useCase[u: P]: P[UseCase] = {
    P(
      location ~ Keywords.case_ ~/ identifier ~ is ~ open ~
        (undefined(
          Option.empty[UserStory],
          Seq.empty[GenericInteraction]
        ) | (userStory.? ~ interactions)) ~
        close ~ briefly ~ description
    ).map { case (loc, id, (userStory, steps), brief, description) =>
      UseCase(loc, id, userStory, steps, brief, description)
    }
  }

  def userStory[u: P]: P[UserStory] = {
    P(
      location ~ userRef ~ Readability.wants ~ Readability.to.? ~
        literalString ~ Readability.so ~ Readability.that.? ~ literalString
    ).map { case (loc, user, capability, benefit) =>
      UserStory(loc, user, capability, benefit)
    }
  }

  def shownBy[u: P]: P[Seq[java.net.URL]] = {
    P(
      Keywords.shown ~ Readability.by ~ open ~
        httpUrl.rep(0, Punctuation.comma) ~ close
    ).?.map { x => if x.isEmpty then Seq.empty[java.net.URL] else x.get }
  }

  private def epicOptions[u: P]: P[Seq[EpicOption]] = {
    options[u, EpicOption](StringIn(Options.technology, Options.sync).!) {
      case (loc, Options.sync, _)          => EpicSynchronousOption(loc)
      case (loc, Options.technology, args) => EpicTechnologyOption(loc, args)
      case (_, _, _)                       => throw new RuntimeException("Impossible case")
    }
  }

  private def epicInclude[u: P]: P[Include[EpicDefinition]] = {
    include[EpicDefinition, u](epicDefinitions(_))
  }

  private def epicDefinitions[u: P]: P[Seq[EpicDefinition]] = {
    P(
      (useCase | term | epicInclude ).rep(0)
    )
  }

  type EpicBody = (
    Seq[EpicOption],
    Option[UserStory],
    Seq[java.net.URL],
    Seq[EpicDefinition]
  )

  private def epicBody[u: P]: P[EpicBody] = {
    P(
      undefined(
        (
          Seq.empty[EpicOption],
          Option.empty[UserStory],
          Seq.empty[java.net.URL],
          Seq.empty[EpicDefinition]
        )
      ) |
        (epicOptions ~ userStory.? ~ shownBy ~ epicDefinitions)
    )./
  }

  def epic[u: P]: P[Epic] = {
    P(
      location ~ Keywords.epic ~/ identifier ~ authorRefs ~ is ~ open ~
        epicBody ~ close ~
        briefly ~ description
    ).map {
      case (
            loc,
            id,
            authors,
            (options, userStory, shownBy, definitions),
            briefly,
            description
          ) =>
        val groups = definitions.groupBy(_.getClass)
        val terms = mapTo[Term](groups.get(classOf[Term]))
        val includes = mapTo[Include[EpicDefinition]](
          groups.get(
            classOf[Include[EpicDefinition]]
          )
        )
        val cases = mapTo[UseCase](groups.get(classOf[UseCase]))
        Epic(
          loc,
          id,
          userStory,
          shownBy,
          cases,
          authors,
          includes,
          options,
          terms,
          briefly,
          description
        )
    }
  }

}<|MERGE_RESOLUTION|>--- conflicted
+++ resolved
@@ -14,15 +14,10 @@
 private[parsing] trait EpicParser {
   this: CommonParser with ReferenceParser =>
 
-<<<<<<< HEAD
-  private def arbitraryStoryRef[u: P]: P[Reference[VitalDefinition[_, _]]] = {
-    processorRef | sagaRef | functionRef
-=======
   private def optionalIdentifier[u: P](keyword: String): P[Identifier] = {
     P(
       keyword.map(_ => Identifier.empty) | (identifier ~ keyword)
     )
->>>>>>> c2164af1
   }
 
   private def vagueStep[u: P]: P[VagueInteraction] = {
@@ -33,11 +28,7 @@
     }
   }
 
-<<<<<<< HEAD
-  private def identifierNotKeyword[u: P](keyword: String): P[Identifier] = {
-=======
   private def arbitraryStep[u: P]: P[ArbitraryInteraction] = {
->>>>>>> c2164af1
     P(
       location ~ Keywords.step ~ optionalIdentifier(Readability.from) ~/ anyInteractionRef ~
         literalString ~ Readability.to.? ~ anyInteractionRef ~/ briefly ~ description
@@ -57,17 +48,10 @@
 
   private def showOutputStep[u: P]: P[ShowOutputInteraction] = {
     P(
-<<<<<<< HEAD
-      location ~ Keywords.step ~ identifierNotKeyword(Readability.from) ~ outputRef ~
-        literalString ~ Readability.to.? ~ userRef ~ briefly ~ description
-    )./.map { case (loc, id, output, rel, user, brief, desc) =>
-      TakeOutputInteraction(loc, id, output, rel, user, brief, desc)
-=======
       location ~ Keywords.step ~ optionalIdentifier(Keywords.show) ~/
         outputRef ~ Readability.to ~ userRef ~/ briefly ~ description
     )./.map { case (loc, id, outRef, userRef, brief, desc) =>
       ShowOutputInteraction(loc, id, outRef, LiteralString.empty, userRef, brief, desc)
->>>>>>> c2164af1
     }
   }
 
@@ -91,11 +75,7 @@
 
   private def optionalInteractions[u: P]: P[OptionalInteractions] = {
     P(
-<<<<<<< HEAD
-      location ~ Keywords.optional./ ~ identifier.? ~ open ~ interactions ~ close ~
-=======
       location ~ Keywords.optional./ ~ identifier.? ~/ open ~ interactions ~ close ~
->>>>>>> c2164af1
         briefly ~ description
     )./.map { case (loc, id, steps, brief, desc) =>
       OptionalInteractions(loc, id.getOrElse(Identifier.empty), steps, brief, desc)
@@ -104,11 +84,7 @@
 
   private def parallelInteractions[u: P]: P[ParallelInteractions] = {
     P(
-<<<<<<< HEAD
-      location ~ Keywords.parallel./ ~ identifier.? ~ open ~
-=======
       location ~ Keywords.parallel./ ~ identifier.? ~/ open ~
->>>>>>> c2164af1
         interactions ~ close ~ briefly ~ description
     )./.map { case (loc, id, steps, brief, desc) =>
       ParallelInteractions(loc, id.getOrElse(Identifier.empty), steps, brief, desc)
@@ -164,9 +140,7 @@
   }
 
   private def epicDefinitions[u: P]: P[Seq[EpicDefinition]] = {
-    P(
-      (useCase | term | epicInclude ).rep(0)
-    )
+    P(useCase | term | epicInclude).rep(0)
   }
 
   type EpicBody = (
