--- conflicted
+++ resolved
@@ -133,10 +133,6 @@
     final val form = "form"
     final val function = "function"
     final val given_ = "given"
-<<<<<<< HEAD
-=======
-    final val give = "give"
->>>>>>> d8d565fa
     final val group = "group"
     final val handler = "handler"
     final val handles = "handles"
