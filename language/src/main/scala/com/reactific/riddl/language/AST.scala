--- conflicted
+++ resolved
@@ -693,11 +693,7 @@
     *   The path identifier of the referenced entity.
     */
   case class EntityRef(loc: Location, id: PathIdentifier)
-<<<<<<< HEAD
-      extends StoryCaseRefs[Entity] {
-=======
       extends StoryCaseRef[Entity] {
->>>>>>> 2dbf0322
     override def format: String = s"${Keywords.entity} ${id.format}"
   }
 
@@ -1170,11 +1166,7 @@
   case class AdaptorRef(
     loc: Location,
     id: PathIdentifier)
-<<<<<<< HEAD
-      extends StoryCaseRefs[Adaptor] {
-=======
       extends StoryCaseRef[Adaptor] {
->>>>>>> 2dbf0322
     override def format: String = s"${Keywords.adaptor} ${id.format}"
   }
 
@@ -1220,11 +1212,7 @@
     *   The path identifier of the referenced projection definition
     */
   case class ProjectionRef(loc: Location, id: PathIdentifier)
-<<<<<<< HEAD
-      extends StoryCaseRefs[Projection] {
-=======
       extends StoryCaseRef[Projection] {
->>>>>>> 2dbf0322
     override def format: String = s"${Keywords.projection} ${id.format}"
   }
 
@@ -1346,11 +1334,7 @@
     *   The path identifier for the referenced context
     */
   case class ContextRef(loc: Location, id: PathIdentifier)
-<<<<<<< HEAD
-      extends StoryCaseRefs[Context] with StoryCaseScopeRefs {
-=======
       extends StoryCaseRef[Context] {
->>>>>>> 2dbf0322
     override def format: String = s"context ${id.format}"
   }
 
@@ -1570,11 +1554,7 @@
     *   The path identifier of the referenced projection definition
     */
   case class ProcessorRef(loc: Location, id: PathIdentifier)
-<<<<<<< HEAD
-      extends StoryCaseRefs[Processor] {
-=======
       extends Reference[Processor] {
->>>>>>> 2dbf0322
     override def format: String = s"${Keywords.processor} ${id.format}"
   }
 
@@ -1854,13 +1834,9 @@
   }
 
   case class SagaRef(loc: Location, id: PathIdentifier)
-<<<<<<< HEAD
-      extends StoryCaseRefs[Saga]
-=======
       extends StoryCaseRef[Saga] {
     def format: String = ""
   }
->>>>>>> 2dbf0322
 
   /** An StoryActor (Role) who is the initiator of the user story. Actors may be
     * persons or machines
@@ -1883,10 +1859,7 @@
     brief: Option[LiteralString],
     description: Option[Description] = None)
       extends LeafDefinition with DomainDefinition {
-<<<<<<< HEAD
-=======
-    def format: String = ""
->>>>>>> 2dbf0322
+    def format: String = ""
     override def kind: String = "Actor"
   }
 
@@ -1897,13 +1870,9 @@
     *   The path identifier that locates the references StoryActor
     */
   case class ActorRef(loc: Location, id: PathIdentifier)
-<<<<<<< HEAD
-      extends StoryCaseRefs[Actor]
-=======
       extends StoryCaseRef[Actor] {
     override def format: String = ""
   }
->>>>>>> 2dbf0322
 
   /** One abstract step in an Interaction between things. The set of case
     * classes associated with this sealed trait provide more type specificity to
@@ -1930,15 +1899,9 @@
     */
   case class ArbitraryStep(
     loc: Location,
-<<<<<<< HEAD
-    from: StoryCaseRefs[?],
-    to: StoryCaseRefs[?],
-    relationship: String = "uses",
-=======
     from: StoryCaseRef[Definition],
     relationship: LiteralString,
     to: StoryCaseRef[Definition],
->>>>>>> 2dbf0322
     brief: Option[LiteralString] = None)
       extends InteractionStep {
     override def format: String = ""
@@ -1987,11 +1950,6 @@
   case class StoryCase(
     loc: Location,
     id: Identifier,
-<<<<<<< HEAD
-    title: LiteralString = LiteralString.empty,
-    scope: Option[StoryCaseScope] = None,
-=======
->>>>>>> 2dbf0322
     interactions: Seq[InteractionStep],
     brief: Option[LiteralString] = None,
     description: Option[Description] = None)
@@ -2024,13 +1982,9 @@
     actor: ActorRef,
     capability: LiteralString,
     benefit: LiteralString)
-<<<<<<< HEAD
-      extends RiddlValue
-=======
       extends RiddlValue {
     def format: String = ""
   }
->>>>>>> 2dbf0322
 
   /** The definition of an agile user story. Stories define functionality from
     * the perspective of a certain kind of user (man or machine), interacting
@@ -2092,13 +2046,9 @@
   }
 
   case class StoryRef(loc: Location, id: PathIdentifier)
-<<<<<<< HEAD
-      extends StoryCaseRefs[Saga]
-=======
       extends Reference[Story] {
     def format: String = ""
   }
->>>>>>> 2dbf0322
 
   /** Base trait for all options a Domain can have.
     */
@@ -2195,11 +2145,7 @@
     *   The path identifier for the referenced domain.
     */
   case class DomainRef(loc: Location, id: PathIdentifier)
-<<<<<<< HEAD
-      extends StoryCaseRefs[Domain] with StoryCaseScopeRefs {
-=======
       extends Reference[Domain] {
->>>>>>> 2dbf0322
     override def format: String = s"domain ${id.format}"
   }
 
