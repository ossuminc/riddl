/*
 * Copyright 2019 Ossum, Inc.
 *
 * SPDX-License-Identifier: Apache-2.0
 */

package com.reactific.riddl.language

import com.reactific.riddl.language.ast.Location
import com.reactific.riddl.language.parsing.RiddlParserInput

// scalastyle:off number.of.methods

/** Abstract Syntax Tree This object defines the model for processing RIDDL and
  * producing a raw AST from it. This raw AST has no referential integrity, it
  * just results from applying the parsing rules to the input. The RawAST models
  * produced from parsing are syntactically correct but have no semantic
  * validation. The Transformation passes convert RawAST model to AST model
  * which is referentially and semantically consistent (or the user gets an
  * error).
  */
object AST extends ast.Expressions with ast.Options with parsing.Terminals {

  sealed trait VitalDefinition[T <: OptionValue, CT <: Definition]
      extends Definition
      with WithOptions[T]
      with WithAuthors
      with WithIncludes[CT]
      with WithTerms {

    /** Compute the 'maturity' of a definition. Maturity is a score with no
      * maximum but with scoring rules that target 100 points per definition.
      * Maturity is broken down this way:
      *   - has a description - up to 50 points depending on # of non empty
      *     lines
      *   - has a brief description - 5 points
      *   - has options specified - 5 points
      *   - has terms defined -
      *   - has an author in or above the definition - 5 points \-
      *   - definition specific things: 0.65
      * @return
      */
    def maturity(parents: Seq[Definition]): Int = {
      var score = 0
      if (hasOptions) score += 5
      if (hasTerms) score += 5
      if (description.nonEmpty) {
        score += 5 + Math.max(description.get.lines.count(_.nonEmpty), 50)
      }
      if (brief.nonEmpty) score += 5
      if (includes.nonEmpty) score += 3
      if (isAuthored(parents)) score += 2
      score
    }
  }

  final val maxMaturity = 100

  /** Base trait of any definition that is a container and contains types
    */
  trait WithTypes extends Definition {
    def types: Seq[Type]

    override def hasTypes: Boolean = types.nonEmpty
  }

  /** The root of the containment hierarchy, corresponding roughly to a level
    * about a file.
    *
    * @param contents
    *   The sequence of domains contained by this root container
    */
  case class RootContainer(
    contents: Seq[Domain] = Nil,
    inputs: Seq[RiddlParserInput] = Nil)
      extends Definition {

    override def isRootContainer: Boolean = true

    def loc: Location = Location.empty

    override def id: Identifier = Identifier(loc, "Root")

    override def identify: String = "Root"

    override def identifyWithLoc: String = "Root"

    override def description: Option[Description] = None

    override def brief: Option[LiteralString] = None
    final val kind: String = "Root"
    def format: String = ""
  }

  object RootContainer {
    val empty: RootContainer =
      RootContainer(Seq.empty[Domain], Seq.empty[RiddlParserInput])
  }

  /** Base trait for the four kinds of message references */
  sealed trait MessageRef extends Reference[Type] {
    def messageKind: MessageKind

    override def format: String = s"${messageKind.kind} ${id.format}"
  }

  /** A Reference to a command type
    *
    * @param loc
    *   The location of the reference
    * @param id
    *   The path identifier to the event type
    */
  case class CommandRef(loc: Location, id: PathIdentifier) extends MessageRef {
    def messageKind: MessageKind = CommandKind
  }

  /** A Reference to an event type
    *
    * @param loc
    *   The location of the reference
    * @param id
    *   The path identifier to the event type
    */
  case class EventRef(loc: Location, id: PathIdentifier) extends MessageRef {
    def messageKind: MessageKind = EventKind
  }

  /** A reference to a query type
    *
    * @param loc
    *   The location of the reference
    * @param id
    *   The path identifier to the query type
    */
  case class QueryRef(loc: Location, id: PathIdentifier) extends MessageRef {
    def messageKind: MessageKind = QueryKind
  }

  /** A reference to a result type
    *
    * @param loc
    *   The location of the reference
    * @param id
    *   The path identifier to the result type
    */
  case class ResultRef(loc: Location, id: PathIdentifier) extends MessageRef {
    def messageKind: MessageKind = ResultKind
  }

  case class OtherRef(loc: Location) extends MessageRef {
    def id: PathIdentifier = PathIdentifier(loc, Seq.empty[String])
    def messageKind: MessageKind = OtherKind

  }

  /** A type definition which associates an identifier with a type expression.
    *
    * @param loc
    *   The location of the type definition
    * @param id
    *   The name of the type being defined
    * @param typ
    *   The type expression of the type being defined
    * @param brief
    *   A brief description (one sentence) for use in documentation
    * @param description
    *   An optional description of the type.
    */
  case class Type(
    loc: Location,
    id: Identifier,
    typ: TypeExpression,
    brief: Option[LiteralString] = Option.empty[LiteralString],
    description: Option[Description] = None)
      extends Definition
      with ApplicationDefinition
      with ContextDefinition
      with EntityDefinition
      with StateDefinition
      with FunctionDefinition
      with DomainDefinition {
    override def contents: Seq[TypeDefinition] = {
      typ match {
        case Aggregation(_, fields)      => fields
        case Enumeration(_, enumerators) => enumerators
        case MessageType(_, _, fields)   => fields
        case _                           => Seq.empty[TypeDefinition]
      }
    }
    final val kind: String = "Type"
    def format: String = ""
  }
  type Command = Type
  type Event = Type
  type Query = Type
  type Result = Type

  /** A reference to a type definition
    *
    * @param loc
    *   The location in the source where the reference to the type is made
    * @param id
    *   The path identifier of the reference type
    */
  case class TypeRef(loc: Location, id: PathIdentifier)
      extends Reference[Type] {
    override def format: String = s"type ${id.format}"
  }

  // /////////////////////////////////////////////////////////// Actions

  /** An action whose behavior is specified as a text string allowing extension
    * to arbitrary actions not otherwise handled by RIDDL's syntax.
    *
    * @param loc
    *   The location where the action occurs in the source
    * @param what
    *   The action to take (emitted as pseudo-code)
    * @param description
    *   An optional description of the action
    */
  case class ArbitraryAction(
    loc: Location,
    what: LiteralString,
    description: Option[Description])
      extends SagaStepAction {
    override def format: String = what.format
  }

  /** An action that is intended to generate a runtime error in the generated
    * application or otherwise indicate an error condition
    *
    * @param loc
    *   The location where the action occurs in the source
    * @param message
    *   The error message to report
    * @param description
    *   An optional description of the action
    */
  case class ErrorAction(
    loc: Location,
    message: LiteralString,
    description: Option[Description])
      extends SagaStepAction {
    override def format: String = s"severe \"${message.format}\""
  }

  /** An action whose behavior is to set the value of a state field to some
    * expression
    *
    * @param loc
    *   The location where the action occurs int he source
    * @param target
    *   The path identifier of the entity's state field that is to be set
    * @param value
    *   An expression for the value to set the field to
    * @param description
    *   An optional description of the action
    */
  case class SetAction(
    loc: Location,
    target: PathIdentifier,
    value: Expression,
    description: Option[Description] = None)
      extends Action {
    override def format: String = { s"set ${target.format} to ${value.format}" }
  }

  case class AppendAction(
    loc: Location,
    value: Expression,
    target: PathIdentifier,
    description: Option[Description] = None)
      extends Action {
    override def format: String = {
      s"append ${value.format} to ${target.format}"
    }
  }

  /** A helper class for publishing messages that represents the construction of
    * the message to be sent.
    *
    * @param msg
    *   A message reference that specifies the specific type of message to
    *   construct
    * @param args
    *   An argument list that should correspond to teh fields of the message
    */
  case class MessageConstructor(
    loc: Location,
    msg: MessageRef,
    args: ArgList = ArgList())
      extends RiddlNode {
    override def format: String = msg.format + {
      if (args.nonEmpty) { args.format }
      else { "()" }
    }
  }

  /** An action that returns a value from a function
    *
    * @param loc
    *   The location in the source of the publish action
    * @param value
    *   The value to be returned
    * @param description
    *   An optional description of the yield action
    */
  case class ReturnAction(
    loc: Location,
    value: Expression,
    description: Option[Description] = None)
      extends Action {
    override def format: String = s"return ${value.format}"
  }

  /** An action that places a message on an entity's event channel
    *
    * @param loc
    *   The location in the source of the publish action
    * @param msg
    *   The constructed message to be yielded
    * @param description
    *   An optional description of the yield action
    */
  case class YieldAction(
    loc: Location,
    msg: MessageConstructor,
    description: Option[Description] = None)
      extends Action {
    override def format: String = s"yield ${msg.format}"
  }

  /** An action that publishes a message to a pipe
    *
    * @param loc
    *   The location in the source of the publish action
    * @param msg
    *   The constructed message to be published
    * @param pipe
    *   The pipe onto which the message is published
    * @param description
    *   An optional description of the action
    */
  case class PublishAction(
    loc: Location,
    msg: MessageConstructor,
    pipe: PipeRef,
    description: Option[Description] = None)
      extends SagaStepAction {
    override def format: String = s"publish ${msg.format} to ${pipe.format}"
  }

  case class SubscribeAction(
    loc: Location,
    msgs: MessageConstructor,
    pipe: PipeRef,
    description: Option[Description] = None)
      extends Action {
    def format: String = ""
  }

  case class FunctionCallAction(
    loc: Location,
    function: PathIdentifier,
    arguments: ArgList,
    description: Option[Description] = None)
      extends SagaStepAction {
    override def format: String = s"call ${function.format}${arguments.format}"
  }

  /** An action that morphs the state of an entity to a new structure
    *
    * @param loc
    *   The location of the morph action in the source
    * @param entity
    *   The entity to be affected
    * @param state
    *   The reference to the new state structure
    * @param description
    *   An optional description of this action
    */
  case class MorphAction(
    loc: Location,
    entity: EntityRef,
    state: StateRef,
    description: Option[Description] = None)
      extends Action {
    override def format: String = s"morph ${entity.format} to ${state.format}"
  }

  /** An action that changes the behavior of an entity by making it use a new
    * handler for its messages; named for the "become" operation in Akka that
    * does the same for an actor.
    *
    * @param loc
    *   The location in the source of the become action
    * @param entity
    *   The entity whose behavior is to change
    * @param handler
    *   The reference to the new handler for the entity
    * @param description
    *   An optional description of this action
    */
  case class BecomeAction(
    loc: Location,
    entity: EntityRef,
    handler: HandlerRef,
    description: Option[Description] = None)
      extends Action {
    override def format: String =
      s"become ${entity.format} to ${handler.format}"
  }

  /** An action that tells a message to an entity. This is very analogous to the
    * tell operator in Akka.
    *
    * @param loc
    *   The location of the tell action
    * @param entity
    *   The entity to which the message is directed
    * @param msg
    *   A constructed message value to send to the entity, probably a command
    * @param description
    *   An optional description for this action
    */
  case class TellAction(
    loc: Location,
    msg: MessageConstructor,
    entity: EntityRef,
    description: Option[Description] = None)
      extends SagaStepAction {
    override def format: String = s"tell ${msg.format} to ${entity.format}"
  }

  /** An action that asks a query to an entity. This is very analogous to the
    * ask operator in Akka.
    *
    * @param loc
    *   The location of the ask action
    * @param entity
    *   The entity to which the message is directed
    * @param msg
    *   A constructed message value to send to the entity, probably a query
    * @param description
    *   An optional description of the action.
    */
  case class AskAction(
    loc: Location,
    entity: EntityRef,
    msg: MessageConstructor,
    description: Option[Description] = None)
      extends SagaStepAction {
    override def format: String = s"ask ${entity.format} to ${msg.format}"
  }

  /** An action that tells a message to an entity. This is very analogous to the
    * tell operator in Akka.
    *
    * @param loc
    *   The location of the tell action
    * @param msg
    *   A constructed message value to send to the entity, probably a command
    * @param description
    *   An optional description for this action
    */
  case class ReplyAction(
    loc: Location,
    msg: MessageConstructor,
    description: Option[Description] = None)
      extends SagaStepAction {
    override def format: String = s"reply with ${msg.format}"
  }

  /** An action that is a set of other actions.
    *
    * @param loc
    *   The location of the compound action
    * @param actions
    *   The actions in the compound group of actions
    * @param description
    *   An optional description for the action
    */
  case class CompoundAction(
    loc: Location,
    actions: Seq[Action],
    description: Option[Description] = None)
      extends Action {
    override def format: String = actions.mkString("{", ",", "}")
  }

  // ////////////////////////////////////////////////////////// Gherkin

  /** A GherkinClause for the Given part of a Gherkin [[Example]]
    *
    * @param loc
    *   The location of the Given clause
    * @param scenario
    *   The strings that define the scenario
    */
  case class GivenClause(loc: Location, scenario: Seq[LiteralString])
      extends GherkinClause {
    def format: String = ""
  }

  /** A [[GherkinClause]] for the When part of a Gherkin [[Example]]
    *
    * @param loc
    *   The location of the When clause
    * @param condition
    *   The condition expression that defines the trigger for the [[Example]]
    */
  case class WhenClause(loc: Location, condition: Condition)
      extends GherkinClause {
    def format: String = ""
  }

  /** A [[GherkinClause]] for the Then part of a Gherkin [[Example]]. This part
    * specifies what should be done if the [[WhenClause]] evaluates to true.
    *
    * @param loc
    *   The location of the Then clause
    * @param action
    *   The action to be performed
    */
  case class ThenClause(loc: Location, action: Action) extends GherkinClause {
    def format: String = ""
  }

  /** A [[GherkinClause]] for the But part of a Gherkin [[Example]]. This part
    * specifies what should be done if the [[WhenClause]] evaluates to false.
    *
    * @param loc
    *   The location of the But clause
    * @param action
    *   The action to be performed
    */
  case class ButClause(loc: Location, action: Action) extends GherkinClause {
    def format: String = ""
  }

  /** A Gherkin example. Examples have names, [[id]], and a sequence of each of
    * the four kinds of Gherkin clauses: [[GivenClause]], [[WhenClause]],
    * [[ThenClause]], [[ButClause]]
    *
    * @see
    *   [[https://cucumber.io/docs/gherkin/reference/ The Gherkin Reference]]
    * @param loc
    *   The location of the start of the example
    * @param id
    *   The name of the example
    * @param givens
    *   The list of Given/And statements
    * @param whens
    *   The list of When/And statements
    * @param thens
    *   The list of Then/And statements
    * @param buts
    *   The List of But/And statements
    * @param brief
    *   A brief description (one sentence) for use in documentation
    * @param description
    *   An optional description of the example
    */
  case class Example(
    loc: Location,
    id: Identifier,
    givens: Seq[GivenClause] = Seq.empty[GivenClause],
    whens: Seq[WhenClause] = Seq.empty[WhenClause],
    thens: Seq[ThenClause] = Seq.empty[ThenClause],
    buts: Seq[ButClause] = Seq.empty[ButClause],
    brief: Option[LiteralString] = Option.empty[LiteralString],
    description: Option[Description] = Option.empty[Description])
      extends LeafDefinition
      with ProcessorDefinition
      with FunctionDefinition
      with StoryDefinition {
    final val kind: String = "Example"
    def format: String = ""
    override def isEmpty: Boolean = givens.isEmpty && whens.isEmpty &&
      thens.isEmpty && buts.isEmpty
  }

  // ////////////////////////////////////////////////////////// Entities

  /** A reference to an entity
    *
    * @param loc
    *   The location of the entity reference
    * @param id
    *   The path identifier of the referenced entity.
    */
  case class EntityRef(loc: Location, id: PathIdentifier)
      extends MessageTakingRef[Entity] {
    override def format: String = s"${Keywords.entity} ${id.format}"
  }

  /** A reference to a function.
    *
    * @param loc
    *   The location of the function reference.
    * @param id
    *   The path identifier of the referenced function.
    */
  case class FunctionRef(loc: Location, id: PathIdentifier)
      extends Reference[Function] {
    override def format: String = s"${Keywords.function} ${id.format}"
  }

  /** A function definition which can be part of a bounded context or an entity.
    *
    * @param loc
    *   The location of the function definition
    * @param id
    *   The identifier that names the function
    * @param input
    *   An optional type expression that names and types the fields of the input
    *   of the function
    * @param output
    *   An optional type expression that names and types the fields of the
    *   output of the function
    * @param examples
    *   The set of examples that define the behavior of the function.
    * @param brief
    *   A brief description (one sentence) for use in documentation
    * @param description
    *   An optional description of the function.
    */
  case class Function(
    loc: Location,
    id: Identifier,
    input: Option[Aggregation] = None,
    output: Option[Aggregation] = None,
    types: Seq[Type] = Seq.empty[Type],
    functions: Seq[Function] = Seq.empty[Function],
    examples: Seq[Example] = Seq.empty[Example],
    authors: Seq[Author] = Seq.empty[Author],
    includes: Seq[Include[FunctionDefinition]] = Seq
      .empty[Include[FunctionDefinition]],
    options: Seq[FunctionOption] = Seq.empty[FunctionOption],
    terms: Seq[Term] = Seq.empty[Term],
    brief: Option[LiteralString] = Option.empty[LiteralString],
    description: Option[Description] = None)
      extends VitalDefinition[FunctionOption, FunctionDefinition]
      with WithTypes
      with EntityDefinition
      with ContextDefinition
      with FunctionDefinition {
    override lazy val contents: Seq[FunctionDefinition] = {
      super.contents ++ input.map(_.fields).getOrElse(Seq.empty[Field]) ++
        output.map(_.fields).getOrElse(Seq.empty[Field]) ++ types ++
        functions ++ examples
    }

    override def isEmpty: Boolean = examples.isEmpty && input.isEmpty &&
      output.isEmpty

    final val kind: String = "Function"

    override def maturity(parents: Seq[Definition]): Int = {
      var score = super.maturity(parents)
      if (input.nonEmpty) score += 2
      if (output.nonEmpty) score += 3
      if (types.nonEmpty) score += Math.max(types.count(_.nonEmpty), 13)
      if (examples.nonEmpty) score += Math.max(types.count(_.nonEmpty), 25)
      if (functions.nonEmpty) score += Math.max(functions.count(_.nonEmpty), 12)
      Math.max(score, maxMaturity)
    }
  }

  /** An invariant expression that can be used in the definition of an entity.
    * Invariants provide conditional expressions that must be true at all times
    * in the lifecycle of an entity.
    *
    * @param loc
    *   The location of the invariant definition
    * @param id
    *   The name of the invariant
    * @param expression
    *   The conditional expression that must always be true.
    * @param brief
    *   A brief description (one sentence) for use in documentation
    * @param description
    *   An optional description of the invariant.
    */
  case class Invariant(
    loc: Location,
    id: Identifier,
    expression: Option[Condition] = None,
    brief: Option[LiteralString] = Option.empty[LiteralString],
    description: Option[Description] = None)
      extends LeafDefinition with EntityDefinition {
    override def isEmpty: Boolean = expression.isEmpty
    def format: String = ""
    final val kind: String = "Invariant"
  }

  /** Defines the actions to be taken when a particular message is received by
    * an entity. [[OnClause]]s are used in the definition of a [[Handler]] with
    * one for each kind of message that handler deals with.
    *
    * @param loc
    *   The location of the "on" clause
    * @param msg
    *   A reference to the message type that is handled
    * @param examples
    *   A set of examples that define the behavior when the [[msg]] is received.
    * @param brief
    *   A brief description (one sentence) for use in documentation
    * @param description
    *   An optional description of the on clause.
    */
  case class OnClause(
    loc: Location,
    msg: MessageRef,
    examples: Seq[Example] = Seq.empty[Example],
    brief: Option[LiteralString] = Option.empty[LiteralString],
    description: Option[Description] = None)
      extends HandlerDefinition {
    def id: Identifier = Identifier(msg.loc, s"On ${msg.format}")
    override def isEmpty: Boolean = examples.isEmpty
    override def contents: Seq[Example] = examples
    def format: String = ""
    final val kind: String = "On Clause"
  }

  /** A named handler of messages (commands, events, queries) that bundles
    * together a set of [[OnClause]] definitions and by doing so defines the
    * behavior of an entity. Note that entities may define multiple handlers and
    * switch between them to change how it responds to messages over time or in
    * response to changing conditions
    *
    * @param loc
    *   The location of the handler definition
    * @param id
    *   The name of the handler.
    * @param clauses
    *   The set of [[OnClause]] definitions that define how the entity responds
    *   to received messages.
    * @param brief
    *   A brief description (one sentence) for use in documentation
    * @param description
    *   An optional description of the handler
    */
  case class Handler(
    loc: Location,
    id: Identifier,
    clauses: Seq[OnClause] = Seq.empty[OnClause],
    authors: Seq[Author] = Seq.empty[Author],
    includes: Seq[Include[HandlerDefinition]] = Seq
      .empty[Include[HandlerDefinition]],
    options: Seq[HandlerOption] = Seq.empty[HandlerOption],
    terms: Seq[Term] = Seq.empty[Term],
    brief: Option[LiteralString] = Option.empty[LiteralString],
    description: Option[Description] = None)
      extends VitalDefinition[HandlerOption, HandlerDefinition]
      with ContextDefinition
      with AdaptorDefinition
      with EntityDefinition
      with StateDefinition
      with ProjectionDefinition {
    override def isEmpty: Boolean = super.isEmpty && clauses.isEmpty
    override def contents: Seq[HandlerDefinition] = super.contents ++ clauses ++
      terms ++ authors
    final val kind: String = "Handler"

    override def maturity(parents: Seq[Definition]): Int = {
      var score = super.maturity(parents)
      if (clauses.nonEmpty) score +=
        Math.max(clauses.count(_.nonEmpty), maxMaturity)
      Math.max(score, maxMaturity)
    }

  }

  /** A reference to a Handler
    *
    * @param loc
    *   The location of the handler reference
    * @param id
    *   The path identifier of the referenced handler
    */
  case class HandlerRef(loc: Location, id: PathIdentifier)
      extends Reference[Handler] {
    override def format: String = s"${Keywords.handler} ${id.format}"
  }

  /** Represents the state of an entity. The [[MorphAction]] can cause the state
    * definition of an entity to change.
    *
    * @param loc
    *   The location of the state definition
    * @param id
    *   The name of the state definition
    * @param aggregation
    *   The aggregation that provides the field name and type expression
    *   associations
    * @param brief
    *   A brief description (one sentence) for use in documentation
    * @param description
    *   An optional description of the state.
    */
  case class State(
    loc: Location,
    id: Identifier,
    aggregation: Aggregation,
    types: Seq[Type] = Seq.empty[Type],
    handlers: Seq[Handler] = Seq.empty[Handler],
    brief: Option[LiteralString] = Option.empty[LiteralString],
    description: Option[Description] = None)
      extends EntityDefinition {

    override def contents: Seq[StateDefinition] = aggregation.fields ++ types ++
      handlers
    def format: String = ""
    final val kind: String = "State"
  }

  /** A reference to an entity's state definition
    *
    * @param loc
    *   The location of the state reference
    * @param id
    *   The path identifier of the referenced state definition
    */
  case class StateRef(loc: Location, id: PathIdentifier)
      extends Reference[State] {
    override def format: String = s"${Keywords.state} ${id.format}"
  }

  /** Definition of an Entity
    *
    * @param options
    *   The options for the entity
    * @param loc
    *   The location in the input
    * @param id
    *   The name of the entity
    * @param states
    *   The state values of the entity
    * @param types
    *   Type definitions useful internally to the entity definition
    * @param handlers
    *   A set of event handlers
    * @param functions
    *   Utility functions defined for the entity
    * @param invariants
    *   Invariant properties of the entity
    * @param brief
    *   A brief description (one sentence) for use in documentation
    * @param description
    *   Optional description of the entity
    */
  case class Entity(
    loc: Location,
    id: Identifier,
    options: Seq[EntityOption] = Seq.empty[EntityOption],
    states: Seq[State] = Seq.empty[State],
    types: Seq[Type] = Seq.empty[Type],
    handlers: Seq[Handler] = Seq.empty[Handler],
    functions: Seq[Function] = Seq.empty[Function],
    invariants: Seq[Invariant] = Seq.empty[Invariant],
    includes: Seq[Include[EntityDefinition]] = Seq
      .empty[Include[EntityDefinition]],
    authors: Seq[Author] = Seq.empty[Author],
    terms: Seq[Term] = Seq.empty[Term],
    brief: Option[LiteralString] = Option.empty[LiteralString],
    description: Option[Description] = None)
      extends VitalDefinition[EntityOption, EntityDefinition]
      with ContextDefinition
      with WithTypes {

    override lazy val contents: Seq[EntityDefinition] = {
      super.contents ++ states ++ types ++ handlers ++ functions ++
        invariants ++ authors ++ terms
    }

    final val kind: String = "Entity"

    override def isEmpty: Boolean = contents.isEmpty && options.isEmpty

    override def maturity(parents: Seq[Definition]): Int = {
      var score = super.maturity(parents)
      if (states.nonEmpty) score += Math.max(states.count(_.nonEmpty), 10)
      if (types.nonEmpty) score += Math.max(types.count(_.nonEmpty), 25)
      if (handlers.nonEmpty) score += 1
      if (invariants.nonEmpty) score +=
        Math.max(invariants.count(_.nonEmpty), 10)
      if (functions.nonEmpty) score += Math.max(functions.count(_.nonEmpty), 5)
      Math.max(score, maxMaturity)
    }
  }

  sealed trait AdaptorDirection extends RiddlValue

  case class InboundAdaptor(loc: Location) extends AdaptorDirection {
    def format: String = "from"
  }

  case class OutboundAdaptor(loc: Location) extends AdaptorDirection {
    def format: String = "to"
  }

  /** Definition of an Adaptor. Adaptors are defined in Contexts to convert
    * messages from another bounded context. Adaptors translate incoming
    * messages into corresponding messages using the ubiquitous language of the
    * defining bounded context. There should be one Adapter for each external
    * Context
    *
    * @param loc
    *   Location in the parsing input
    * @param id
    *   Name of the adaptor
    * @param direction
    * @param context
    *   A reference to the bounded context from which messages are adapted
    * @param handlers
    *   A set of [[Handler]]s that indicate what to do when messages occur.
    * @param brief
    *   A brief description (one sentence) for use in documentation
    * @param description
    *   Optional description of the adaptor.
    */
  case class Adaptor(
    loc: Location,
    id: Identifier,
    direction: AdaptorDirection,
    context: ContextRef,
    handlers: Seq[Handler] = Seq.empty[Handler],
    includes: Seq[Include[AdaptorDefinition]] = Seq
      .empty[Include[AdaptorDefinition]],
    authors: Seq[Author] = Seq.empty[Author],
    options: Seq[AdaptorOption] = Seq.empty[AdaptorOption],
    terms: Seq[Term] = Seq.empty[Term],
    brief: Option[LiteralString] = Option.empty[LiteralString],
    description: Option[Description] = None)
      extends VitalDefinition[AdaptorOption, AdaptorDefinition]
      with ContextDefinition {
    override lazy val contents: Seq[AdaptorDefinition] = {
      super.contents ++ handlers ++ authors ++ terms
    }
    final val kind: String = "Adaptor"

    override def maturity(parents: Seq[Definition]): Int = {
      var score = super.maturity(parents)
      if (handlers.nonEmpty) score +=
        Math.max(handlers.count(_.nonEmpty), maxMaturity)
      Math.max(score, maxMaturity)
    }
  }

  case class AdaptorRef(
    loc: Location,
    id: PathIdentifier)
      extends MessageTakingRef[Adaptor] {
    override def format: String = s"${Keywords.adaptor} ${id.format}"
  }

  case class Projection(
    loc: Location,
    id: Identifier,
    aggregation: Aggregation,
    handlers: Seq[Handler] = Seq.empty[Handler],
    authors: Seq[Author] = Seq.empty[Author],
    includes: Seq[Include[ProjectionDefinition]] = Seq
      .empty[Include[ProjectionDefinition]],
    options: Seq[ProjectionOption] = Seq.empty[ProjectionOption],
    terms: Seq[Term] = Seq.empty[Term],
    brief: Option[LiteralString] = Option.empty[LiteralString],
    description: Option[Description] = None)
      extends VitalDefinition[ProjectionOption, ProjectionDefinition]
      with ContextDefinition {
    override lazy val contents: Seq[ProjectionDefinition] = {
      super.contents ++ aggregation.fields ++ authors ++ terms
    }
    final val kind: String = "Projection"

    override def maturity(parents: Seq[Definition]): Int = {
      var score = super.maturity(parents)
      if (aggregation.fields.nonEmpty) score +=
        Math.max(aggregation.fields.count(_.nonEmpty), maxMaturity)
      Math.max(score, maxMaturity)
    }
  }

  /** A reference to an context's projection definition
    *
    * @param loc
    *   The location of the state reference
    * @param id
    *   The path identifier of the referenced projection definition
    */
  case class ProjectionRef(loc: Location, id: PathIdentifier)
      extends MessageTakingRef[Projection] {
    override def format: String = s"${Keywords.projection} ${id.format}"
  }

  /** A bounded context definition. Bounded contexts provide a definitional
    * boundary on the language used to describe some aspect of a system. They
    * imply a tightly integrated ecosystem of one or more microservices that
    * share a common purpose. Context can be used to house entities, read side
    * projections, sagas, adaptations to other contexts, apis, and etc.
    *
    * @param loc
    *   The location of the bounded context definition
    * @param id
    *   The name of the context
    * @param options
    *   The options for the context
    * @param types
    *   Types defined for the scope of this context
    * @param entities
    *   Entities defined for the scope of this context
    * @param adaptors
    *   Adaptors to messages from other contexts
    * @param sagas
    *   Sagas with all-or-none semantics across various entities
    * @param functions
    *   Features specified for the context
    * @param brief
    *   A brief description (one sentence) for use in documentation
    * @param description
    *   An optional description of the context
    */
  case class Context(
    loc: Location,
    id: Identifier,
    options: Seq[ContextOption] = Seq.empty[ContextOption],
    types: Seq[Type] = Seq.empty[Type],
    entities: Seq[Entity] = Seq.empty[Entity],
    adaptors: Seq[Adaptor] = Seq.empty[Adaptor],
    sagas: Seq[Saga] = Seq.empty[Saga],
    processors: Seq[Processor] = Seq.empty[Processor],
    functions: Seq[Function] = Seq.empty[Function],
    terms: Seq[Term] = Seq.empty[Term],
    includes: Seq[Include[ContextDefinition]] = Seq
      .empty[Include[ContextDefinition]],
    handlers: Seq[Handler] = Seq.empty[Handler],
    projections: Seq[Projection] = Seq.empty[Projection],
    authors: Seq[Author] = Seq.empty[Author],
    brief: Option[LiteralString] = Option.empty[LiteralString],
    description: Option[Description] = None)
      extends VitalDefinition[ContextOption, ContextDefinition]
      with DomainDefinition
      with WithTypes {
    override lazy val contents: Seq[ContextDefinition] = super.contents ++
      types ++ entities ++ adaptors ++ sagas ++ functions ++ terms ++ authors ++
      projections ++ handlers
    final val kind: String = "Context"

    override def isEmpty: Boolean = contents.isEmpty && options.isEmpty

    override def maturity(parents: Seq[Definition]): Int = {
      var score = super.maturity(parents)
      if (types.nonEmpty) score += Math.max(types.count(_.nonEmpty), 10)
      if (adaptors.nonEmpty) score += Math.max(types.count(_.nonEmpty), 5)
      if (sagas.nonEmpty) score += Math.max(types.count(_.nonEmpty), 5)
      if (processors.nonEmpty) score += Math.max(types.count(_.nonEmpty), 10)
      if (functions.nonEmpty) score += Math.max(types.count(_.nonEmpty), 10)
      if (handlers.nonEmpty) score += 10
      if (projections.nonEmpty) score += Math.max(types.count(_.nonEmpty), 10)
      Math.max(score, maxMaturity)
    }
  }

  /** A reference to a bounded context
    *
    * @param loc
    *   The location of the reference
    * @param id
    *   The path identifier for the referenced context
    */
  case class ContextRef(loc: Location, id: PathIdentifier)
      extends MessageTakingRef[Context] {
    override def format: String = s"context ${id.format}"
  }

  /** Definition of a pipe for data streaming purposes. Pipes are conduits
    * through which data of a particular type flows.
    *
    * @param loc
    *   The location of the pipe definition
    * @param id
    *   The name of the pipe
    * @param transmitType
    *   The type of data transmitted.
    * @param brief
    *   A brief description (one sentence) for use in documentation
    * @param description
    *   An optional description of the pipe.
    */
  case class Pipe(
    loc: Location,
    id: Identifier,
    transmitType: Option[TypeRef],
    brief: Option[LiteralString] = None,
    description: Option[Description] = None)
      extends LeafDefinition with PlantDefinition with ContextDefinition {
    override def isEmpty: Boolean = transmitType.isEmpty
    def format: String = ""
    final val kind: String = "Pipe"
  }

  /** Base trait of an Inlet or Outlet definition
    */
  trait Streamlet extends LeafDefinition with ProcessorDefinition

  /** A streamlet that supports input of data of a particular type.
    *
    * @param loc
    *   The location of the Inlet definition
    * @param id
    *   The name of the inlet
    * @param type_
    *   The type of the data that is received from the inlet
    * @param brief
    *   A brief description (one sentence) for use in documentation
    * @param description
    *   An optional description of the Inlet
    */
  case class Inlet(
    loc: Location,
    id: Identifier,
    type_ : TypeRef,
    entity: Option[EntityRef] = None,
    brief: Option[LiteralString] = None,
    description: Option[Description] = None)
      extends Streamlet with AlwaysEmpty {
    def format: String = ""
    final val kind: String = "Inlet"
  }

  /** A streamlet that supports output of data of a particular type.
    *
    * @param loc
    *   The location of the outlet definition
    * @param id
    *   The name of the outlet
    * @param type_
    *   The type expression for the kind of data put out
    * @param brief
    *   A brief description (one sentence) for use in documentation
    * @param description
    *   An optional description of the Outlet.
    */
  case class Outlet(
    loc: Location,
    id: Identifier,
    type_ : TypeRef,
    entity: Option[EntityRef] = None,
    brief: Option[LiteralString] = None,
    description: Option[Description] = None)
      extends Streamlet with AlwaysEmpty {
    def format: String = ""
    final val kind: String = "Outlet"
  }

  sealed trait ProcessorShape extends RiddlValue {
    def keyword: String
  }

  case class Source(loc: Location) extends ProcessorShape {
    def format: String = ""
    def keyword: String = Keywords.source
  }

  case class Sink(loc: Location) extends ProcessorShape {
    def format: String = ""
    def keyword: String = Keywords.sink
  }

  case class Flow(loc: Location) extends ProcessorShape {
    def format: String = ""
    def keyword: String = Keywords.flow
  }

  case class Merge(loc: Location) extends ProcessorShape {
    def format: String = ""
    def keyword: String = Keywords.merge
  }

  case class Split(loc: Location) extends ProcessorShape {
    def format: String = ""
    def keyword: String = Keywords.split
  }

  case class Multi(loc: Location) extends ProcessorShape {
    def format: String = ""
    def keyword: String = Keywords.multi
  }

  case class Void(loc: Location) extends ProcessorShape {
    def format: String = ""
    override def keyword: String = Keywords.void
  }

  /** A computing element for processing data from [[Inlet]]s to [[Outlet]]s. A
    * processor's processing is specified by Gherkin [[Example]]s
    *
    * @param loc
    *   The location of the Processor definition
    * @param id
    *   The name of the processor
    * @param shape
    *   The shape of the processor's inputs and outputs
    * @param inlets
    *   The list of inlets that provide the data the processor needs
    * @param outlets
    *   The list of outlets that the processor produces
    * @param examples
    *   A set of examples that define the data processing
    * @param brief
    *   A brief description (one sentence) for use in documentation
    * @param description
    *   An optional description of the processor
    */
  case class Processor(
    loc: Location,
    id: Identifier,
    shape: ProcessorShape,
    inlets: Seq[Inlet],
    outlets: Seq[Outlet],
    examples: Seq[Example],
    includes: Seq[Include[ProcessorDefinition]] = Seq
      .empty[Include[ProcessorDefinition]],
    authors: Seq[Author] = Seq.empty[Author],
    options: Seq[ProcessorOption] = Seq.empty[ProcessorOption],
    terms: Seq[Term] = Seq.empty[Term],
    brief: Option[LiteralString] = Option.empty[LiteralString],
    description: Option[Description] = None)
      extends VitalDefinition[ProcessorOption, ProcessorDefinition]
      with PlantDefinition
      with ContextDefinition {
    override def contents: Seq[ProcessorDefinition] = super.contents ++
      inlets ++ outlets ++ examples ++ authors ++ terms
    final val kind: String = shape.getClass.getSimpleName

    override def maturity(parents: Seq[Definition]): Int = {
      var score = super.maturity(parents)
      if (inlets.nonEmpty) score += Math.max(inlets.count(_.nonEmpty), 5)
      if (outlets.nonEmpty) score += Math.max(outlets.count(_.nonEmpty), 5)
      if (examples.nonEmpty) score += Math.max(examples.count(_.nonEmpty), 40)
      Math.max(score, maxMaturity)
    }

    shape match {
      case Source(_) => require(
          isEmpty || (outlets.size == 1 && inlets.isEmpty),
          s"Invalid Source Streamlet ins: ${outlets.size} == 1, ${inlets.size} == 0"
        )
      case Sink(_) => require(
          isEmpty || (outlets.isEmpty && inlets.size == 1),
          "Invalid Sink Streamlet"
        )
      case Flow(_) => require(
          isEmpty || (outlets.size == 1 && inlets.size == 1),
          "Invalid Flow Streamlet"
        )
      case Merge(_) => require(
          isEmpty || (outlets.size == 1 && inlets.size >= 2),
          "Invalid Merge Streamlet"
        )
      case Split(_) => require(
          isEmpty || (outlets.size >= 2 && inlets.size == 1),
          "Invalid Split Streamlet"
        )
      case Multi(_) => require(
          isEmpty || (outlets.size >= 2 && inlets.size >= 2),
          "Invalid Multi Streamlet"
        )
      case Void(_) => require(
          isEmpty || (outlets.isEmpty && inlets.isEmpty),
          "Invalid Void Stream"
        )
    }

  }

  /** A reference to an context's projection definition
    *
    * @param loc
    *   The location of the state reference
    * @param id
    *   The path identifier of the referenced projection definition
    */
  case class ProcessorRef(loc: Location, id: PathIdentifier)
      extends Reference[Processor] {
    override def format: String = s"${Keywords.processor} ${id.format}"
  }

  /** A reference to a pipe
    *
    * @param loc
    *   The location of the pipe reference
    * @param id
    *   The path identifier for the referenced pipe.
    */
  case class PipeRef(loc: Location, id: PathIdentifier)
      extends MessageTakingRef[Pipe] {
    override def format: String = s"pipe ${id.format}"
  }

  /** Sealed base trait of references to [[Inlet]]s or [[Outlet]]s
    *
    * @tparam T
    *   The type of definition to which the references refers.
    */
  sealed trait StreamletRef[+T <: Definition] extends Reference[T]

  /** A reference to an [[Inlet]]
    *
    * @param loc
    *   The location of the inlet reference
    * @param id
    *   The path identifier of the referenced [[Inlet]]
    */
  case class InletRef(loc: Location, id: PathIdentifier)
      extends StreamletRef[Inlet] {
    override def format: String = s"inlet ${id.format}"
  }

  /** A reference to an [[Outlet]]
    *
    * @param loc
    *   The location of the outlet reference
    * @param id
    *   The path identifier of the referenced [[Outlet]]
    */
  case class OutletRef(loc: Location, id: PathIdentifier)
      extends StreamletRef[Outlet] {
    override def format: String = s"outlet ${id.format}"
  }

  /** Sealed base trait for both kinds of Joint definitions
    */
  sealed trait Joint
      extends LeafDefinition
      with AlwaysEmpty
      with PlantDefinition
      with ContextDefinition

  /** A joint that connects an [[Processor]]'s [[Inlet]] to a [[Pipe]].
    *
    * @param loc
    *   The location of the InletJoint
    * @param id
    *   The name of the inlet joint
    * @param inletRef
    *   A reference to the inlet being connected
    * @param pipe
    *   A reference to the pipe being connected
    * @param brief
    *   A brief description (one sentence) for use in documentation
    * @param description
    *   An optional description of the joint
    */
  case class InletJoint(
    loc: Location,
    id: Identifier,
    inletRef: InletRef,
    pipe: PipeRef,
    brief: Option[LiteralString] = Option.empty[LiteralString],
    description: Option[Description] = None)
      extends Joint {
    def format: String = ""
    final val kind: String = "Inlet Joint"
  }

  /** A joint that connects a [[Processor]]'s [[Outlet]] to a [[Pipe]].
    *
    * @param loc
    *   The location of the OutletJoint
    * @param id
    *   The name of the OutletJoint
    * @param outletRef
    *   A reference to the outlet being connected
    * @param pipe
    *   A reference to the pipe being connected
    * @param brief
    *   A brief description (one sentence) for use in documentation
    * @param description
    *   An optional description of the OutletJoint
    */
  case class OutletJoint(
    loc: Location,
    id: Identifier,
    outletRef: OutletRef,
    pipe: PipeRef,
    brief: Option[LiteralString] = Option.empty[LiteralString],
    description: Option[Description] = None)
      extends Joint {
    def format: String = ""
    final val kind: String = "Outlet Joint"
  }

  /** The definition of a plant which brings pipes, processors and joints
    * together into a closed system of data processing.
    *
    * @param loc
    *   The location of the plant definition
    * @param id
    *   The name of the plant
    * @param pipes
    *   The set of pipes involved in the plant
    * @param processors
    *   The set of processors involved in the plant.
    * @param inJoints
    *   The InletJoints connecting pipes and processors
    * @param outJoints
    *   The OutletJoints connecting pipes and processors
    * @param brief
    *   A brief description (one sentence) for use in documentation
    * @param description
    *   An optional description of the plant
    */
  case class Plant(
    loc: Location,
    id: Identifier,
    pipes: Seq[Pipe] = Seq.empty[Pipe],
    processors: Seq[Processor] = Seq.empty[Processor],
    inJoints: Seq[InletJoint] = Seq.empty[InletJoint],
    outJoints: Seq[OutletJoint] = Seq.empty[OutletJoint],
    terms: Seq[Term] = Seq.empty[Term],
    includes: Seq[Include[PlantDefinition]] = Seq
      .empty[Include[PlantDefinition]],
    authors: Seq[Author] = Seq.empty[Author],
    options: Seq[PlantOption] = Seq.empty[PlantOption],
    brief: Option[LiteralString] = Option.empty[LiteralString],
    description: Option[Description] = None)
      extends VitalDefinition[PlantOption, PlantDefinition]
      with DomainDefinition {
    override lazy val contents: Seq[PlantDefinition] = super.contents ++
      pipes ++ processors ++ inJoints ++ outJoints ++ terms ++ authors
    final val kind: String = "Plant"

    override def maturity(parents: Seq[Definition]): Int = {
      var score = super.maturity(parents)
      if (pipes.nonEmpty) score += Math.max(pipes.count(_.nonEmpty), 10)
      if (processors.nonEmpty) score +=
        Math.max(processors.count(_.nonEmpty), 20)
      if (inJoints.nonEmpty) score += Math.max(inJoints.count(_.nonEmpty), 10)
      if (outJoints.nonEmpty) score += Math.max(outJoints.count(_.nonEmpty), 10)
      Math.max(score, maxMaturity)
    }
  }

  /** The definition of one step in a saga with its undo step and example.
    *
    * @param loc
    *   The location of the saga action definition
    * @param id
    *   The name of the SagaAction
    * @param doAction
    *   The command to be done.
    * @param undoAction
    *   The command that undoes [[doAction]]
    * @param examples
    *   An list of examples for the intended behavior
    * @param brief
    *   A brief description (one sentence) for use in documentation
    * @param description
    *   An optional description of the saga action
    */
  case class SagaStep(
    loc: Location,
    id: Identifier,
    // TODO: The do and undo actions should be Seq[Example]
    doAction: SagaStepAction,
    undoAction: SagaStepAction,
    examples: Seq[Example],
    brief: Option[LiteralString] = Option.empty[LiteralString],
    description: Option[Description] = None)
      extends SagaDefinition {
    def contents: Seq[Example] = examples
    def format: String = ""
    final val kind: String = "SagaStep"
  }

  /** The definition of a Saga based on inputs, outputs, and the set of
    * [[SagaStep]]s involved in the saga. Sagas define a computing action based
    * on a variety of related commands that must all succeed atomically or have
    * their effects undone.
    *
    * @param loc
    *   The location of the Saga definition
    * @param id
    *   The name of the saga
    * @param options
    *   The options of the saga
    * @param input
    *   A definition of the aggregate input values needed to invoke the saga, if
    *   any.
    * @param output
    *   A definition of the aggregate output values resulting from invoking the
    *   saga, if any.
    * @param sagaSteps
    *   The set of [[SagaStep]]s that comprise the saga.
    * @param brief
    *   A brief description (one sentence) for use in documentation
    * @param description
    *   An optional description of the saga.
    */
  case class Saga(
    loc: Location,
    id: Identifier,
    options: Seq[SagaOption] = Seq.empty[SagaOption],
    input: Option[Aggregation] = None,
    output: Option[Aggregation] = None,
    sagaSteps: Seq[SagaStep] = Seq.empty[SagaStep],
    authors: Seq[Author] = Seq.empty[Author],
    includes: Seq[Include[SagaDefinition]] = Seq.empty[Include[SagaDefinition]],
    terms: Seq[Term] = Seq.empty[Term],
    brief: Option[LiteralString] = Option.empty[LiteralString],
    description: Option[Description] = None)
      extends VitalDefinition[SagaOption, SagaDefinition]
      with ContextDefinition {
    override lazy val contents: Seq[SagaDefinition] = {
      super.contents ++ input.map(_.fields).getOrElse(Seq.empty[Field]) ++
        output.map(_.fields).getOrElse(Seq.empty[Field]) ++ sagaSteps ++
        authors ++ terms
    }
    final val kind: String = "Saga"
    override def isEmpty: Boolean = super.isEmpty && options.isEmpty &&
      input.isEmpty && output.isEmpty

    override def maturity(parents: Seq[Definition]): Int = {
      var score = super.maturity(parents)
      if (input.nonEmpty) score += 10
      if (output.nonEmpty) score += 10
      if (sagaSteps.nonEmpty) score += Math.max(sagaSteps.count(_.nonEmpty), 40)
      Math.max(score, maxMaturity)
    }
  }

  case class SagaRef(loc: Location, id: PathIdentifier)
      extends Reference[Saga] {
    def format: String = ""
  }

  /** An StoryActor (Role) who is the initiator of the user story. Actors may be
    * persons or machines
    *
    * @param loc
    *   The location of the actor in the source
    * @param id
    *   The name (role) of the actor
    * @param is_a
    *   What kind of thing the actor is
    * @param brief
    *   A brief description of the actor
    * @param description
    *   A longer description of the actor and its role
    */
  case class Actor(
    loc: Location,
    id: Identifier,
    is_a: LiteralString,
    brief: Option[LiteralString],
    description: Option[Description] = None)
      extends LeafDefinition with DomainDefinition {
    def format: String = ""
    override def kind: String = "Actor"
  }

  /** A reference to an StoryActor using a path identifier
    * @param loc
    *   THe location of the StoryActor in the source code
    * @param id
    *   The path identifier that locates the references StoryActor
    */
  case class ActorRef(loc: Location, id: PathIdentifier)
      extends Reference[Actor] {
    override def format: String = ""
  }

  /** One abstract step in an Interaction between things. The set of case
    * classes associated with this sealed trait provide more type specificity to
    * these three fields.
    */
  sealed trait InteractionStep extends RiddlValue with BrieflyDescribedValue {
    def from: Reference[Definition]
    def relationship: RiddlNode
    def to: Reference[Definition]
  }

  /** An arbitrary interaction step. The abstract nature of the relationship is
    *
    * @param loc
    *   The location of the step
    * @param from
    *   A reference to the source of the interaction
    * @param relationship
    *   A literal spring that specifies the arbitrary relationship
    * @param to
    *   A reference to the destination of the interaction
    * @param brief
    *   A brief description of the interaction
    */
  case class ArbitraryStep(
    loc: Location,
    from: Reference[Definition],
    relationship: LiteralString,
    to: Reference[Definition],
    brief: Option[LiteralString] = None)
      extends InteractionStep {
    override def format: String = ""
  }

  case class TellMessageStep(
    loc: Location,
    from: MessageTakingRef[Definition],
    relationship: MessageConstructor,
    to: MessageTakingRef[Definition],
    brief: Option[LiteralString] = None)
      extends InteractionStep {
    override def format: String = ""
  }

  case class PublishMessageStep(
    loc: Location,
    from: MessageTakingRef[Definition],
    relationship: MessageConstructor,
    to: PipeRef,
    brief: Option[LiteralString] = None)
      extends InteractionStep {
    override def format: String = ""
  }

  case class SubscribeToPipeStep(
    loc: Location,
    from: MessageTakingRef[Definition],
    relationship: LiteralString,
    to: PipeRef,
    brief: Option[LiteralString] = None)
      extends InteractionStep {
    override def format: String = ""

  }
  case class SagaInitiationStep(
    loc: Location,
    from: Reference[Definition],
    relationship: LiteralString,
    to: SagaRef,
    brief: Option[LiteralString] = None)
      extends InteractionStep {
    override def format: String = ""
  }

<<<<<<< HEAD
  case class ActivateOutputStep(
    loc: Location,
    from: ActorRef,
    relationship: LiteralString,
    to: OutputRef,
=======
  case class ActivateViewStep(
    loc: Location,
    from: ActorRef,
    relationship: LiteralString,
    to: ViewRef,
>>>>>>> d8d565fa
    brief: Option[LiteralString] = None)
      extends InteractionStep {
    override def format: String = ""
  }

  case class ProvideInputStep(
    loc: Location,
    from: ActorRef,
    relationship: LiteralString,
<<<<<<< HEAD
    to: InputRef,
=======
    to: GiveRef,
>>>>>>> d8d565fa
    brief: Option[LiteralString] = None)
      extends InteractionStep {
    override def format: String = ""
  }

  case class StoryCase(
    loc: Location,
    id: Identifier,
    interactions: Seq[InteractionStep],
    brief: Option[LiteralString] = None,
    description: Option[Description] = None)
      extends LeafDefinition with StoryDefinition {
    override def kind: String = "StoryCase"
    override def format: String = ""
  }

  /** An agile user story definition
    * @param loc
    *   Location of the user story
    * @param actor
    *   The actor, or instigator, of the story
    * @param capability
    *   The capability the actor wishes to utilize
    * @param benefit
    *   The benefit of that utilization
    */
  case class UserStory(
    loc: Location,
    actor: ActorRef,
    capability: LiteralString,
    benefit: LiteralString)
      extends RiddlValue {
    def format: String = ""
  }

  /** The definition of an agile user story. Stories define functionality from
    * the perspective of a certain kind of user (man or machine), interacting
    * with the system via some role. RIDDL extends the notion of an agile user
    * story by allowing a linkage between the story and the RIDDL features that
    * implement it.
    *
    * @param loc
    *   The location of the story definition
    * @param id
    *   The name of the story
    * @param userStory
    *   The user story per agile and xP
    * @param shownBy
    *   A list of URLs to visualizations or other materials related to the story
    * @param cases
    *   A list of StoryCase's that define the story
    * @param examples
    *   Gherkin examples to specify "done" for the implementation of the user
    *   story
    * @param brief
    *   A brief description (one sentence) for use in documentation
    * @param description
    *   An optional description of the
    */
  case class Story(
    loc: Location,
    id: Identifier,
    userStory: UserStory,
    shownBy: Seq[java.net.URL] = Seq.empty[java.net.URL],
    cases: Seq[StoryCase] = Seq.empty[StoryCase],
    examples: Seq[Example] = Seq.empty[Example],
    authors: Seq[Author] = Seq.empty[Author],
    includes: Seq[Include[StoryDefinition]] = Seq
      .empty[Include[StoryDefinition]],
    options: Seq[StoryOption] = Seq.empty[StoryOption],
    terms: Seq[Term] = Seq.empty[Term],
    brief: Option[LiteralString] = Option.empty[LiteralString],
    description: Option[Description] = None)
      extends VitalDefinition[StoryOption, StoryDefinition]
      with DomainDefinition {
    override def contents: Seq[StoryDefinition] = {
      super.contents ++ cases ++ examples ++ authors ++ terms
    }
    override def isEmpty: Boolean = {
      contents.isEmpty && shownBy.isEmpty && userStory.isEmpty
    }

    final val kind: String = "Story"

    override def maturity(parents: Seq[Definition]): Int = {
      var score = super.maturity(parents)
      if (userStory.nonEmpty) score += 3
      if (shownBy.nonEmpty) score += 10
      if (cases.nonEmpty) score += Math.max(examples.count(_.nonEmpty), 25)
      if (examples.nonEmpty) score += Math.max(examples.count(_.nonEmpty), 9)
      Math.max(score, maxMaturity)
    }
  }

  case class StoryRef(loc: Location, id: PathIdentifier)
      extends Reference[Story] {
    def format: String = ""
  }

  sealed trait UIElement extends ApplicationDefinition

  case class Group(
    loc: Location,
    id: Identifier,
    types: Seq[Type] = Seq.empty[Type],
    elements: Seq[UIElement] = Seq.empty[UIElement],
    brief: Option[LiteralString] = None,
    description: Option[Description] = None)
      extends LeafDefinition with UIElement {
    override def kind: String = "Group"

    /** Format the node to a string */
    override def format: String = ""
  }
<<<<<<< HEAD

  case class GroupRef(loc: Location, id: PathIdentifier)
      extends Reference[Group] {
    override def format: String = ""
  }

=======

  case class GroupRef(loc: Location, id: PathIdentifier)
      extends Reference[Group] {
    override def format: String = ""
  }

>>>>>>> d8d565fa
  /** A UI Element that presents some information to the user
    * @param loc
    *   Location of the view in the source
    * @param id
    *   unique identifier oof the view
    * @param types
    *   any type definitions the view needs
    * @param viewed
    *   A result reference for the data too be presented
    * @param brief
    *   A brief description of the view
    * @param description
    *   A detailed description of the view
    */
<<<<<<< HEAD
  case class Output(
    loc: Location,
    id: Identifier,
    types: Seq[Type],
    putOut: ResultRef,
    brief: Option[LiteralString] = None,
    description: Option[Description] = None)
      extends LeafDefinition with UIElement {
    override def kind: String = "Output"
=======
  case class View(
    loc: Location,
    id: Identifier,
    types: Seq[Type],
    viewed: ResultRef,
    brief: Option[LiteralString] = None,
    description: Option[Description] = None)
      extends LeafDefinition with UIElement {
    override def kind: String = "View"
>>>>>>> d8d565fa

    /** Format the node to a string */
    override def format: String = ""
  }

  /** A reference to an View using a path identifier
    * @param loc
    *   The location of the ViewRef in the source code
<<<<<<< HEAD
    * @param id
    *   The path identifier that refers to the View
    */
  case class OutputRef(loc: Location, id: PathIdentifier)
      extends Reference[Output] {
    override def format: String = ""
  }

  /** A Give is a UI Element to allow the user to 'give' some data to the
    * application. It is analogous to a form in HTML
    * @param loc
    *   Location of the Give
    * @param id
    *   Name of the give
    * @param types
    *   type definitions needed for the Give
    * @param given
    *   a Type reference of the type given by the user
    * @param brief
    *   A brief description of the Give
    * @param description
    *   a detailed description of the Give
    */
  case class Input(
    loc: Location,
    id: Identifier,
    types: Seq[Type],
    putIn: CommandRef,
    brief: Option[LiteralString] = None,
    description: Option[Description] = None)
      extends LeafDefinition with UIElement {
    override def kind: String = "Input"
=======
    * @param id
    *   The path identifier that refers to the View
    */
  case class ViewRef(loc: Location, id: PathIdentifier)
      extends Reference[View] {
    override def format: String = ""
  }

  /** A Give is a UI Element to allow the user to 'give' some data to the
    * application. It is analogous to a form in HTML
    * @param loc
    *   Location of the Give
    * @param id
    *   Name of the give
    * @param types
    *   type definitions needed for the Give
    * @param given
    *   a Type reference of the type given by the user
    * @param brief
    *   A brief description of the Give
    * @param description
    *   a detailed description of the Give
    */
  case class Give(
    loc: Location,
    id: Identifier,
    types: Seq[Type],
    content: CommandRef,
    brief: Option[LiteralString] = None,
    description: Option[Description] = None)
      extends LeafDefinition with UIElement {
    override def kind: String = "Give"

    /** Format the node to a string */
    override def format: String = ""
  }

  /** A reference to a Give using a path identifier
    * @param loc
    *   THe location of the GiveRef in the source code
    * @param id
    *   The path identifier that refers to the Give
    */
  case class GiveRef(loc: Location, id: PathIdentifier)
      extends Reference[Give] {
    override def format: String = ""
  }

  /** A Select is a UI Element to allow the user to select some items from a
    * list of items.
    * @param loc
    *   Location of the Select
    * @param id
    *   Name of the Select
    * @param types
    *   type definitions needed for the Select
    * @param selected
    *   An event reference of the list's element type selected by the user
    * @param brief
    *   A brief description of the Select
    * @param description
    *   a detailed description of the select
    */
  case class Select(
    loc: Location,
    id: Identifier,
    types: Seq[Type],
    selected: EventRef,
    brief: Option[LiteralString] = None,
    description: Option[Description] = None)
      extends LeafDefinition with ApplicationDefinition {
    override def kind: String = "Select"
>>>>>>> d8d565fa

    /** Format the node to a string */
    override def format: String = ""
  }

<<<<<<< HEAD
  /** A reference to a Give using a path identifier
    * @param loc
    *   THe location of the GiveRef in the source code
    * @param id
    *   The path identifier that refers to the Give
    */
  case class InputRef(loc: Location, id: PathIdentifier)
      extends Reference[Input] {
=======
  /** A reference to a Select using a path identifier
    * @param loc
    *   THe location of the SelectRef in the source code
    * @param id
    *   The path identifier that refers to the Select
    */
  case class SelectRef(loc: Location, id: PathIdentifier)
      extends Reference[Give] {
    override def format: String = ""
  }

  /** An Activate is a UI Element that represents a user's direction to the
    * application to go to a new group (page, screen, ...). This is what most
    * menus are made from
    * @param loc
    *   Location of the Activate
    * @param id
    *   Name of the Activate
    * @param types
    *   type definitions needed for the Activate
    * @param group
    *   A reference to the Group that should be activated
    * @param brief
    *   A brief description of the Activate
    * @param description
    *   a detailed description of the Activate
    */
  case class Activate(
    loc: Location,
    id: Identifier,
    types: Seq[Type],
    selected: EventRef,
    brief: Option[LiteralString] = None,
    description: Option[Description] = None)
      extends LeafDefinition with UIElement {
    override def kind: String = "Activate"

    /** Format the node to a string */
    override def format: String = ""
  }

  /** A reference to a Activate using a path identifier
    * @param loc
    *   THe location of the Activate in the source code
    * @param id
    *   The path identifier that refers to the Activate
    */
  case class ActivateRef(loc: Location, id: PathIdentifier)
      extends Reference[Give] {
>>>>>>> d8d565fa
    override def format: String = ""
  }

  case class Application(
    loc: Location,
    id: Identifier,
    options: Seq[ApplicationOption] = Seq.empty[ApplicationOption],
    types: Seq[Type] = Seq.empty[Type],
    groups: Seq[Group] = Seq.empty[Group],
    authors: Seq[Author] = Seq.empty[Author],
    terms: Seq[Term] = Seq.empty[Term],
    includes: Seq[Include[ApplicationDefinition]] = Seq.empty,
    brief: Option[LiteralString] = None,
    description: Option[Description] = None)
      extends VitalDefinition[ApplicationOption, ApplicationDefinition]
      with DomainDefinition {
    override def kind: String = "Application"
  }

  /** A reference to an Application using a path identifier
    * @param loc
    *   THe location of the StoryActor in the source code
    * @param id
    *   The path identifier that refers to the Application
    */
  case class ApplicationRef(loc: Location, id: PathIdentifier)
      extends Reference[Application] {
    override def format: String = ""
  }

  /** The definition of a domain. Domains are the highest building block in
    * RIDDL and may be nested inside each other to form a hierarchy of domains.
    * Generally, domains follow hierarchical organization structure but other
    * taxonomies and ontologies may be modelled with domains too.
    *
    * @param loc
    *   The location of the domain definition
    * @param id
    *   The name of the domain
    * @param types
    *   The types defined in the scope of the domain
    * @param contexts
    *   The contexts defined in the scope of the domain
    * @param plants
    *   The plants defined in the scope of the domain
    * @param domains
    *   Nested sub-domains within this domain
    * @param terms
    *   Definition of terms pertaining to this domain that provide explanation
    *   of concepts from the domain.
    * @param brief
    *   A brief description (one sentence) for use in documentation
    * @param description
    *   An optional description of the domain.
    */
  case class Domain(
    loc: Location,
    id: Identifier,
    options: Seq[DomainOption] = Seq.empty[DomainOption],
    authors: Seq[Author] = Seq.empty[Author],
    types: Seq[Type] = Seq.empty[Type],
    contexts: Seq[Context] = Seq.empty[Context],
    plants: Seq[Plant] = Seq.empty[Plant],
    actors: Seq[Actor] = Seq.empty[Actor],
    stories: Seq[Story] = Seq.empty[Story],
    applications: Seq[Application] = Seq.empty[Application],
    domains: Seq[Domain] = Seq.empty[Domain],
    terms: Seq[Term] = Seq.empty[Term],
    includes: Seq[Include[DomainDefinition]] = Seq
      .empty[Include[DomainDefinition]],
    brief: Option[LiteralString] = Option.empty[LiteralString],
    description: Option[Description] = None)
      extends VitalDefinition[DomainOption, DomainDefinition]
      with RootDefinition
      with WithTypes
      with DomainDefinition {

    override lazy val contents: Seq[DomainDefinition] = {
      super.contents ++ domains ++ types ++ contexts ++ plants ++ actors ++
        stories ++ applications ++ terms ++ authors
    }
    final val kind: String = "Domain"

    override def maturity(parents: Seq[Definition]): Int = {
      var score = super.maturity(parents)
      if (types.nonEmpty) score += Math.max(types.count(_.nonEmpty), 15)
      if (contexts.nonEmpty) score += Math.max(contexts.count(_.nonEmpty), 15)
      if (plants.nonEmpty) score += Math.max(plants.count(_.nonEmpty), 10)
      if (stories.nonEmpty) score += Math.max(stories.count(_.nonEmpty), 15)
      if (applications.nonEmpty) score += Math.max(stories.count(_.nonEmpty), 5)
      if (domains.nonEmpty) score += Math.max(domains.count(_.nonEmpty), 10)
      Math.max(score, maxMaturity)
    }
  }

  /** A reference to a domain definition
    *
    * @param loc
    *   The location at which the domain definition occurs
    * @param id
    *   The path identifier for the referenced domain.
    */
  case class DomainRef(loc: Location, id: PathIdentifier)
      extends Reference[Domain] {
    override def format: String = s"domain ${id.format}"
  }

}<|MERGE_RESOLUTION|>--- conflicted
+++ resolved
@@ -1647,19 +1647,12 @@
     override def format: String = ""
   }
 
-<<<<<<< HEAD
   case class ActivateOutputStep(
     loc: Location,
     from: ActorRef,
     relationship: LiteralString,
     to: OutputRef,
-=======
-  case class ActivateViewStep(
-    loc: Location,
-    from: ActorRef,
-    relationship: LiteralString,
-    to: ViewRef,
->>>>>>> d8d565fa
+
     brief: Option[LiteralString] = None)
       extends InteractionStep {
     override def format: String = ""
@@ -1669,11 +1662,7 @@
     loc: Location,
     from: ActorRef,
     relationship: LiteralString,
-<<<<<<< HEAD
     to: InputRef,
-=======
-    to: GiveRef,
->>>>>>> d8d565fa
     brief: Option[LiteralString] = None)
       extends InteractionStep {
     override def format: String = ""
@@ -1788,21 +1777,12 @@
     /** Format the node to a string */
     override def format: String = ""
   }
-<<<<<<< HEAD
 
   case class GroupRef(loc: Location, id: PathIdentifier)
       extends Reference[Group] {
     override def format: String = ""
   }
 
-=======
-
-  case class GroupRef(loc: Location, id: PathIdentifier)
-      extends Reference[Group] {
-    override def format: String = ""
-  }
-
->>>>>>> d8d565fa
   /** A UI Element that presents some information to the user
     * @param loc
     *   Location of the view in the source
@@ -1817,7 +1797,6 @@
     * @param description
     *   A detailed description of the view
     */
-<<<<<<< HEAD
   case class Output(
     loc: Location,
     id: Identifier,
@@ -1827,17 +1806,6 @@
     description: Option[Description] = None)
       extends LeafDefinition with UIElement {
     override def kind: String = "Output"
-=======
-  case class View(
-    loc: Location,
-    id: Identifier,
-    types: Seq[Type],
-    viewed: ResultRef,
-    brief: Option[LiteralString] = None,
-    description: Option[Description] = None)
-      extends LeafDefinition with UIElement {
-    override def kind: String = "View"
->>>>>>> d8d565fa
 
     /** Format the node to a string */
     override def format: String = ""
@@ -1846,7 +1814,6 @@
   /** A reference to an View using a path identifier
     * @param loc
     *   The location of the ViewRef in the source code
-<<<<<<< HEAD
     * @param id
     *   The path identifier that refers to the View
     */
@@ -1879,39 +1846,6 @@
     description: Option[Description] = None)
       extends LeafDefinition with UIElement {
     override def kind: String = "Input"
-=======
-    * @param id
-    *   The path identifier that refers to the View
-    */
-  case class ViewRef(loc: Location, id: PathIdentifier)
-      extends Reference[View] {
-    override def format: String = ""
-  }
-
-  /** A Give is a UI Element to allow the user to 'give' some data to the
-    * application. It is analogous to a form in HTML
-    * @param loc
-    *   Location of the Give
-    * @param id
-    *   Name of the give
-    * @param types
-    *   type definitions needed for the Give
-    * @param given
-    *   a Type reference of the type given by the user
-    * @param brief
-    *   A brief description of the Give
-    * @param description
-    *   a detailed description of the Give
-    */
-  case class Give(
-    loc: Location,
-    id: Identifier,
-    types: Seq[Type],
-    content: CommandRef,
-    brief: Option[LiteralString] = None,
-    description: Option[Description] = None)
-      extends LeafDefinition with UIElement {
-    override def kind: String = "Give"
 
     /** Format the node to a string */
     override def format: String = ""
@@ -1923,101 +1857,8 @@
     * @param id
     *   The path identifier that refers to the Give
     */
-  case class GiveRef(loc: Location, id: PathIdentifier)
-      extends Reference[Give] {
-    override def format: String = ""
-  }
-
-  /** A Select is a UI Element to allow the user to select some items from a
-    * list of items.
-    * @param loc
-    *   Location of the Select
-    * @param id
-    *   Name of the Select
-    * @param types
-    *   type definitions needed for the Select
-    * @param selected
-    *   An event reference of the list's element type selected by the user
-    * @param brief
-    *   A brief description of the Select
-    * @param description
-    *   a detailed description of the select
-    */
-  case class Select(
-    loc: Location,
-    id: Identifier,
-    types: Seq[Type],
-    selected: EventRef,
-    brief: Option[LiteralString] = None,
-    description: Option[Description] = None)
-      extends LeafDefinition with ApplicationDefinition {
-    override def kind: String = "Select"
->>>>>>> d8d565fa
-
-    /** Format the node to a string */
-    override def format: String = ""
-  }
-
-<<<<<<< HEAD
-  /** A reference to a Give using a path identifier
-    * @param loc
-    *   THe location of the GiveRef in the source code
-    * @param id
-    *   The path identifier that refers to the Give
-    */
   case class InputRef(loc: Location, id: PathIdentifier)
       extends Reference[Input] {
-=======
-  /** A reference to a Select using a path identifier
-    * @param loc
-    *   THe location of the SelectRef in the source code
-    * @param id
-    *   The path identifier that refers to the Select
-    */
-  case class SelectRef(loc: Location, id: PathIdentifier)
-      extends Reference[Give] {
-    override def format: String = ""
-  }
-
-  /** An Activate is a UI Element that represents a user's direction to the
-    * application to go to a new group (page, screen, ...). This is what most
-    * menus are made from
-    * @param loc
-    *   Location of the Activate
-    * @param id
-    *   Name of the Activate
-    * @param types
-    *   type definitions needed for the Activate
-    * @param group
-    *   A reference to the Group that should be activated
-    * @param brief
-    *   A brief description of the Activate
-    * @param description
-    *   a detailed description of the Activate
-    */
-  case class Activate(
-    loc: Location,
-    id: Identifier,
-    types: Seq[Type],
-    selected: EventRef,
-    brief: Option[LiteralString] = None,
-    description: Option[Description] = None)
-      extends LeafDefinition with UIElement {
-    override def kind: String = "Activate"
-
-    /** Format the node to a string */
-    override def format: String = ""
-  }
-
-  /** A reference to a Activate using a path identifier
-    * @param loc
-    *   THe location of the Activate in the source code
-    * @param id
-    *   The path identifier that refers to the Activate
-    */
-  case class ActivateRef(loc: Location, id: PathIdentifier)
-      extends Reference[Give] {
->>>>>>> d8d565fa
     override def format: String = ""
   }
 
