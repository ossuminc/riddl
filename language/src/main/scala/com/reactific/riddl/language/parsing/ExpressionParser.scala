/*
 * Copyright 2019 Reactific Software LLC
 *
 * Licensed under the Apache License, Version 2.0 (the "License");
 * you may not use this file except in compliance with the License.
 * You may obtain a copy of the License at
 *
 *     http://www.apache.org/licenses/LICENSE-2.0
 *
 * Unless required by applicable law or agreed to in writing, software
 * distributed under the License is distributed on an "AS IS" BASIS,
 * WITHOUT WARRANTIES OR CONDITIONS OF ANY KIND, either express or implied.
 * See the License for the specific language governing permissions and
 * limitations under the License.
 */

package com.reactific.riddl.language.parsing

import com.reactific.riddl.language.AST
import com.reactific.riddl.language.AST.*
import com.reactific.riddl.language.ast.Location
import fastparse.*
import fastparse.ScalaWhitespace.*

import scala.collection.immutable.ListMap

/** Parser rules for value expressions */
trait ExpressionParser extends CommonParser with ReferenceParser {

  // //////////////////////////////////////// Conditions == Boolean Expression

  def condition[u: P]: P[Condition] = {
    P(terminalCondition | logicalConditions | functionCallCondition)
  }

  def terminalCondition[u: P]: P[Condition] = {
    P(trueCondition | falseCondition | arbitraryCondition)
  }

  def trueCondition[u: P]: P[True] = {
    P(location ~ IgnoreCase("true")).map(True)./
  }

  def falseCondition[u: P]: P[False] = {
    P(location ~ IgnoreCase("false")).map(False)./
  }

  def arbitraryCondition[u: P]: P[ArbitraryCondition] = {
    P(literalString).map(ls => ArbitraryCondition(ls.loc, ls))
  }

  def arguments[u: P]: P[ArgList] = {
    P(identifier ~ Punctuation.equalsSign ~ expression)
      .rep(min = 0, Punctuation.comma).map { s: Seq[(Identifier, Expression)] =>
        s.foldLeft(ListMap.empty[Identifier, Expression]) {
          case (b, (id, exp)) => b + (id -> exp)
        }
      }.map { lm => ArgList(lm) }
  }

  def argList[u: P]: P[ArgList] = {
    P(Punctuation.roundOpen ~/ arguments ~ Punctuation.roundClose./)
  }

  def functionCallCondition[u: P]: P[FunctionCallCondition] = {
    P(location ~ pathIdentifier ~ argList)
      .map(tpl => (FunctionCallCondition.apply _).tupled(tpl))
  }

  def logicalConditions[u: P]: P[Condition] = {
    P(
      orCondition | xorCondition | andCondition | notCondition |
        comparisonCondition
    )
  }

  def orCondition[u: P]: P[OrCondition] = {
    P(
      location ~ Operators.or ~ Punctuation.roundOpen ~/
        condition.rep(2, Punctuation.comma) ~ Punctuation.roundClose./
    ).map(t => (OrCondition.apply _).tupled(t))
  }

  def xorCondition[u: P]: P[XorCondition] = {
    P(
      location ~ Operators.xor ~ Punctuation.roundOpen ~/
        condition.rep(2, Punctuation.comma) ~ Punctuation.roundClose./
    ).map(tpl => (XorCondition.apply _).tupled(tpl))
  }

  def andCondition[u: P]: P[AndCondition] = {
    P(
      location ~ Operators.and ~ Punctuation.roundOpen ~/
        condition.rep(2, Punctuation.comma) ~ Punctuation.roundClose./
    ).map(t => (AndCondition.apply _).tupled(t))
  }

  def notCondition[u: P]: P[NotCondition] = {
    P(
      location ~ Operators.not ~ Punctuation.roundOpen ~/ condition ~
        Punctuation.roundClose./
    ).map(t => (NotCondition.apply _).tupled(t))
  }

  def comparisonCondition[u: P]: P[Comparison] = {
    P(
      location ~ comparator ~ Punctuation.roundOpen ~/ expression ~
        Punctuation.comma ~ expression ~ Punctuation.roundClose./
    ).map { x => (Comparison.apply _).tupled(x) }
  }

  def comparator[u: P]: P[Comparator] = {
    P(StringIn("<=", "!=", "==", ">=", "<", ">")).!./.map {
      case "==" => AST.eq
      case "!=" => AST.ne
      case "<"  => AST.lt
      case "<=" => AST.le
      case ">"  => AST.gt
      case ">=" => AST.ge
    }
  }

  // //////////////////////////////////////// Expressions == Any Type

  def arbitraryExpression[u: P]: P[ArbitraryExpression] = {
    P(literalString).map(ls => ArbitraryExpression(ls))
  }

  def undefinedExpression[u: P]: P[UndefinedExpression] = {
    P(location ~ Punctuation.undefinedMark).map(UndefinedExpression)
  }

  def valueExpression[u: P]: P[ValueExpression] = {
    P(location ~ Punctuation.at ~ pathIdentifier)
      .map(tpl => (ValueExpression.apply _).tupled(tpl))
  }

  def aggregateConstruction[u: P]: P[AggregateConstructionExpression] = {
    P(location ~ Punctuation.exclamation ~/ pathIdentifier ~ argList)
      .map(tpl => (AggregateConstructionExpression.apply _).tupled(tpl))
  }

  def entityIdValue[u: P]: P[EntityIdExpression] = {
    P(
      location ~ Keywords.new_ ~/ Predefined.Id ~ Punctuation.roundOpen ~
        pathIdentifier ~ Punctuation.roundClose
    ).map(tpl => (EntityIdExpression.apply _).tupled(tpl))
  }

  def terminalExpression[u: P]: P[Expression] = {
    P(
      terminalCondition | literalDecimal | literalInteger | entityIdValue |
        valueExpression | undefinedExpression | arbitraryExpression
    )
  }

  def functionCallExpression[u: P]: P[FunctionCallExpression] = {
    P(location ~ pathIdentifier ~ argList)
      .map(tpl => (FunctionCallExpression.apply _).tupled(tpl))
  }

  def operatorName[u: P]: P[String] = {
    CharPred(x => x >= 'a' && x <= 'z').! ~~ CharsWhile(x =>
      (x >= 'a' && x < 'z') ||
        (x >= 'A' && x <= 'Z') ||
        (x >= '0' && x <= '9')
    ).!
  }.map { case (x, y) => x + y }

  def arbitraryOperator[u: P]: P[ArbitraryOperator] = {
    P(
      location ~ operatorName ~ Punctuation.roundOpen ~
        expression.rep(0, Punctuation.comma) ~ Punctuation.roundClose
    ).map { case (loc, name, expressions) =>
      ArbitraryOperator(loc, LiteralString(loc, name), expressions)
    }
  }

  def arithmeticOperator[u: P]: P[ArithmeticOperator] = {
    P(
      location ~
        (Operators.plus.! | Operators.minus.! | Operators.times.! |
<<<<<<< HEAD
          Operators.div.! | Operators.mod.! | knownOperatorName
        ) ~ Punctuation.roundOpen ~ expression.rep(0, Punctuation.comma) ~
        Punctuation.roundClose
=======
          Operators.div.! | Operators.mod.!) ~ Punctuation.roundOpen ~
        expression.rep(0, Punctuation.comma) ~ Punctuation.roundClose
>>>>>>> dda1bb89
    ).map { tpl => (ArithmeticOperator.apply _).tupled(tpl) }
  }

  def ternaryExpression[u: P]: P[Ternary] = {
    P(
      location ~ Operators.if_ ~ Punctuation.roundOpen ~ condition ~
        Punctuation.comma ~ expression ~ Punctuation.comma ~ expression ~
        Punctuation.roundClose./
    ).map(tpl => (Ternary.apply _).tupled(tpl))
  }

  def groupExpression[u: P]: P[GroupExpression] = {
    P(
      location ~ Punctuation.roundOpen ~/ expression.rep(0, ",") ~
        Punctuation.roundClose./
    ).map(tpl => (GroupExpression.apply _).tupled(tpl))
  }

  def functionCall[u: P](
    names: => P[String]
  ): P[(Location, String, Seq[Expression])] = {
    P(
      location ~ names ~ Punctuation.roundOpen ~
        expression.rep(0, Punctuation.comma) ~ Punctuation.roundClose
    )
  }

  def knownTimestamps[u: P]: P[TimeStampFunction] = {
    P(functionCall(StringIn("now").!).map { tpl =>
      (TimeStampFunction.apply _).tupled(tpl)
    })
  }

  def knownDates[u: P]: P[DateFunction] = {
    functionCall(StringIn("today").!).map { tpl =>
      (DateFunction.apply _).tupled(tpl)
    }
  }

  def knownNumbers[u: P]: P[NumberFunction] = {
    functionCall(StringIn("random", "pow").!).map { tpl =>
      (NumberFunction.apply _).tupled(tpl)
    }
  }

  def knownStrings[u: P]: P[StringFunction] = {
    functionCall(StringIn("length").!).map { tpl =>
      (StringFunction.apply _).tupled(tpl)
    }
  }

  def expression[u: P]: P[Expression] = {
    P(
      terminalExpression | aggregateConstruction | ternaryExpression |
        groupExpression | arithmeticOperator | knownTimestamps | knownDates |
        knownNumbers | knownStrings | arbitraryOperator | functionCallExpression
    )
  }

}<|MERGE_RESOLUTION|>--- conflicted
+++ resolved
@@ -180,14 +180,8 @@
     P(
       location ~
         (Operators.plus.! | Operators.minus.! | Operators.times.! |
-<<<<<<< HEAD
-          Operators.div.! | Operators.mod.! | knownOperatorName
-        ) ~ Punctuation.roundOpen ~ expression.rep(0, Punctuation.comma) ~
-        Punctuation.roundClose
-=======
           Operators.div.! | Operators.mod.!) ~ Punctuation.roundOpen ~
         expression.rep(0, Punctuation.comma) ~ Punctuation.roundClose
->>>>>>> dda1bb89
     ).map { tpl => (ArithmeticOperator.apply _).tupled(tpl) }
   }
 
