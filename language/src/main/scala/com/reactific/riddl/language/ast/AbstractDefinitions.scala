--- conflicted
+++ resolved
@@ -418,11 +418,7 @@
   trait StoryDefinition extends Definition
 
   /** Base trait of definitions that can be used in a Story */
-<<<<<<< HEAD
-  trait StoryCaseRefs[T <: Definition] extends Reference[T]
-=======
   trait StoryCaseRef[+T <: Definition] extends Reference[T]
->>>>>>> 2dbf0322
 
   trait VitalDefinitionDefinition
       extends AdaptorDefinition
