package com.reactific.riddl.language.parsing

import com.reactific.riddl.language.AST.*
import fastparse.*
import fastparse.ScalaWhitespace.*

trait StoryParser extends CommonParser with ReferenceParser with GherkinParser {

<<<<<<< HEAD
  type AgileStory = (LiteralString, LiteralString, LiteralString)

  def agileStory[u: P]: P[AgileStory] = {
    P(
      Keywords.role ~ is ~ literalString ~ Keywords.capability ~ is ~
        literalString ~ Keywords.benefit ~ is ~ literalString
    )
  }

  type ShownBy = Seq[java.net.URL]

  def shownBy[u: P]: P[ShownBy] = {
    P(
      Keywords.shown ~ Readability.by ~ open ~
        httpUrl.rep(1, Punctuation.comma) ~ close
    ).?.map { x => if (x.isEmpty) Seq.empty[java.net.URL] else x.get }
  }

  def c4DefRef[u: P]: P[Reference[ContextDefinition]] = {
=======
  def storyDefRef[u: P]: P[StoryCaseUsesRefs[?]] = {
>>>>>>> dda1bb89
    P(
      adaptorRef | entityRef | projectionRef | processorRef | sagaRef |
        storyRef | actorRef | contextRef
    )
  }

  def storyCaseScope[u: P]: P[StoryCaseScope] = {
    P(location ~ Keywords.scope ~ domainRef ~ briefly).map {
      case (loc, dr, br) => StoryCaseScope(loc, dr, br)
    }
  }

  def interactionStep[u: P]: P[InteractionStep] = {
    P(
      location ~ Keywords.step ~ Readability.from.? ~ storyDefRef ~
        literalString ~ Readability.to.? ~ storyDefRef ~ briefly
    )./.map { case (loc, from, how, to, brief) =>
      InteractionStep(loc, from, to, how.s, brief)
    }
  }

  def interactionSteps[u: P]: P[Seq[InteractionStep]] = {
    P(
      Keywords.interaction ~ is ~ open ~
        interactionStep.rep(0, Punctuation.comma) ~ close
    )./
  }

  def storyCase[u: P]: P[StoryCase] = {
    P(
      location ~ Keywords.case_ ~/ identifier ~ Readability.is ~ open ~
        (undefined((None, None, Seq.empty[InteractionStep])) |
          ((Keywords.title ~ is ~ literalString).? ~ storyCaseScope.? ~
            interactionSteps)) ~ close ~ briefly ~ description
    ).map { case (loc, id, (title, scope, steps), brief, description) =>
      StoryCase(loc, id, title, scope, steps, brief, description)
    }
  }

  def actor[u: P]: P[StoryActor] = {
    P(
      location ~ Keywords.actor ~ identifier ~ is ~ literalString.? ~ briefly ~
        description
    ).map { case (loc, id, is_a, brief, description) =>
      StoryActor(loc, id, is_a, brief, description)
    }
  }
  def userStory[u: P]: P[UserStory] = {
    P(
      location ~ actor ~ Keywords.capability ~ is ~ literalString ~
        Keywords.benefit ~ is ~ literalString
    ).map { case (loc, actor, capability, benefit) =>
      UserStory(loc, actor, capability, benefit)
    }
  }

  def shownBy[u: P]: P[Seq[java.net.URL]] = {
    P(
      Keywords.shown ~ Readability.by ~ open ~
        httpUrl.rep(0, Punctuation.comma) ~ close
    ).?.map { x => if (x.isEmpty) Seq.empty[java.net.URL] else x.get }
  }

  def storyOptions[u: P]: P[Seq[StoryOption]] = {
    options[u, StoryOption](StringIn(Options.technology, Options.sync).!) {
      case (loc, Options.sync, _)          => StorySynchronousOption(loc)
      case (loc, Options.technology, args) => StoryTechnologyOption(loc, args)
      case (_, _, _) => throw new RuntimeException("Impossible case")
    }
  }

  def storyInclude[u: P]: P[Include[StoryDefinition]] = {
    include[StoryDefinition, u](storyDefinitions(_))
  }

  def storyDefinitions[u: P]: P[Seq[StoryDefinition]] = {
    P(storyCase | example | term | author | storyInclude).rep(0)
  }

  def storyBody[u: P]: P[
    (
      Seq[StoryOption],
      Option[UserStory],
      Seq[java.net.URL],
      Seq[StoryDefinition]
    )
  ] = { P(storyOptions ~ userStory.? ~ shownBy ~ storyDefinitions)./ }

  def story[u: P]: P[Story] = {
    P(
      location ~ Keywords.story ~ identifier ~ is ~ open ~ storyBody ~ close ~
        briefly ~ description
    ).map {
      case (
            loc,
            id,
            (options, userStory, shownBy, definitions),
            briefly,
            description
          ) =>
        val groups = definitions.groupBy(_.getClass)
        val authors = mapTo[Author](groups.get(classOf[Author]))
        val terms = mapTo[Term](groups.get(classOf[Term]))
        val includes = mapTo[Include[StoryDefinition]](groups.get(
          classOf[Include[StoryDefinition]]
        ))
        val examples = mapTo[Example](groups.get(classOf[Example]))
        val cases = mapTo[StoryCase](groups.get(classOf[StoryCase]))
        Story(
          loc,
          id,
          userStory,
          shownBy,
          cases,
          examples,
          authors,
          includes,
          options,
          terms,
          briefly,
          description
        )
    }
  }

}<|MERGE_RESOLUTION|>--- conflicted
+++ resolved
@@ -6,29 +6,7 @@
 
 trait StoryParser extends CommonParser with ReferenceParser with GherkinParser {
 
-<<<<<<< HEAD
-  type AgileStory = (LiteralString, LiteralString, LiteralString)
-
-  def agileStory[u: P]: P[AgileStory] = {
-    P(
-      Keywords.role ~ is ~ literalString ~ Keywords.capability ~ is ~
-        literalString ~ Keywords.benefit ~ is ~ literalString
-    )
-  }
-
-  type ShownBy = Seq[java.net.URL]
-
-  def shownBy[u: P]: P[ShownBy] = {
-    P(
-      Keywords.shown ~ Readability.by ~ open ~
-        httpUrl.rep(1, Punctuation.comma) ~ close
-    ).?.map { x => if (x.isEmpty) Seq.empty[java.net.URL] else x.get }
-  }
-
-  def c4DefRef[u: P]: P[Reference[ContextDefinition]] = {
-=======
   def storyDefRef[u: P]: P[StoryCaseUsesRefs[?]] = {
->>>>>>> dda1bb89
     P(
       adaptorRef | entityRef | projectionRef | processorRef | sagaRef |
         storyRef | actorRef | contextRef
