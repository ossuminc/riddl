package com.reactific.riddl.language.parsing

import com.reactific.riddl.language.AST.*
import fastparse.*
import fastparse.ScalaWhitespace.*

trait StoryParser extends CommonParser
  with ReferenceParser with GherkinParser {

  type AgileStory = (LiteralString, LiteralString, LiteralString)

  def agileStory[u: P]: P[AgileStory] = {
    P(Keywords.role ~ is ~ literalString ~
      Keywords.capability ~ is ~ literalString ~
      Keywords.benefit ~ is ~ literalString)
  }

  type ShownBy = Seq[java.net.URL]

  def shownBy[u: P]: P[ShownBy] = {
    P(Keywords.shown ~ Readability.by ~ open ~
      httpUrl.rep(1, comma)
      ~ close).?.map { x =>
      if (x.isEmpty) Seq.empty[java.net.URL] else x.get
    }
  }

  def c4DefRef[u: P]: P[Reference[ContextDefinition]] = {
    P(
<<<<<<< HEAD
      (Keywords.implemented ~ Readability.by ~ open ~
        domainRef.rep(1, comma) ~ close).?
        .map(x => if (x.isEmpty) Seq.empty[DomainRef] else x.get)
=======
      adaptorRef | entityRef | functionRef | projectionRef | processorRef |
        sagaRef
>>>>>>> ed21d045
    )
  }

  def c4Component[u: P]: P[C4.Component] = {
    P(
      location ~ Keywords.component ~ identifier ~ is ~ open ~
        c4DefRef.?
        ~ close ~ briefly ~ description
    ).map {
      case (loc, id, refs, brief, description) =>
        C4.Component(loc, id, refs, brief, description)
    }
  }

  def c4Container[u: P]: P[C4.Container] = {
    P(
      location ~ Keywords.container ~ identifier ~ is ~ open ~ (
        undefined(()).map { _ => (None,Seq.empty[C4.Component])} |
        (contextRef.? ~ c4Component.rep(0))
      ) ~ close ~ briefly ~ description
    ).map {
      case (loc, id, (contextRef, components), briefly, description) =>
        C4.Container(loc, id, contextRef, components, briefly, description)
    }
  }

  def c4Actor[u: P]: P[C4.Actor] = {
    P(
      location ~ Keywords.actor ~ identifier ~ open ~
        close ~ briefly ~ description
    ).map {
      case (loc, id, brief, description) =>
        C4.Actor(loc, id, brief, description)
    }
  }

  def c4Interaction[u:P]: P[C4.Interaction] = {
    P(
      location ~ Keywords.interaction ~ identifier ~ is ~ open ~ (
        undefined(()).map { _ => (0L, None, None)} |
        ( Keywords.step ~ integer ~
          Readability.from ~ designElementRef.? ~
          Readability.to ~ designElementRef.?
        )
      ) ~ close ~ briefly ~ description
    ).map {
      case (loc, id, (step, from, to), brief, description) =>
        C4.Interaction(loc, id, step, from, to, brief, description )
    }
  }

  def c4Context[u: P]: P[C4.Context] = {
    P(
      location ~ Keywords.context ~ identifier ~ is ~ open ~ (
        undefined(()).map( _ =>
          (None, None, Seq.empty[C4.Container], Seq.empty[C4.Interaction])) |
        ( c4Actor.? ~ domainRef.? ~
          c4Container.rep(0) ~ c4Interaction.rep(0) )
      ) ~ close ~ briefly ~ description
    ).map {
      case (loc, id, (actor, ref, containers, interactions), brief, description) =>
        C4.Context(loc, id, ref, actor, containers, interactions, brief, description)
    }
  }

  def design[u:P]: P[C4.Design] = {
    P(location ~ Keywords.design ~ identifier ~ Readability.is ~ open ~
      (Keywords.title ~ Readability.is ~ literalString).? ~
      c4Context.? ~ close ~ briefly ~ description
    ).map {
      case (loc, id, title, context, brief, description) =>
        C4.Design(loc, id, title, context, brief, description )
    }

  }

  def storyOptions[u: P]: P[Seq[StoryOption]] = {
    P("").map(_ => Seq.empty[StoryOption]) // FIXME: What options are needed?
  }

  type Preface = (LiteralString, LiteralString, LiteralString, ShownBy)

  def storyPreface[u:P] : P[Preface] = {
    P( agileStory ~ shownBy)
  }

  def storyInclude[u:P]: P[Include] = {
    include[StoryDefinition,u](storyDefinitions(_))
  }

  def storyDefinitions[u:P]: P[Seq[StoryDefinition]] = {
    P(design | example | term | author | storyInclude ).rep(0)
  }

  def storyBody[u:P]: P[(Seq[StoryOption], Preface, Seq[StoryDefinition])] = {
    P(storyOptions ~ storyPreface ~ storyDefinitions )
  }

  def story[u: P]: P[Story] = {
    P( location ~ Keywords.story ~ identifier ~ is ~ open ~
       storyBody ~ close ~ briefly ~ description
    ).map {
      case (loc, id, (options, (role,capability,benefit, shownBy),
      definitions), briefly, description) =>
        val groups = definitions.groupBy(_.getClass)
        val authors = mapTo[Author](groups.get(classOf[Author]))
        val terms = mapTo[Term](groups.get(classOf[Term]))
        val includes = mapTo[Include](groups.get(classOf[Include]))
        val examples = mapTo[Example](groups.get(classOf[Example]))
        val designs = mapTo[C4.Design](groups.get(classOf[C4.Design]))
        Story(loc, id,
          role, capability, benefit,
          shownBy, designs,
          examples,
          authors, includes, options, terms,
          briefly, description
        )
    }
  }

}<|MERGE_RESOLUTION|>--- conflicted
+++ resolved
@@ -19,7 +19,7 @@
 
   def shownBy[u: P]: P[ShownBy] = {
     P(Keywords.shown ~ Readability.by ~ open ~
-      httpUrl.rep(1, comma)
+      httpUrl.rep(1, Punctuation.comma)
       ~ close).?.map { x =>
       if (x.isEmpty) Seq.empty[java.net.URL] else x.get
     }
@@ -27,14 +27,8 @@
 
   def c4DefRef[u: P]: P[Reference[ContextDefinition]] = {
     P(
-<<<<<<< HEAD
-      (Keywords.implemented ~ Readability.by ~ open ~
-        domainRef.rep(1, comma) ~ close).?
-        .map(x => if (x.isEmpty) Seq.empty[DomainRef] else x.get)
-=======
       adaptorRef | entityRef | functionRef | projectionRef | processorRef |
         sagaRef
->>>>>>> ed21d045
     )
   }
 
