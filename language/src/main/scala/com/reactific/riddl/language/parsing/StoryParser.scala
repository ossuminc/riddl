/*
 * Copyright 2019 Ossum, Inc.
 *
 * SPDX-License-Identifier: Apache-2.0
 */

package com.reactific.riddl.language.parsing

import com.reactific.riddl.language.AST.*
import fastparse.*
import fastparse.ScalaWhitespace.*

trait StoryParser extends CommonParser with ReferenceParser with GherkinParser {

<<<<<<< HEAD
  def storyDefRef[u: P]: P[StoryCaseRefs[?]] = {
=======
  def storyCaseRef[u: P]: P[StoryCaseRef[Definition]] = {
>>>>>>> 2dbf0322
    P(
      actorRef | adaptorRef | contextRef | entityRef | pipeRef | projectionRef |
        sagaRef
    )
  }

  def arbitraryStep[u: P]: P[ArbitraryStep] = {
    P(
      location ~ Readability.from ~ storyCaseRef ~ literalString ~
        Readability.to ~ storyCaseRef ~ briefly
    ).map { case (loc, from, ls, to, brief) =>
      ArbitraryStep(loc, from, ls, to, brief)
    }
  }

  def tellMessageStep[u: P]: P[TellMessageStep] = {
    P(
      location ~ Readability.from ~ storyCaseRef ~ Keywords.tell ~
        messageConstructor ~ Readability.to ~ storyCaseRef ~ briefly
    )./.map { case (loc, from, mc, to, brief) =>
      TellMessageStep(loc, from, mc, to, brief)
    }
  }

  def publishMessageStep[u: P]: P[PublishMessageStep] = {
    P(
      location ~ Readability.from ~ storyCaseRef ~ Keywords.publish ~
        messageConstructor ~ Readability.to ~ pipeRef ~ briefly
    )./.map { case (loc, msr, mc, pipe, brief) =>
      PublishMessageStep(loc, msr, mc, pipe, brief)
    }
  }

  def subscribeToPipeStep[u: P]: P[SubscribeToPipeStep] = {
    P(
<<<<<<< HEAD
      location ~ Keywords.case_ ~/ identifier ~ Readability.is ~ open ~
        (undefined((LiteralString.empty, None, Seq.empty[InteractionStep])) |
          (Keywords.title ~ is ~ literalString ~ storyCaseScope.? ~
            interactionSteps)) ~ close ~ briefly ~ description
    ).map { case (loc, id, (title, scope, steps), brief, description) =>
      StoryCase(loc, id, title, scope, steps, brief, description)
    }
  }

=======
      location ~ Readability.from ~ storyCaseRef ~ literalString ~
        Keywords.subscribe ~ Readability.to.? ~ pipeRef ~ briefly
    )./.map { case (loc, from, lit, pipeRef, brief) =>
      SubscribeToPipeStep(loc, from, lit, pipeRef, brief)
    }
  }

  def sagaInitiationStep[u: P]: P[SagaInitiationStep] = {
    P(
      location ~ Readability.from ~ storyCaseRef ~ literalString ~ sagaRef ~
        briefly
    )./.map { case (loc, from, ls, to, brief) =>
      SagaInitiationStep(loc, from, ls, to, brief)
    }
  }

  def interactionSteps[u: P]: P[Seq[InteractionStep]] = {
    P(
      Keywords.step./ ~
        (arbitraryStep | tellMessageStep | publishMessageStep |
          subscribeToPipeStep | sagaInitiationStep)
    ).rep(0, Punctuation.comma.?)
  }

  def storyCase[u: P]: P[StoryCase] = {
    P(
      location ~ Keywords.case_ ~/ identifier ~ Readability.is ~ open ~
        (undefined(Seq.empty[InteractionStep]) | interactionSteps) ~ close ~
        briefly ~ description
    ).map { case (loc, id, steps, brief, description) =>
      StoryCase(loc, id, steps, brief, description)
    }
  }

>>>>>>> 2dbf0322
  def userStory[u: P]: P[UserStory] = {
    P(
      location ~ actorRef ~ Readability.wants ~ Readability.to.? ~
        literalString ~ Readability.so ~ Readability.that.? ~ is ~ literalString
    ).map { case (loc, actor, capability, benefit) =>
      UserStory(loc, actor, capability, benefit)
    }
  }

  def shownBy[u: P]: P[Seq[java.net.URL]] = {
    P(
      Keywords.shown ~ Readability.by ~ open ~
        httpUrl.rep(0, Punctuation.comma) ~ close
    ).?.map { x => if (x.isEmpty) Seq.empty[java.net.URL] else x.get }
  }

  def storyOptions[u: P]: P[Seq[StoryOption]] = {
    options[u, StoryOption](StringIn(Options.technology, Options.sync).!) {
      case (loc, Options.sync, _)          => StorySynchronousOption(loc)
      case (loc, Options.technology, args) => StoryTechnologyOption(loc, args)
      case (_, _, _) => throw new RuntimeException("Impossible case")
    }
  }

  def storyInclude[u: P]: P[Include[StoryDefinition]] = {
    include[StoryDefinition, u](storyDefinitions(_))
  }

  def storyDefinitions[u: P]: P[Seq[StoryDefinition]] = {
    P(storyCase | example | term | author | storyInclude).rep(0)
  }

  def storyBody[u: P]: P[
    (Seq[StoryOption], UserStory, Seq[java.net.URL], Seq[StoryDefinition])
  ] = { P(storyOptions ~ userStory ~ shownBy ~ storyDefinitions)./ }

  def story[u: P]: P[Story] = {
    P(
      location ~ Keywords.story ~ identifier ~ is ~ open ~ storyBody ~ close ~
        briefly ~ description
    ).map {
      case (
            loc,
            id,
            (options, userStory, shownBy, definitions),
            briefly,
            description
          ) =>
        val groups = definitions.groupBy(_.getClass)
        val authors = mapTo[Author](groups.get(classOf[Author]))
        val terms = mapTo[Term](groups.get(classOf[Term]))
        val includes = mapTo[Include[StoryDefinition]](groups.get(
          classOf[Include[StoryDefinition]]
        ))
        val examples = mapTo[Example](groups.get(classOf[Example]))
        val cases = mapTo[StoryCase](groups.get(classOf[StoryCase]))
        Story(
          loc,
          id,
          userStory,
          shownBy,
          cases,
          examples,
          authors,
          includes,
          options,
          terms,
          briefly,
          description
        )
    }
  }

}<|MERGE_RESOLUTION|>--- conflicted
+++ resolved
@@ -12,11 +12,7 @@
 
 trait StoryParser extends CommonParser with ReferenceParser with GherkinParser {
 
-<<<<<<< HEAD
-  def storyDefRef[u: P]: P[StoryCaseRefs[?]] = {
-=======
   def storyCaseRef[u: P]: P[StoryCaseRef[Definition]] = {
->>>>>>> 2dbf0322
     P(
       actorRef | adaptorRef | contextRef | entityRef | pipeRef | projectionRef |
         sagaRef
@@ -52,17 +48,6 @@
 
   def subscribeToPipeStep[u: P]: P[SubscribeToPipeStep] = {
     P(
-<<<<<<< HEAD
-      location ~ Keywords.case_ ~/ identifier ~ Readability.is ~ open ~
-        (undefined((LiteralString.empty, None, Seq.empty[InteractionStep])) |
-          (Keywords.title ~ is ~ literalString ~ storyCaseScope.? ~
-            interactionSteps)) ~ close ~ briefly ~ description
-    ).map { case (loc, id, (title, scope, steps), brief, description) =>
-      StoryCase(loc, id, title, scope, steps, brief, description)
-    }
-  }
-
-=======
       location ~ Readability.from ~ storyCaseRef ~ literalString ~
         Keywords.subscribe ~ Readability.to.? ~ pipeRef ~ briefly
     )./.map { case (loc, from, lit, pipeRef, brief) =>
@@ -97,7 +82,6 @@
     }
   }
 
->>>>>>> 2dbf0322
   def userStory[u: P]: P[UserStory] = {
     P(
       location ~ actorRef ~ Readability.wants ~ Readability.to.? ~
