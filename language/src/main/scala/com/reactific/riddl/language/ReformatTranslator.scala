--- conflicted
+++ resolved
@@ -517,25 +517,6 @@
       state: ReformatState,
       domain: Domain
     ): ReformatState = {
-<<<<<<< HEAD
-      state.withCurrent(_.openDef(domain)).step { s1 =>
-        if (domain.author.nonEmpty && domain.author.get.nonEmpty) {
-          val author = domain.author.get
-          s1.withCurrent(
-            _.addIndent(s"author is {\n").indent
-              .addIndent(s"name = ${author.name.format}\n")
-              .addIndent(s"email = ${author.email.format}\n")
-          ).step { s2 =>
-            author.organization.map(org =>
-              s2.withCurrent(_.addIndent(s"organization =${org.format}\n"))
-            ).orElse(Option(s2)).get
-          }.step { s3 =>
-            author.title.map(title =>
-              s3.withCurrent(_.addIndent(s"title = ${title.format}\n"))
-            ).orElse(Option(s3)).get
-          }.withCurrent(_.outdent.addIndent("}\n"))
-        } else { s1 }
-=======
       state.withCurrent(_.openDef(domain)).step { s1: ReformatState =>
         domain.authors.foldLeft(s1) { (st, author) =>
           st.withCurrent(_.addIndent(s"author is {\n")
@@ -554,7 +535,6 @@
               .orElse(Option(s3)).get
           }.withCurrent(_.outdent.addIndent("}\n"))
         }
->>>>>>> 741bcbff
       }
     }
 
