package com.reactific.riddl.language
import com.reactific.riddl.language.AST.*
import com.reactific.riddl.language.parsing.RiddlParserInput
import org.scalatest.matchers.must.Matchers
import org.scalatest.wordspec.AnyWordSpec

class UsageSpec extends AnyWordSpec with Matchers {

  "Usage" should {
    "correctly associated definitions" in {
      val input = """
                    |domain D is {
                    |  type T is Number
                    |  context C is {
                    |    command DoIt is { ref: Id(C.E), f1: C.T }
                    |    type T is D.T
                    |    entity E is {
                    |      state S is {
                    |        fields {
                    |          f2: D.T,
                    |          f3: C.T
                    |        }
                    |        handler H is {
                    |          on command DoIt {
                    |            then set S.f3 to @DoIt.f1
                    |          }
                    |        }
                    |      }
                    |    }
                    |  }
                    |}
                    |""".stripMargin
      Riddl.parse(RiddlParserInput(input), CommonOptions()) match {
        case Left(messages) => fail(messages.format)
        case Right(model) =>
          val result = Validation.validate(model, CommonOptions())
          val errors = result.messages.filter(_.kind > Messages.Warning)
          info("Uses:\n" + result.uses.map { case (key, value) =>
            s"${key.identify} => ${value.map(_.identify).mkString(",")}"
          }.mkString("\n"))
          info("Used By:\n" + result.usedBy.map { case (key, value) =>
            s"${key.identify} <= ${value.map(_.identify).mkString(",")}"

          }.mkString("\n"))
          if (errors.nonEmpty) { fail(errors.format) }
          else {
            // ensure usedBy and uses are reflective
            for {
              (user, uses) <- result.uses
              use <- uses
            } {
              result.usedBy.keys must contain(use)
              result.usedBy(use) must contain(user)
            }
            // print it out for debugging
            println("Uses:")
            result.uses.foreach { case (k, v) =>
              println(k.identify + " => " + v.map(_.identify).mkString(", "))
            }
            println("\nUsed By:")
            result.usedBy.foreach { case (k, v) =>
              println(k.identify + " => " + v.map(_.identify).mkString(", "))
            }
            // But let's make sure we get the right results
            result.uses.size mustBe (7)
            result.usedBy.size mustBe (6)
            val entityE = model.contents.head.contexts.head.entities.head
            val command = model.contents.head.contexts.head.types.head
            val fieldRef = command.typ match {
              case x: MessageType => x.fields.find(_.id.value == "ref").get
              case _              => fail("Wrong kind of type expression")
            }
            result.uses(fieldRef).contains(entityE)
            result.usedBy(entityE).contains(command)
          }
      }
    }
    "unused entities generate a warning" in {
      val input = """domain foo {
                    |  context Bar is {
<<<<<<< HEAD
=======
                    |    command ACommand is { ??? } described as "AC"
>>>>>>> fc109cd5
                    |    entity fooBar is { 
                    |      state AState { 
                    |        { field: Number }
                    |        handler fooBarHandlerForAState is { 
<<<<<<< HEAD
                    |          ??? 
=======
                    |          on command ACommand {
                    |            ???
                    |          } described as "inconsequential"
>>>>>>> fc109cd5
                    |        } described as "inconsequential" 
                    |      } described as "inconsequential"
                    |    } described as "unused"
                    |  } described as "inconsequential"
                    |} described as "inconsequential"
                    |""".stripMargin
<<<<<<< HEAD
      val commonOptions = CommonOptions(showMissingWarnings = true)
      Riddl.parse(RiddlParserInput(input), commonOptions) match {
        case Left(messages) => fail(messages.format)
        case Right(model) =>
          val result = Validation.validate(model, commonOptions)
          info(result.messages.format)
          result.messages.size mustBe (2)
          result.messages.head.format must include("Entity 'fooBar' is unused")
=======
      Riddl.parse(RiddlParserInput(input)) match {
        case Left(messages) => fail(messages.format)
        case Right(model) =>
          val commonOptions = CommonOptions()
          val result = Validation.validate(model, commonOptions)
          info(result.messages.format)
          result.messages.isIgnorable mustBe (false)
          result.messages.size mustBe (1)
          val error = result.messages.head.format
          error must include("Entity 'fooBar' is unused")
>>>>>>> fc109cd5
      }

    }
    "unused types generate a warning" in {
      val input = """domain foo {
                    |  type Bar = Number described as "consequential"
                    |} described as "inconsequential"
                    |""".stripMargin
      Riddl.parse(RiddlParserInput(input), CommonOptions()) match {
        case Left(messages) => fail(messages.format)
        case Right(model) =>
          val result = Validation.validate(model, CommonOptions())
          result.messages.size mustBe (1)
          result.messages.head.format must include("Type 'Bar' is unused")
      }
    }
  }
}<|MERGE_RESOLUTION|>--- conflicted
+++ resolved
@@ -78,37 +78,20 @@
     "unused entities generate a warning" in {
       val input = """domain foo {
                     |  context Bar is {
-<<<<<<< HEAD
-=======
                     |    command ACommand is { ??? } described as "AC"
->>>>>>> fc109cd5
-                    |    entity fooBar is { 
-                    |      state AState { 
+                    |    entity fooBar is {
+                    |      state AState {
                     |        { field: Number }
-                    |        handler fooBarHandlerForAState is { 
-<<<<<<< HEAD
-                    |          ??? 
-=======
+                    |        handler fooBarHandlerForAState is {
                     |          on command ACommand {
                     |            ???
                     |          } described as "inconsequential"
->>>>>>> fc109cd5
-                    |        } described as "inconsequential" 
+                    |        } described as "inconsequential"
                     |      } described as "inconsequential"
                     |    } described as "unused"
                     |  } described as "inconsequential"
                     |} described as "inconsequential"
                     |""".stripMargin
-<<<<<<< HEAD
-      val commonOptions = CommonOptions(showMissingWarnings = true)
-      Riddl.parse(RiddlParserInput(input), commonOptions) match {
-        case Left(messages) => fail(messages.format)
-        case Right(model) =>
-          val result = Validation.validate(model, commonOptions)
-          info(result.messages.format)
-          result.messages.size mustBe (2)
-          result.messages.head.format must include("Entity 'fooBar' is unused")
-=======
       Riddl.parse(RiddlParserInput(input)) match {
         case Left(messages) => fail(messages.format)
         case Right(model) =>
@@ -119,7 +102,6 @@
           result.messages.size mustBe (1)
           val error = result.messages.head.format
           error must include("Entity 'fooBar' is unused")
->>>>>>> fc109cd5
       }
 
     }
