--- conflicted
+++ resolved
@@ -87,11 +87,6 @@
         }
     }
   }
-<<<<<<< HEAD
-=======
-  def parseRoot: Either[Messages, Root] = 
-    doParse[Root](root(_)) 
->>>>>>> 9e4aed41
 
   /** Obtain the parser for any of the main AST definition types */
   protected def parserFor[T <: Definition: ClassTag]: P[?] => P[T] = {
@@ -126,13 +121,13 @@
   }
 
   /** Parse the input expecting the contents of a Root node
-    * @returns
+    * @return
     *   Either the failure error messages or the Root parsed
     */
   def parseRoot: Either[Messages, Root] = doParse[Root](root(_))
 
   /** Parse the input expecting the contents of a Root node but also return the list of files that were read
-    * @returns
+    * @return
     *   Either the failure messages and a list of files or the Root that was parsed and the list of files parsed.
     */
   def parseRootWithURLs: Either[(Messages, Seq[URL]), (Root, Seq[URL])] = {
@@ -144,14 +139,14 @@
 
   /** Parse the input expecting main definitions in any order, a nebula. Each definition must be syntactically correct
     * but the top level definitions do not require the hierarchical structure of parsing for Root contents.
-    * @returns
+    * @return
     *   Either the failure messages or the Nebula of definitions
     */
   def parseNebula: Either[Messages, Nebula] = doParse[Nebula](nebula(_))
 
   /** Parse the input expecting definitions in any order, a nebula. Each definition must be syntactically correct but
     * the top level definitions do not require the hierarchical structure of parsing for Root contents.
-    * @returns
+    * @return
     *   Either the failure messages with the list of parsed URL or the Nebula of definitions with the list of parsed
     *   URLs
     */
