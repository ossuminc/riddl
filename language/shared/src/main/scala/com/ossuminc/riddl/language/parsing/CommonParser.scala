/*
 * Copyright 2019 Ossum, Inc.
 *
 * SPDX-License-Identifier: Apache-2.0
 */

package com.ossuminc.riddl.language.parsing

import com.ossuminc.riddl.utils.URL
import com.ossuminc.riddl.language.AST.{Comment, *}
import com.ossuminc.riddl.language.At
import fastparse.{P, *}
import fastparse.MultiLineWhitespace.*
import wvlet.airframe.ulid.ULID

import java.net.URI
import java.nio.file.Files
import scala.reflect.{ClassTag, classTag}
import scala.concurrent.Future

/** Common Parsing Rules */
private[parsing] trait CommonParser
    extends ReferenceParser
    with Readability
    with NoWhiteSpaceParsers
    with ParsingContext {

  def open[u: P]: P[Unit] = {
    P(Punctuation.curlyOpen)
  }

  def close[u: P]: P[Unit] = {
    P(Punctuation.curlyClose)
  }

  def author[u: P]: P[Author] =
    P(
      location ~ Keywords.author ~/ identifier ~ is ~ open ~
        (undefined(
          (
            LiteralString(At(), ""),
            LiteralString(At(), ""),
            Option.empty[LiteralString],
            Option.empty[LiteralString],
            Option.empty[URL]
          )
        ) |
          (Keywords.name ~ is ~ literalString ~ Keywords.email ~ is ~
            literalString ~ (Keywords.organization ~ is ~ literalString).? ~
            (Keywords.title ~ is ~ literalString).? ~
            (Keywords.url ~ is ~ httpUrl).?)) ~ close ~ withDescriptives
    ).map { case (loc, id, (name, email, org, title, url), descriptives) =>
      Author(loc, id, name, email, org, title, url, descriptives.toContents)
    }
  end author

  def importDef[u: P]: P[OccursInDomain] = {
    P(
      location ~ Keywords.import_ ~ Keywords.domain ~ identifier ~ from ~ literalString
    ).map { case (loc, id, litStr) =>
      doImport(loc, id, litStr)
    }
  }

  def undefined[u: P, RT](f: => RT): P[RT] = {
    P(Punctuation.undefinedMark./).map(_ => f)
  }

  def literalStrings[u: P]: P[Seq[LiteralString]] = { P(literalString.rep(1)) }

  private def markdownLines[u: P]: P[Seq[LiteralString]] = {
    P(markdownLine.rep(1))
  }

  def maybe[u: P](keyword: String): P[Unit] = P(keyword).?

  def briefDescription[u: P]: P[BriefDescription] = {
    P(location ~ Keywords.briefly ~ byAs.? ~ literalString).map { case (loc, brief: LiteralString) =>
      BriefDescription(loc, brief)
    }
  }

  private def docBlock[u: P]: P[Seq[LiteralString]] = {
    P(
      (open ~
        (markdownLines | literalStrings | undefined(Seq.empty[LiteralString])) ~
        close) | literalString.map(Seq(_))
    )
  }

  def description[u: P](implicit ctx: P[?]): P[Description] =
    P(
      location ~ Keywords.described ~ (
        (byAs ~/ docBlock) |
          (at ~/ httpUrl) |
          (in ~/ Keywords.file ~ literalString)
      )
    ).map {
      case (loc, strings: Seq[LiteralString]) =>
        BlockDescription(loc, strings)
      case (loc, url: URL) =>
        URLDescription(loc, url)
      case (loc, file: LiteralString) =>
        val url = ctx.input.asInstanceOf[RiddlParserInput].root.resolve(file.s)
        URLDescription(loc, url)
    }

  def maybeDescription[u: P]: P[Option[Description]] =
    P(description).?

  private def inlineComment[u: P]: P[InlineComment] = {
    P(
      location ~ "/*" ~ until('*', '/')
    ).map { case (loc, comment) =>
      val actual = comment.dropRight(2) // we don't want the */ in the comment text
      val lines = actual.split('\n').toList
      InlineComment(loc, lines)
    }
  }

  private def endOfLineComment[u: P]: P[LineComment] = {
    P(location ~ "//" ~ toEndOfLine).map { case (loc, comment) =>
      LineComment(loc, comment)
    }
  }

  def comment[u: P]: P[Comment] = {
    P(inlineComment | endOfLineComment)
  }

  def comments[u: P]: P[Seq[Comment]] = {
    P(comment).rep(0)
  }

  private def wholeNumber[u: P]: P[Long] = {
    CharIn("0-9").rep(1).!.map(_.toLong)
  }

  def integer[u: P]: P[Long] = {
    CharIn("+\\-").? ~~ wholeNumber
  }

  private def simpleIdentifier[u: P]: P[String] = {
    P(CharIn("a-zA-Z") ~~ CharsWhileIn("a-zA-Z0-9_\\-").?).!
  }

  private def quotedIdentifier[u: P]: P[String] = {
    P("'" ~~ CharsWhileIn("a-zA-Z0-9_+\\-|/@$%&, :", 1).! ~~ "'")
  }

  private def anyIdentifier[u: P]: P[String] = {
    P(simpleIdentifier | quotedIdentifier)
  }

  def identifier[u: P]: P[Identifier] = {
    P(location ~ anyIdentifier).map { case (loc, value) => Identifier(loc, value) }
  }

  def pathIdentifier[u: P]: P[PathIdentifier] = {
    P(location ~ anyIdentifier ~~ (Punctuation.dot ~~ anyIdentifier).repX(0)).map { case (loc, first, strings) =>
      PathIdentifier(loc, first +: strings)
    }
  }

  def term[u: P]: P[Term] = {
    P(
      location ~ Keywords.term ~ identifier ~ is ~ docBlock ~ withDescriptives
    )./.map { case (loc, id, definition, descriptives) =>
      Term(loc, id, definition, descriptives.toContents)
    }
  }

<<<<<<< HEAD
  def descriptive[u: P]: P[MetaData] =
    P(briefDescription | description | term | authorRef).asInstanceOf[P[MetaData]]
=======
  def mimeType[u: P]: P[String] = {
    P(
      ("application" | "audio" | "example" | "font" |
        "image" | "model" | "text" | "video") ~~ "/" ~~ CharIn("a-z\\-.+").rep(1)
    ).!
  }

  def fileAttachment[u: P]: P[FileAttachment] = {
    P(
      location ~ Keywords.attachment ~ identifier ~ is ~ mimeType ~ in ~ Keywords.file ~ literalString
    ).map { case (loc, id, mimeType, fileName) =>
      FileAttachment(loc, id, mimeType, fileName)
    }
  }

  def stringAttachment[u: P]: P[StringAttachment] =
    P(
      location ~ Keywords.attachment ~ identifier ~ is ~ mimeType ~ as ~ literalString
    ).map { case (loc, id, mimeType, value) =>
      StringAttachment(loc, id, mimeType, value)
    }
    
  def ulidAttachment[u:P]: P[ULIDAttachment] =
    P(
      location ~ Keywords.attachment ~ "ULID" ~ is ~ literalString 
    ).map { case (loc, ulidString) =>
      val ulid = ULID.fromString(ulidString.s)
      ULIDAttachment(loc, ulid)  
    }
  end ulidAttachment

  def descriptive[u: P]: P[Descriptives] =
    P(briefDescription | description | term | authorRef | fileAttachment | stringAttachment | ulidAttachment)
      .asInstanceOf[P[Descriptives]]
>>>>>>> ddec992f

  def withDescriptives[u: P]: P[Seq[MetaData]] = {
    P(
      Keywords.`with` ~ open ~ (undefined(Seq.empty[MetaData]) | descriptive.rep(1)) ~ close
    ).?./.map {
      case Some(list: Seq[MetaData]) =>
        list
      case None =>
        Seq.empty
    }
  }

  def include[u: P, CT <: RiddlValue](parser: P[?] => P[Seq[CT]]): P[Include[CT]] = {
    P(location ~ Keywords.include ~ literalString)./.map { case (loc: At, str: LiteralString) =>
      doIncludeParsing[CT](loc, str.s, parser)
    }
  }

  private def hostString[u: P]: P[String] = {
    P(CharsWhile { ch => ch.isLetterOrDigit || ch == '-' }.rep(1, ".", 32)).!
  }

  private def portNum[u: P]: P[String] = {
    P(CharsWhileIn("0-9").rep(min = 1, max = 5)).!.map { (numStr: String) =>
      val num = numStr.toInt
      if num > 0 && num < 65535 then numStr
      else
        error(s"Invalid port number: $numStr. Must be in range 0 <= port < 65536")
        "0"
    }
  }

  private def urlPath[u: P]: P[String] = {
    P(
      CharsWhile(ch => ch.isLetterOrDigit || "/-?#/.=".contains(ch))
        .rep(min = 0, max = 240)
    ).!
  }

  def httpUrl[u: P]: P[URL] = {
    P(
      "http" ~ "s".? ~ "://" ~ hostString ~ (":" ~ portNum).? ~ "/" ~ urlPath.?
    ).!.map(URL)
  }

  def invariant[u: P]: P[Invariant] = {
    P(
      Keywords.invariant ~/ location ~ identifier ~ is ~ (
        undefined(Option.empty[LiteralString]) | literalString.map(Some(_))
      ) ~ withDescriptives
    ).map { case (loc, id, condition, descriptives) =>
      Invariant(loc, id, condition, descriptives.toContents)
    }
  }

  def groupAliases[u: P]: P[String] = {
    P(
      Keywords.keywords(
        StringIn(
          Keyword.group,
          "page",
          "pane",
          "dialog",
          "menu",
          "popup",
          "frame",
          "column",
          "window",
          "section",
          "tab",
          "flow",
          "block"
        ).!
      )
    )
  }

  def outputAliases[u: P]: P[String] = {
    P(
      Keywords.keywords(
        StringIn(
          Keyword.output,
          "document",
          "list",
          "table",
          "graph",
          "animation",
          "picture"
        ).!
      )
    )
  }

  def inputAliases[u: P]: P[String] = {
    P(
      Keywords.keywords(
        StringIn(
          Keyword.input,
          "form",
          "text",
          "button",
          "picklist",
          "selector",
          "item"
        ).!
      )
    )
  }

  def shownBy[u: P]: P[ShownBy] = {
    P(
      location ~ Keywords.shown ~ by ~ open ~ httpUrl.rep(1) ~ close
    ).map { case (loc, urls) =>
      ShownBy(loc, urls)
    }
  }

}<|MERGE_RESOLUTION|>--- conflicted
+++ resolved
@@ -170,10 +170,6 @@
     }
   }
 
-<<<<<<< HEAD
-  def descriptive[u: P]: P[MetaData] =
-    P(briefDescription | description | term | authorRef).asInstanceOf[P[MetaData]]
-=======
   def mimeType[u: P]: P[String] = {
     P(
       ("application" | "audio" | "example" | "font" |
@@ -208,7 +204,6 @@
   def descriptive[u: P]: P[Descriptives] =
     P(briefDescription | description | term | authorRef | fileAttachment | stringAttachment | ulidAttachment)
       .asInstanceOf[P[Descriptives]]
->>>>>>> ddec992f
 
   def withDescriptives[u: P]: P[Seq[MetaData]] = {
     P(
