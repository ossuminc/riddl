/*
 * Copyright 2019 Ossum, Inc.
 *
 * SPDX-License-Identifier: Apache-2.0
 */

package com.ossuminc.riddl.language

import com.ossuminc.riddl.language.AST.Contents.unapply
import com.ossuminc.riddl.utils.URL
import com.ossuminc.riddl.language.Messages.Messages
import com.ossuminc.riddl.language.parsing.{Keyword, RiddlParserInput}

import scala.collection.mutable
import scala.concurrent.ExecutionContext.Implicits.global
import scala.reflect.{ClassTag, classTag}
import scala.annotation.{tailrec, targetName, unused}
import scala.io.{BufferedSource, Codec}
import scala.scalajs.js.annotation.*
import wvlet.airframe.ulid.ULID

/** Abstract Syntax Tree This object defines the model for representing RIDDL as an Abstract Syntax Tree. This raw AST
  * has no referential integrity, it just results from applying the parsing rules to the input. The RawAST models
  * produced from parsing are syntactically correct but have no semantic validation.
  */
@JSExportTopLevel("AST")
object AST:

///////////////////////////////////////////////////////////////////////////////////////////////////////// RIDDL VALUES

  /** The root trait of all parsed values. If a parser returns something, its a [[RiddlValue]]. Every node in the AST is
    * a RiddlNode. Subclasses implement the definitions in various ways because this is the most abstract notion of what
    * is parsed.
    */
  sealed trait RiddlValue:

    /** The location in the parse at which this RiddlValue occurs */
    def loc: At

    /** Provide a string to specify the kind of thing this value is with default derived from class name */
    def kind: String = this.getClass.getSimpleName

    /** Format the node to a string in a form suitable for use in error messages */
    def format: String

    /** Whether or not this instance has an id: [[Identifier]] field or not */
    def isIdentified: Boolean = false

    /** True only if this value does not have a name or has an empty name */
    def isAnonymous: Boolean = true

    /** Determine if this [[RiddlValue]] contains other values or not */
    def isContainer: Boolean = false

    /** Determine if this [[RiddlValue]] is the top most container, appearing at the root of the AST */
    def isRootContainer: Boolean = false

    /** Determine if this [[RiddlValue]] has definitions it contains */
    def hasDefinitions: Boolean = false

    /** Determine if this [[RiddlValue]] is a definition or not */
    def isDefinition: Boolean = false

    def isParent: Boolean = false

    /** Determine if this [[RiddlValue]] is empty or not. Non-containers are always empty */
    def isEmpty: Boolean = true

    /** Determines if this [[RiddlValue]] is a comment or not */
    def isComment: Boolean = false

    /** Determines if this node is a vital node or not */
    def isVital: Boolean = false

    /** Determines if this [[RiddlValue]] is a processor (handles messages) or not */
    def isProcessor: Boolean = false

    /** Determines if this [[RiddlValue]] has any options set or not */
    def hasOptions: Boolean = false

    /** Determines if this [[RiddlValue]]defines any [[Author]]s or not */
    def hasAuthors: Boolean = false

    /** Determines if this [[RiddlValue]] references any [[Author]]s or not */
    def hasAuthorRefs: Boolean = false

    /** Determines if this [[RiddlValue]] contains any type definitions */
    def hasTypes: Boolean = false

    /** Determines if this [[RiddlValue]] has any includes in it */
    def hasIncludes: Boolean = false

    /** implements the nonEmpty function based on the isEmpty function */
    @deprecatedOverriding(
      "nonEmpty is defined as !isEmpty; override isEmpty instead"
    ) final def nonEmpty: Boolean = !isEmpty

  end RiddlValue

  /** The kinds of things that are valid content, either immediate or future */
  type ContentValues = RiddlValue

  /** A frequently used type alias for a Seq of [[RiddlValue]] */
  type Contents[CV <: ContentValues] = mutable.ArrayBuffer[CV]

  object Contents:
    def empty[T <: ContentValues] = mutable.ArrayBuffer.empty[T]
    def apply[T <: ContentValues](items: T*) = mutable.ArrayBuffer[T](items: _*)
    def unapply[T <: ContentValues](contents: Contents[T]) = mutable.ArrayBuffer.unapplySeq[T](contents)
  end Contents

  extension [CV <: ContentValues](sequence: Seq[CV])
    def toContents: Contents[CV] = Contents[CV](sequence: _*)
    def find(name: String): Option[CV] =
      sequence.find(d => d.isInstanceOf[WithIdentifier] && d.asInstanceOf[WithIdentifier].id.value == name)

  /** The extension of a Seq of [[RiddlValue]] for ease of access to the contents of the Seq */
  extension [CV <: ContentValues](container: Contents[CV])

    /** Extract the elements of the [[Contents]] that have identifiers (are definitions, essentially) */
    private def identified: Contents[CV] = container.filter(_.isIdentified)

    /** Extract the elements of the [[Contents]] that are the type of the type parameter T
      *
      * @tparam T
      *   THe kind of [[RiddlValue]] sought in the [[Contents]]
      *
      * @return
      *   The Seq of type `T` found in the [[Contents]]
      */
    def filter[T <: RiddlValue: ClassTag]: Seq[T] =
      val theClass = classTag[T].runtimeClass
      container.filter(x => theClass.isAssignableFrom(x.getClass)).map(_.asInstanceOf[T]).toSeq
    end filter

    /** Returns the elements of the [[Contents]] that are [[VitalDefinition]]s */
    def vitals: Seq[VitalDefinition[?]] = container.filter[VitalDefinition[?]]

    /** Returns the elememts of the [[Contents]] that are [[Processor]]s */
    def processors: Seq[Processor[?]] = container.filter[Processor[?]]

    /** Find the first element of the [[Contents]] that has the provided `name` */
    def find(name: String): Option[CV] =
      identified.find(d => d.isInstanceOf[WithIdentifier] && d.asInstanceOf[WithIdentifier].id.value == name)

    /** Find the first element of the [[Contents]] that */
    def identifiedValues: Seq[WithIdentifier] =
      container.filter(d => d.isInstanceOf[WithIdentifier]).map(_.asInstanceOf[WithIdentifier]).toSeq

    /** Returns the [[Include]] elements of [[Contents]] */
    def includes: Seq[Include[?]] = container.filter[Include[?]].map(_.asInstanceOf[Include[?]])

    /** find the elements of the [[Contents]] that are [[Definition]]s */
    def definitions: Definitions = container.filter[Definition].map(_.asInstanceOf[Definition])

    /** find the elemetns of the [[Contents]] that are [[Parent]]s */
    def parents: Seq[Parent] = container.filter[Parent]

    def toSeq: Seq[CV] = container.toSeq
  end extension

  /** Base trait of any [[RiddlValue]] that Contains other [[RiddlValue]]
    *
    * @tparam CV
    *   The kind of contained value that is contained within.
    */
  sealed trait Container[CV <: ContentValues] extends RiddlValue:
    /** The definitional contents of this Container value. The [[contents]] are constrained by the type parameter CV so
      * subclasses must honor that constraint.
      */
    def contents: Contents[CV]

    override def isEmpty: Boolean = contents.isEmpty

    /** Force all subclasses to return true as they are containers */
    final inline override def isContainer: Boolean = true
  end Container

  /** A simple container for utility purposes in code. The parser never returns one of these */
  case class SimpleContainer[CV <: ContentValues](contents: Contents[CV]) extends Container[CV]:
    def format: String = ""
    def loc: At = At.empty
  end SimpleContainer

  /** Represents a literal string parsed between quote characters in the input
    *
    * @param loc
    *   The location in the input of the opening quote character
    * @param s
    *   The parsed value of the string content
    */

  case class LiteralString(loc: At, s: String) extends RiddlValue:
    override def format = s"\"$s\""

    /** Only empty if the string is empty too */
    override def isEmpty: Boolean = s.isEmpty
  end LiteralString

  /** Companion for LiteralString class to provide the empty value */
  object LiteralString:

    /** Definition of the empty LiteralString */
    val empty: LiteralString = LiteralString(At.empty, "")
  end LiteralString

  /** A RiddlValue that is a parsed identifier, typically the name of a definition.
    *
    * @param loc
    *   The location in the input where the identifier starts
    * @param value
    *   The parsed value of the [[Identifier]]
    */
  case class Identifier(loc: At, value: String) extends RiddlValue:
    override def format: String = value
    override def isEmpty: Boolean = value.isEmpty
  end Identifier

  /** Companion object for the Identifier class to provide the empty value */
  object Identifier:
    /** Definition of the empty [[Identifier]] */
    val empty: Identifier = Identifier(At.empty, "")
  end Identifier

  /** Represents a segmented identifier to a definition in the model. Path Identifiers are parsed from a dot-separated
    * list of identifiers in the input. Path identifiers are used to reference other definitions in the model.
    *
    * @param loc
    *   Location in the input of the first letter of the path identifier
    * @param value
    *   The list of strings that make up the path identifier
    */
  case class PathIdentifier(loc: At, value: Seq[String]) extends RiddlValue:
    override def format: String = value.mkString(".")
    override def isEmpty: Boolean = value.isEmpty || value.forall(_.isEmpty)
  end PathIdentifier

  /** Companion object of the PathIdentifier class to provide its empty value */
  object PathIdentifier:
    /** The empty [[PathIdentifier]] */
    val empty: PathIdentifier = PathIdentifier(At.empty, Seq.empty[String])
  end PathIdentifier

  /** A descriptive is something non-definitional that can be added to a definition. They occurs in the `with` section
    * of the definition
    */
  trait Descriptive extends RiddlValue:
    /** All Descriptives have a location provided by an [[At]] value. */
    def loc: At
  end Descriptive

  /** A single line description for any vital definition
    * @param brief
    *   The brief description
    */
  case class BriefDescription(
    loc: At,
    brief: LiteralString
  ) extends Descriptive:
    def format: String = s"briefly \"${brief.s}\""
  end BriefDescription

  /** The description of a definition. All definitions have a name and an optional description. This class provides the
    * description part.
    */
  sealed trait Description extends Descriptive:
    /** The lines of the description abstractly defined to be provided by subclasses */
    def lines: Seq[LiteralString]
  end Description

  /** Companion class for Description only to define the empty value */
  @JSExportTopLevel("Description$")
  object Description:
    /** The empty [[Description]] definition */
    lazy val empty: Description = new Description {
      val loc: At = At.empty
      val lines = Seq.empty[LiteralString]
      def format: String = ""
    }
  end Description

  /** An implementation of a [[Description]] that implements the lines directly as a [[Seq]] of [[LiteralString]]
    * @param loc
    *   The [[At]] value that provides the location of this [[BlockDescription]]
    * @param lines
    *   The literal lines of this description as a [[Seq]] of [[LiteralString]]
    */
  case class BlockDescription(
    loc: At = At.empty,
    lines: Seq[LiteralString] = Seq.empty[LiteralString]
  ) extends Description:
    override def isEmpty: Boolean = lines.isEmpty || lines.forall(_.isEmpty)
    def format: String = ""
  end BlockDescription

  /** An URL based implementation of [[Description]] that provides the description in a Markdown file
    * @param loc
    *   The location in the parse source where this description occurs
    * @param url
    *   The URL for the file content that is the description.
    */
  case class URLDescription(loc: At, url: URL) extends Description:
    lazy val lines: Seq[LiteralString] = {
      import com.ossuminc.riddl.utils.{Loader, Await}
      val future = Loader(url).load.map(_.split("\n").toSeq.map(LiteralString(loc, _)))
      Await.result(future, 10)
    }
    override def format: String = url.toExternalForm
  end URLDescription

  /** */
  case class FileAttachment(
    loc: At,
    id: Identifier,
    mimeType: String,
    inFile: LiteralString
  ) extends Descriptive
      with WithIdentifier:
    def format: String = identify
  end FileAttachment

  /** */
  case class StringAttachment(
    loc: At,
    id: Identifier,
    mimeType: String,
    value: LiteralString
  ) extends Descriptive
      with WithIdentifier:
    def format: String = identify
  end StringAttachment

  case class ULIDAttachment(
    loc: At,
    ulid: ULID
  ) extends Descriptive
      with WithIdentifier:
    override def id: Identifier = Identifier(At.empty, "ULID")
    def format: String = identify
  end ULIDAttachment

  /** This trait represents the base trait of all comments recognized by the parser */
  sealed trait Comment extends RiddlValue:
    final inline override def isComment: Boolean = true
  end Comment

  /** The AST Representation of a single line comment in the input. LineComments can only occur after the closing brace,
    * }, of a definition. The comment is stored within the [[Definition]]
    *
    * @param loc
    *   Location in the input of the // comment introducer
    * @param text
    *   The text of the comment, everything after the // to the end of line
    */
  case class LineComment(loc: At, text: String = "") extends Comment:
    def format: String = "// " + text
  end LineComment

  /** The AST representation of a comment that can span across lines and is inline with the definitions.
    *
    * @param loc
    *   The location at which the comment occurs
    * @param lines
    *   The lines of the comment without line terminators
    */
  case class InlineComment(loc: At, lines: Seq[String] = Seq.empty) extends Comment:
    def format: String = lines.mkString("/* ", "\n", "*/")
  end InlineComment

  /** Base trait for option values for any option of a definition.
    *
    * @param loc
    *   The location at which the OptionValue occurs
    * @param name
    *   The name of the option
    * @param args
    *   THe arguments of the option as [[LiteralString]] which may be empty
    */
  case class OptionValue(loc: At, name: String, args: Seq[LiteralString] = Seq.empty) extends RiddlValue:
    override def format: String = "option " + name + args.map(_.format).mkString("(", ", ", ")")
  end OptionValue

  /** A reference to a definition of a specific type.
    *
    * @tparam T
    *   The type of definition to which the references refers.
    */
  sealed abstract class Reference[+T <: Definition: ClassTag] extends RiddlValue:
    /** The Path identifier to the referenced definition
      */
    def pathId: PathIdentifier

    /** The optional identifier of the reference to be used locally in some other reference.
      */
    def id: Option[Identifier] = None

    /** @return
      *   String A string that describes this reference
      */
    def identify: String =
      s"${classTag[T].runtimeClass.getSimpleName} ${
          if id.nonEmpty then {
            id.map(_.format + ": ")
          } else ""
        }'${pathId.format}'"
    end identify

    override def isEmpty: Boolean = pathId.isEmpty
  end Reference

  //////////////////////////////////////////////////////////////////////////////////////////////////////////////// WITHS
  ////////////// Defines a bunch of traits that can be used to compose the definitions via trait inheritance

  /** A trait that includes an `id` field and various methods to support it. This is used by [[Definition]] and any
    * other thing that needs to be identified by name.
    */
  sealed trait WithIdentifier extends RiddlValue:

    /** the name/identifier of this value. All definitions have one */
    def id: Identifier

    final override inline def isIdentified: Boolean = true

    /** This one has an identifier so it is only anonymous if that identifier is empty */
    override final inline def isAnonymous: Boolean = id.value.isEmpty

    /** Convert the identifier into a string format with its [[kind]] and dealing with anonymity. */
    def identify: String =
      if id.isEmpty then {
        s"Anonymous $kind"
      } else {
        s"$kind '${id.format}'"
      }
    end identify

    /** Same as [[identify]] but also adds the value's location via [[loc]] */
    def identifyWithLoc: String = s"$identify at $loc"
  end WithIdentifier

  sealed trait WithMetaData extends RiddlValue:
    def metadata: Contents[MetaData]

    override def hasAuthorRefs: Boolean = authorRefs.nonEmpty

    /** AN optional [[BriefDescription]] */
    def brief: Option[BriefDescription] = metadata.filter[BriefDescription].headOption

    /** A reliable extractor of the brief description, dealing with the optionality and plurality of it */
    def briefString: String = brief.map(_.brief.s).getOrElse("No brief description.")

<<<<<<< HEAD
    /** A lazily constructed [[mutable.Seq]] of [[Description]] */
    def descriptions: Seq[Description] = metadata.filter[Description]
=======
    /** A lazily constructed [[mutable.ArrayBuffer]] of [[Description]] */
    lazy val descriptions: Seq[Description] = descriptives.filter[Description]
>>>>>>> ddec992f

    /** A reliable extractor of the description, dealing with the optionality and plurality of it */
    def descriptionString: String =
      if descriptions.isEmpty then "No descriptions."
      else descriptions.map(_.lines.map(_.s).mkString("\n")).mkString("\n")
    end descriptionString

    /** A lazily constructed mutable [[Seq]] of [[AuthorRef]] */
    def terms: Seq[Term] = metadata.filter[Term]

    /** A lazily constructed mutable [[Seq]] of [[AuthorRef]] */
    def authorRefs: Seq[AuthorRef] = metadata.filter[AuthorRef]

<<<<<<< HEAD
  end WithMetaData
=======
    lazy val ulid: ULID =
      descriptives.find("ULID") match
        case Some(ulid: ULIDAttachment) => ulid.ulid
        case _ =>
          val result = ULID.newULID
          descriptives += ULIDAttachment(At.empty, result)
          result
      end match
    end ulid

  end WithDescriptives
>>>>>>> ddec992f

  /** A trait that includes the `comments` field to extract the comments from the contents */
  sealed trait WithComments[CV <: ContentValues] extends Container[CV]:

    /** A lazily constructed [[Seq]] of [[Comment]] filtered from the contents */
    def comments: Seq[Comment] = contents.filter[Comment]
  end WithComments

  /** Added to definitions that support includes */
  sealed trait WithIncludes[CV <: ContentValues] extends Container[CV]:

    /** A lazily constructed [[Seq]] of [[Include]] filtered from the contents */
    def includes: Seq[Include[CV]] = contents.filter[Include[CV]]
    final override def hasIncludes = true
  end WithIncludes

  /** Base trait that can be used in any definition that takes options and ensures the options are defined, can be
    * queried, and formatted.
    */
  sealed trait WithOptions[CV <: ContentValues] extends Container[CV]:

    /** A lazily constructed [[Seq]] of [[OptionValue]] filtered from the contents */
    def options: Seq[OptionValue] = contents.filter[OptionValue]

    /** True if this value contains an option with the given `name`. */
    def hasOption(name: String): Boolean = options.exists(_.name == name)

    /** Get the value of `name`'d option, if there is one. */
    def getOptionValue(name: String): Option[OptionValue] = options.find(_.name == name)

    override def isEmpty: Boolean = super.isEmpty && options.isEmpty
    override def hasOptions: Boolean = options.nonEmpty
  end WithOptions

  /** Base trait of any definition that is a container and contains types */
  sealed trait WithTypes[CV <: ContentValues] extends Container[CV]:

    /** A lazily constructed [[Seq]] of [[Type]] filtered from the contents */
    def types: Seq[Type] = contents.filter[Type]
    override def hasTypes: Boolean = types.nonEmpty
  end WithTypes

  /** Base trait to use in any definition that can define a constant */
  sealed trait WithConstants[CV <: ContentValues] extends Container[CV]:

    /** A lazily constructed [[Seq]] of [[Constant]] filtered from the contents */
    def constants: Seq[Constant] = contents.filter[Constant]
  end WithConstants

  /** Base trait to use in any [[Definition]] that can define an invariant */
  sealed trait WithInvariants[CV <: ContentValues] extends Container[CV]:

    /** A lazily constructed [[Seq]] of [[Invariant]] filtered from the contents */
    def invariants: Seq[Invariant] = contents.filter[Invariant]
  end WithInvariants

  /** Base trait to use in any [[Definition]] that can define a [[Function]] */
  sealed trait WithFunctions[CV <: ContentValues] extends Container[CV]:

    /** A lazily constructed [[Seq]] of [[Function]] filtered from the contents */
    def functions: Seq[Function] = contents.filter[Function].toSeq
  end WithFunctions

  /** Base trait to use in any [[Processor]] because they define [[Handler]]s */
  sealed trait WithHandlers[CV <: ContentValues] extends Container[CV]:

    /** A lazily constructed [[Seq]] of [[Handler]] filtered from the contents */
    def handlers: Seq[Handler] = contents.filter[Handler]
  end WithHandlers

  /** Base trait to use in any [[Definition]] that can define an [[Inlet]] */
  sealed trait WithInlets[CV <: ContentValues] extends Container[CV]:

    /** A lazily constructed [[Seq]] of [[Inlet]] filtered from the contents */
    def inlets: Seq[Inlet] = contents.filter[Inlet]
  end WithInlets

  /** Base trait to use in any [[Definition]] that can define an [[Outlet]] */
  sealed trait WithOutlets[CV <: ContentValues] extends Container[CV]:

    /** A lazily constructed [[Seq]] of [[Outlet]] filtered from the contents */
    def outlets: Seq[Outlet] = contents.filter[Outlet]
  end WithOutlets

  /** Base trait to use in any [[Definition]] that can define a [[State]] */
  sealed trait WithStates[CV <: ContentValues] extends Container[?]:

    /** A lazily constructed [[Seq]] of [[State]] filtered from the contents */
    def states: Seq[State] = contents.filter[State]
  end WithStates

  /** Base trait to use in any [[Definition]] that can define a [[Group]] */
  sealed trait WithGroups[CV <: ContentValues] extends Container[CV]:

    /** A lazily constructed [[Seq]] of [[Group]] filtered from the contents */
    def groups: Seq[Group] = contents.filter[Group]
  end WithGroups

  /** Base trait to use in any [[Definition]] that can define a [[Output]] */
  sealed trait WithOutputs[CV <: ContentValues] extends Container[CV]:

    /** A lazily constructed [[Seq]] of [[Output]] filtered from the contents */
    def outputs: Seq[Output] = contents.filter[Output]
  end WithOutputs

  /** Base trait to use in any [[Definition]] that can define a [[Output]] */
  sealed trait WithInputs[CV <: ContentValues] extends Container[CV]:

    /** A lazily constructed [[Seq]] of [[Output]] filtered from the contents */
    def inputs: Seq[Input] = contents.filter[Input]
  end WithInputs

  /** Base trait to use to define the [[AST.Statement]]s that form the body of a [[Function]] or [[OnClause]] */
  sealed trait WithStatements[CV <: ContentValues] extends Container[CV]:

    /** A lazily constructed [[Seq]] of [[Statement]] filtered from the contents */
    def statements: Seq[Statement] = contents.filter[Statement]
  end WithStatements

  /** Base trait to use in a [[Domain]] to define the bounded [[Context]] it contains */
  sealed trait WithContexts[CV <: ContentValues] extends Container[CV]:

    /** A lazily constructed [[Seq]] of [[Context]] filtered from the contents */
    def contexts: Seq[Context] = contents.filter[Context]
  end WithContexts

  /** Base trait to use in any [[Definition]] that can define [[Author]]s */
  sealed trait WithAuthors[CV <: ContentValues] extends Container[CV]:

    /** A lazily constructed [[Seq]] of [[Author]] filtered from the contents */
    def authors: Seq[Author] = contents.filter[Author]
    override def hasAuthors: Boolean = authors.nonEmpty
  end WithAuthors

  /** Base trait to use in any [[Definition]] that can define [[User]]s */
  sealed trait WithUsers[CV <: ContentValues] extends Container[CV]:

    /** A lazily constructed [[Seq]] of [[User]] filtered from the contents */
    def users: Seq[User] = contents.filter[User]
  end WithUsers

  /** Base trait to use in any [[Definition]] that can define [[Epic]]s */
  sealed trait WithEpics[CV <: ContentValues] extends Container[CV]:

    /** A lazily constructed [[Seq]] of [[Epic]] filtered from the contents */
    def epics: Seq[Epic] = contents.filter[Epic]
  end WithEpics

  /** Base trait to use in any [[Definition]] that can define [[Application]]s */
  sealed trait WithApplications[CV <: ContentValues] extends Container[CV]:

    /** A lazily constructed [[Seq]] of [[Application]] filtered from the contents */
    def applications: Seq[Application] = contents.filter[Application]
  end WithApplications

  /** Base trait to use in any [[Definition]] that can define [[Domain]]s */
  sealed trait WithDomains[CV <: ContentValues] extends Container[CV]:

    /** A lazily constructed [[Seq]] of [[Domain]] filtered from the contents */
    def domains: Seq[Domain] = contents.filter[Domain]
  end WithDomains

  /** Base trait to use in any [[Definition]] that can define [[Projector]]s */
  sealed trait WithProjectors[CV <: ContentValues] extends Container[CV]:

    /** A lazily constructed [[Seq]] of [[Projector]] filtered from the contents */
    def projectors: Seq[Projector] = contents.filter[Projector]
  end WithProjectors

  /** Base trait to use in any [[Definition]] that can define [[Repository]]s */
  sealed trait WithRepositories[CV <: ContentValues] extends Container[CV]:

    /** A lazily constructed [[Seq]] of [[Repository]] filtered from the contents */
    def repositories: Seq[Repository] = contents.filter[Repository]
  end WithRepositories

  /** Base trait to use in any [[Definition]] that can define [[Entity]]s */
  sealed trait WithEntities[CV <: ContentValues] extends Container[CV]:

    /** A lazily constructed [[Seq]] of [[Entity]] filtered from the contents */
    def entities: Seq[Entity] = contents.filter[Entity]
  end WithEntities

  /** Base trait to use in any [[Definition]] that can define [[Streamlet]]s */
  sealed trait WithStreamlets[CV <: ContentValues] extends Container[CV]:

    /** A lazily constructed [[Seq]] of [[Streamlet]] filtered from the contents */
    def streamlets: Seq[Streamlet] = contents.filter[Streamlet]
  end WithStreamlets

  /** Base trait to use in any [[Definition]] that can define [[Connector]]s */
  sealed trait WithConnectors[CV <: ContentValues] extends Container[CV]:

    /** A lazily constructed [[Seq]] of [[Connector]] filtered from the contents */
    def connectors: Seq[Connector] = contents.filter[Connector]
  end WithConnectors

  /** Base trait to use in any [[Definition]] that can define [[Adaptor]]s */
  sealed trait WithAdaptors[CV <: ContentValues] extends Container[CV]:

    /** A lazily constructed [[Seq]] of [[Adaptor]] filtered from the contents */
    def adaptors: Seq[Adaptor] = contents.filter[Adaptor]
  end WithAdaptors

  /** Base trait to use in any [[Definition]] that can define [[Saga]]s */
  sealed trait WithSagas[CV <: ContentValues] extends Container[CV]:

    /** A lazily constructed [[Seq]] of [[Saga]] filtered from the contents */
    def sagas: Seq[Saga] = contents.filter[Saga]
  end WithSagas

  /** Base trait to use in any [[Definition]] that can define [[SagaStep]]s */
  sealed trait WithSagaSteps[CV <: ContentValues] extends Container[CV]:

    /** A lazily constructed [[Seq]] of [[SagaStep]] filtered from the contents */
    def sagaSteps: Seq[SagaStep] = contents.filter[SagaStep]
  end WithSagaSteps

  /** Base trait to use in any [[Definition]] that can define [[UseCase]]s */
  sealed trait WithUseCases[CV <: ContentValues] extends Container[CV]:

    /** A lazily constructed [[Seq]] of [[UseCase]] filtered from the contents */
    def cases: Seq[UseCase] = contents.filter[UseCase]
  end WithUseCases

  /** Base trait to use in any [[Definition]] that can define [[ShownBy]]s */
  sealed trait WithShownBy[CV <: ContentValues] extends Container[CV]:

    /** A lazily constructed [[Seq]] of [[ShownBy]] filtered from the contents */
    def shownBy: Seq[ShownBy] = contents.filter[ShownBy]
  end WithShownBy

  /** Base trait to use anywhere that can contain [[Module]]s */
  sealed trait WithModules[CV <: ContentValues] extends Container[CV]:
    /** A lazily constructed [[Contents]] of [[Module]] */
    def modules: Seq[Module] = contents.filter[Module]
  end WithModules

  //////////////////////////////////////////////////////////////////////////////////////////////// ABSTRACT DEFINITIONS
  ///// This section defines various abstract things needed by the rest of the definitions

  /** The list of definitions to which a reference cannot be made */
  type NonReferencableDefinitions =
    Author | User | Enumerator | Group | Root | SagaStep | Term | Handler | Invariant | Definition

  /** THe list of RiddlValues that are not Definitions for excluding them in match statements */
  type NonDefinitionValues = LiteralString | Identifier | PathIdentifier | Description | Interaction | Include[?] |
    TypeExpression | Comment | OptionValue | Reference[?] | StreamletShape | AdaptorDirection | UserStory |
    MethodArgument | Schema | ShownBy | SimpleContainer[?] | BriefDescription | BlockDescription | URLDescription |
    FileAttachment | StringAttachment | ULIDAttachment | Descriptive

  /** Type of definitions that occur in a [[Root]] without [[Include]] */
  private type OccursInModule = Domain | Author | Comment

  /** Type of definitions that can occur in a [[Module]] */
  type ModuleContents = OccursInModule | Include[OccursInModule]

  /** The root is a module that can have other modules */
  type RootContents = ModuleContents | Module

  /** Things that can occur in the "With" section of a leaf definition */
<<<<<<< HEAD
  type MetaData = BriefDescription | Description | Term | AuthorRef
=======
  type Descriptives = BriefDescription | Description | Term | AuthorRef | FileAttachment | StringAttachment |
    ULIDAttachment
>>>>>>> ddec992f

  /** Type of definitions that occurs within all Vital Definitions */
  type OccursInVitalDefinition = Type | Comment

  /** Type of definitions that occur within all Processor types */
  type OccursInProcessor = OccursInVitalDefinition | Constant | Invariant | Function | OptionValue | Handler |
    Streamlet | Connector | Relationship

  /** Type of definitions that occur in a [[Domain]] without [[Include]] */
  type OccursInDomain = OccursInVitalDefinition | Author | Context | Domain | User | Application | Epic | Saga

  /** Type of definitions that occur in a [[Domain]] with [[Include]] */
  type DomainContents = OccursInDomain | Include[OccursInDomain]

  /** Type of definitions that occur in a [[Application]] without [[Include]] */
  private type OccursInApplication = OccursInProcessor | Group

  /** Type of definitions that occur in an [[Application]] with [[Include]] */
  type ApplicationContents = OccursInApplication | Include[OccursInApplication]

  type ApplicationRelated = Application | Group | Input | Output

  /** Type of definitions that occur in a [[Group]] */
  type OccursInGroup = Group | ContainedGroup | Input | Output

  /** Type of definitions that occur in an [[Input]] */
  type OccursInInput = Input | TypeRef

  /** Type of definitions that occur in an [[Output]] */
  type OccursInOutput = Output | TypeRef

  /** Type of definitions that occur in a [[Context]] without [[Include]] */
  type OccursInContext = OccursInProcessor | Entity | Adaptor | Saga | Projector | Repository

  /** Type of definitions that occur in a [[Context]] with [[Include]] */
  type ContextContents = OccursInContext | Include[OccursInContext]

  /** Type of definitions that occur in an [[Entity]] without [[Include]] */
  private type OccursInEntity = OccursInProcessor | State

  /** Type of definitions that occur in an [[Entity]] with [[Include]] */
  type EntityContents = OccursInEntity | Include[OccursInEntity]

  /** Type of definitions that occur in a [[Handler]] */
  type HandlerContents = OnClause | Comment

  /** Type of definitions that occur in an [[Adaptor]] without [[Include]] */
  private type OccursInAdaptor = OccursInProcessor

  /** Type of definitions that occur in an [[Adaptor]] with [[Include]] */
  type AdaptorContents = OccursInProcessor | Include[OccursInAdaptor]

  /** Type of definitions that occur in a [[Saga]] without [[Include]] */
  private type OccursInSaga = OccursInVitalDefinition | SagaStep

  /** Type of definitions that occur in a [[Saga]] with [[Include]] */
  type SagaContents = OccursInSaga | Include[OccursInSaga]

  /** Type of definitions that occur in a [[Streamlet]] without [[Include]] */
  private type OccursInStreamlet = OccursInProcessor | Inlet | Outlet | Connector

  /** Type of definitions that occur in a [[Streamlet]] with [[Include]] */
  type StreamletContents = OccursInStreamlet | Include[OccursInStreamlet]

  /** Type of definitions that occur in an [[Epic]] without [[Include]] */
  private type OccursInEpic = OccursInVitalDefinition | ShownBy | UseCase

  /** Type of definitions that occur in an [[Epic]] with [[Include]] */
  type EpicContents = OccursInEpic | Include[OccursInEpic]

  /** Type of definitions that occur in a [[UseCase]] */
  type UseCaseContents = Interaction | Comment

  /** Type of definitions that occur in a [[InteractionContainer]] */
  type InteractionContainerContents = Interaction | Comment

  /** Type of definitions that occur in a [[Projector]] without [[Include]] */
  private type OccursInProjector = OccursInProcessor | RepositoryRef

  /** Type of definitions that occur in a [[Projector]] with [[Include]] */
  type ProjectorContents = OccursInProjector | Include[OccursInProjector]

  /** Type of definitions that occur in a [[Repository]] without [[Include]] */
  private type OccursInRepository = OccursInProcessor | Schema

  /** Type of definitions that occur in a [[Repository]] with [[Include]] */
  type RepositoryContents = OccursInRepository | Include[OccursInRepository]

  /** Type of definitions that occur in a [[Function]] */
  private type OccursInFunction = OccursInVitalDefinition | Statement | Function

  /** Type of definitions that occur in a [[Function]], with Include */
  type FunctionContents = OccursInFunction | Include[OccursInFunction]

  /** Type of definitions that occur in a [[Type]] */
  type TypeContents = Field | Method | Enumerator

  type AggregateContents = Field | Method

  /** Type of definitions that occur in a block of [[Statement]] */
  type Statements = Statement | Comment

  type NebulaContents = Adaptor | Application | Author | Connector | Constant | ContainedGroup | Context | Domain |
    Entity | Enumerator | Epic | Field | Function | Group | Handler | Inlet | Input | Invariant | Method | Module |
    OnClause | OnInitializationClause | OnTerminationClause | OnMessageClause | OnOtherClause | Outlet | Output |
    Projector | Relationship | Repository | Root | Saga | SagaStep | Schema | State | Streamlet | Term | Type |
    UseCase | User

  ////////////////////////////////////////////////////////////////////////////////////////////////////////// DEFINITIONS
  //////// The Abstract classes for defining Definitions by using the foregoing traits

  /** Base trait for all Definitions. Their mere distinction at this level of abstraction is to simply have an
    * identifier and can have attachments
    *
    * @see
    *   [[BranchDefinition]] and [[LeafDefinition]]
    */
  sealed trait Definition extends WithIdentifier:
    /** Yes anything deriving from here is a definition */
    override def isDefinition: Boolean = true
    override def isParent: Boolean = false
    override def hasDefinitions: Boolean = false
  end Definition

  object Definition:
    /** The canonical value for "empty" Definition which can usually be interpeted as "Not Found" */
    lazy val empty: Definition = new Definition {
      def id: Identifier = Identifier.empty
      def format: String = ""
      def loc: At = At.empty
      override def isEmpty: Boolean = true
    }
  end Definition

  /** The Base trait for a definition that contains some unrestricted kind of content, ContentValues */
  sealed trait Parent extends Definition with Container[?]:
    override def isParent: Boolean = true

    /** True iff there are contained definitions */
    override def hasDefinitions: Boolean = contents.definitions.nonEmpty
  end Parent

  /** A leaf node in the hierarchy of definitions. Leaves have no content, unlike [[Parent]]. They do permit a single
    * [[BriefDescription]] value and single [[Description]] value. There are no contents.
    */
  sealed trait LeafDefinition extends Definition with WithMetaData

  /** Base trait for all definitions that have a specific kind of contents */
  sealed trait BranchDefinition[CV <: ContentValues] extends Parent with Container[CV]

  type Definitions = Seq[Definition] // TODO: Make this opaque some day

  object Definitions:
    def empty: Definitions = Seq.empty[Definition]
  end Definitions

  /** A simple sequence of Parents from the closest all the way up to the Root */
  type Parents = Seq[Parent] // TODO: Make this opaque some day

  object Parents:
    def empty: Parents = Seq.empty[Parent]
  end Parents

  /** A mutable stack of Parent[?] for keeping track of the parent hierarchy */
  type ParentStack = mutable.Stack[Parent] // TODO: Make this opaque some day

  /** Extension methods for the ParentStack type */
  extension (ps: ParentStack)
    /** Convert the mutable ParentStack into an immutable Parents Seq */
    def toParents: Parents = ps.toSeq
  end extension

  /** A Companion to the ParentStack class */
  object ParentStack:
    /** @return  an empty ParentStack */
    def empty: ParentStack = mutable.Stack.empty[Parent]
  end ParentStack

  type DefinitionStack = mutable.Stack[Definition] // TODO: Make this opaque some day

  extension (ds: DefinitionStack)
    def toDefinitions: Definitions = ds.toSeq.asInstanceOf[Definitions]
    def isOnlyParents: Boolean = ds.forall(_.isParent)
    def toParentStack: ParentStack = ds.filter(_.isParent).map(_.asInstanceOf[Parent]).asInstanceOf[ParentStack]
    def toParentsSeq: Seq[Parent] = ds.filter(_.isParent).map(_.asInstanceOf[Parent]).toSeq
  end extension

  object DefinitionStack:
    def empty: DefinitionStack = mutable.Stack.empty[Definition]
  end DefinitionStack

  /** The kind of thing that can be returned by PathId Resolution Pass optionally providing the referent and its
    * Parental context, or None
    */
  type Resolution[T <: Definition] = Option[(T, Parents)]

  /** The base class of the primary, or vital, definitions. Most of the important definitions are derivatives of this
    * sealed trait. All vital definitions contain comments, documentation, options, authors that defined it, include
    * statements, and term definitions.
    * @tparam CT
    *   The type of the contents of the Vital Definition which must be rooted in RiddlValue
    */
  sealed trait VitalDefinition[CT <: ContentValues]
      extends BranchDefinition[CT]
      with WithTypes[CT]
      with WithIncludes[CT]
      with WithComments[CT]
      with WithOptions[CT]
      with WithMetaData:
    final override def isVital: Boolean = true
  end VitalDefinition

  /** Definition of a Processor. This is a base class for all Processor definitions (things that have inlets, outlets,
    * handlers, functions, and take messages directly with a reference). Processors are the active portion of a model
    * since they handle messages and do the associated processing.
    * @tparam CT
    *   The type of content that the [[Processor]] may contain
    */
  sealed trait Processor[CT <: ContentValues]
      extends VitalDefinition[CT]
      with WithConstants[CT]
      with WithInvariants[CT]
      with WithFunctions[CT]
      with WithHandlers[CT]
      with WithStreamlets[CT]:
    final override def isProcessor: Boolean = true
  end Processor

  ///////////////////////////////////////////////////////////////////////////////////////////////// UTILITY DEFINITIONS
  //// The types defined in this section provide utility to the other definitions for includes and references.

  /** A value to record an inclusion of a file while parsing.
    *
    * @param loc
    *   The location of the include statement in the source
    * @param contents
    *   The Vital Definitions read from the file
    * @param origin
    *   The string that indicates the origin of the inclusion
    * @tparam CT
    *   The type of things that may be included as the contents of the [[Include]]'s parent.
    */
  case class Include[CT <: RiddlValue](
    loc: At = At.empty,
    origin: URL = URL.empty,
    contents: Contents[CT]
  ) extends Container[CT]:

    override def isRootContainer: Boolean = true

    def format: String = s"include \"$origin\""
    override def toString: String = format
  end Include

  /** Base trait of a reference to definitions that can accept a message directly via a reference
    *
    * @tparam T
    *   The kind of reference needed
    */
  sealed trait ProcessorRef[+T <: Processor[?]] extends Reference[T]

  ///////////////////////////////////////////////////////////////////////////////////////////////////////////////// ROOT

  /** The root of the containment hierarchy, corresponding roughly to a level about a file.
    *
    * @param contents
    *   The sequence top level definitions contained by this root container
    */
  case class Root(
    contents: Contents[RootContents] = Contents.empty[RootContents]
  ) extends BranchDefinition[RootContents]
      with WithModules[RootContents]
      with WithDomains[RootContents]
      with WithAuthors[RootContents]
      with WithComments[RootContents]
      with WithIncludes[RootContents]:

    override def isRootContainer: Boolean = true

    def loc: At = At.empty

    override def id: Identifier = Identifier(loc, "Root")

    override def identify: String = "Root"

    override def identifyWithLoc: String = "Root"

    def format: String = "Root"
  end Root

  object Root:

    /** The value to use for an empty [[Root]] instance */
    val empty: Root = apply(mutable.ArrayBuffer.empty[RootContents])
  end Root
  ////////////////////////////////////////////////////////////////////////////////////////////////////////////// NEBULA

  /** The nubula of arbitrary definitions. This allows any named definition in its contents without regard to intended
    * structure of those things. This can be used as a general "scratchpad".
    *
    * @param contents
    *   The nebula of unrelated single definitions
    */
  case class Nebula(
    contents: Contents[NebulaContents] = Contents.empty
  ) extends BranchDefinition[NebulaContents]:
    override def isRootContainer: Boolean = false
    def loc: At = At.empty

    override def id: Identifier = Identifier(loc, "Nebula")

    override def identify: String = "Nebula"

    override def identifyWithLoc: String = "Nebula"

    def format: String = "Nebula"
  end Nebula

  object Nebula:

    /** The value to use for an empty [[Nebula]] instance */
    val empty: Nebula = Nebula(Contents.empty[NebulaContents])
  end Nebula

  ////////////////////////////////////////////////////////////////////////////////////////////////////////////// MODULE

  /** A Module represents a */
  case class Module(
                     loc: At,
                     id: Identifier,
                     contents: Contents[ModuleContents] = Contents.empty,
                     metadata: Contents[MetaData] = Contents.empty
  ) extends VitalDefinition[ModuleContents]
      with WithModules[ModuleContents]
      with WithDomains[ModuleContents]:
    def format: String = s"${Keyword.module} ${id.format}"
  end Module

  ///////////////////////////////////////////////////////////////////////////////////////////////////////////////// USER

  /** An User (Role) who is the initiator of the user story. Users may be persons or machines
    *
    * @param loc
    *   The location of the user in the source
    * @param id
    *   The name (role) of the user
    * @param is_a
    *   What kind of thing the user is
    * @param brief
    *   A brief description of the user
    * @param description
    *   A longer description of the user and its role
    */
  case class User(
                   loc: At,
                   id: Identifier,
                   is_a: LiteralString,
                   metadata: Contents[MetaData] = Contents.empty
  ) extends LeafDefinition:
    def format: String = s"${Keyword.user} ${id.format} is ${is_a.format}"
  end User

  ///////////////////////////////////////////////////////////////////////////////////////////////////////////////// USER

  /** A term definition for the glossary
    * @param loc
    *   The [[At]] at which this glossary term occurs
    * @param id
    *   The term being defined
    * @param brief
    *   The short definition of the term
    * @param description
    *   The longer definition of the term.
    */
  case class Term(
                   loc: At,
                   id: Identifier,
                   definition: Seq[LiteralString],
                   metadata: Contents[MetaData] = Contents.empty
  ) extends LeafDefinition:
    def format: String = s"${Keyword.term} ${id.format}"
  end Term

  ////////////////////////////////////////////////////////////////////////////////////////////////////////////// AUTHOR

  /** A value that holds the author's information
    *
    * @param loc
    *   The location of the author information
    * @param name
    *   The full name of the author
    * @param email
    *   The author's email address
    * @param organization
    *   The name of the organization the author is associated with
    * @param title
    *   The author's title within the organization
    * @param url
    *   A URL associated with the author
    * @param brief
    *   A optional short description of the author
    * @param description
    *   An optional long description of the author
    */
  case class Author(
                     loc: At,
                     id: Identifier,
                     name: LiteralString,
                     email: LiteralString,
                     organization: Option[LiteralString] = None,
                     title: Option[LiteralString] = None,
                     url: Option[com.ossuminc.riddl.utils.URL] = None,
                     metadata: Contents[MetaData] = Contents.empty
  ) extends LeafDefinition:
    override def isEmpty: Boolean = {
      name.isEmpty && email.isEmpty && organization.isEmpty && title.isEmpty
    }

    def format: String = Keyword.author + " " + id.format
  end Author

  /** A reference to an [[Author]]
    * @param loc
    *   The [[At]] at which the reference is located
    * @param pathId
    *   The [[PathIdentifier]] providing the path to the [[Author]]
    */
  @JSExportTopLevel("AuthorRef")
  case class AuthorRef(loc: At, pathId: PathIdentifier) extends Reference[Author]:
    override def format: String = Keyword.author + " " + pathId.format
  end AuthorRef

  ///////////////////////////////////////////////////////////////////////////////////////////////////////// RELATIONSHIP

  enum RelationshipCardinality(val proportion: String):
    case OneToOne extends RelationshipCardinality("1:1")
    case OneToMany extends RelationshipCardinality("1:N")
    case ManyToOne extends RelationshipCardinality("N:1")
    case ManyToMany extends RelationshipCardinality("N:N")

  /** A relationship between the Processor containing this value and another Processors
    *
    * @param loc
    *   The location in the source where this relationship occurs
    * @param id
    *   The identifier of this relationship which uniquely defines it within the containing processor.
    * @param processorRef
    *   The referenced processor towards which this relationship is formed
    * @param cardinality
    *   The cardinality of the relationship between processors
    * @param label
    *   The label for this relationship as if drawn on a line connecting processors. This is optional and if not set,
    *   the [[id]] of the relationship is used instead
    */
  case class Relationship(
                           loc: At,
                           id: Identifier,
                           withProcessor: ProcessorRef[?],
                           cardinality: RelationshipCardinality,
                           label: Option[LiteralString] = None,
                           metadata: Contents[MetaData] = Contents.empty
  ) extends LeafDefinition {
    def format: String = Keyword.relationship + " " + id.format + " to " + withProcessor.format
  }
  //////////////////////////////////////////////////////////////////////////////////////////////////////////////// TYPES

  /** Base trait of an expression that defines a type
    */
  sealed trait TypeExpression extends RiddlValue:

    /** Determines whether the `other` type is assignable to `this` type. */
    def isAssignmentCompatible(other: TypeExpression): Boolean =
      (other == this) || (other.getClass == this.getClass) ||
        (other.getClass == classOf[Abstract]) ||
        (this.getClass == classOf[Abstract])
    end isAssignmentCompatible

    /** Indicates whether this type has/is a [[Cardinality]] expression. */
    def hasCardinality: Boolean = false

    /** Determines if `this` [[TypeExpression]] is an [[AggregateTypeExpression]] of a specific [[AggregateUseCase]]
      */
    def isAggregateOf(useCase: AggregateUseCase): Boolean =
      this match
        case AliasedTypeExpression(_, keyword, _) if keyword.compareToIgnoreCase(useCase.useCase) == 0 => true
        case AggregateUseCaseTypeExpression(_, usecase, _) if usecase == useCase                       => true
        case _                                                                                         => false
      end match
    end isAggregateOf
  end TypeExpression

  /** Base of all Numeric types */
  sealed trait NumericType extends TypeExpression:

    override def isAssignmentCompatible(other: TypeExpression): Boolean =
      super.isAssignmentCompatible(other) || other.isInstanceOf[NumericType]
    end isAssignmentCompatible
  end NumericType

  /** Base of all the Integer Numeric types */
  sealed trait IntegerTypeExpression extends NumericType

  /** Base of all the Real Numeric types */
  sealed trait RealTypeExpression extends NumericType

  /** A TypeExpression that references another type by PathIdentifier
    * @param loc
    *   The location of the AliasedTypeExpression
    * @param pathId
    *   The path identifier to the aliased type
    */
  @JSExportTopLevel("AliasedTypeExpression")
  case class AliasedTypeExpression(loc: At, keyword: String, pathId: PathIdentifier) extends TypeExpression {
    override def format: String = s"$keyword ${pathId.format}"
  }

  /** Base of an enumeration for the four kinds of message types */
  sealed trait AggregateUseCase {
    override def toString: String = useCase

    /** The textual name of the usecase, for subclasses to define */
    def useCase: String
  }

  /** An enumerator value to distinguish command aggregates */
  @JSExportTopLevel("CommandCase")
  case object CommandCase extends AggregateUseCase {
    @inline def useCase: String = "Command"
  }

  /** An enumerator value to distinguish event aggregates */
  @JSExportTopLevel("EventCase")
  case object EventCase extends AggregateUseCase {
    @inline def useCase: String = "Event"
  }

  /** An enumerator value to distinguish query aggregates */
  @JSExportTopLevel("QueryCase")
  case object QueryCase extends AggregateUseCase {
    @inline def useCase: String = "Query"
  }

  /** An enumerator value  to distinguish result aggregates */
  @JSExportTopLevel("ResultCase")
  case object ResultCase extends AggregateUseCase {
    @inline def useCase: String = "Result"
  }

  /** An enumerator value  to distinguish record aggregates */
  @JSExportTopLevel("RecordCase")
  case object RecordCase extends AggregateUseCase {
    @inline def useCase: String = "Record"
  }

  /** An enumerator value to identify undistinguished aggregates */
  @JSExportTopLevel("TypeCase")
  case object TypeCase extends AggregateUseCase {
    @inline def useCase: String = "Type"
  }

  /** Base trait of the cardinality for type expressions */
  sealed trait Cardinality extends TypeExpression {

    /** The [[TypeExpression]] that this cardinality expression modified */
    def typeExp: TypeExpression
    final override def hasCardinality: Boolean = true
  }

  /** A cardinality type expression that indicates another type expression as being optional; that is with a cardinality
    * of 0 or 1.
    *
    * @param loc
    *   The location of the optional cardinality
    * @param typeExp
    *   The type expression that is indicated as optional
    */
  @JSExportTopLevel("Optional")
  case class Optional(loc: At, typeExp: TypeExpression) extends Cardinality {
    override def format: String = s"${typeExp.format}?"
  }

  /** A cardinality type expression that indicates another type expression as having zero or more instances.
    *
    * @param loc
    *   The location of the zero-or-more cardinality
    * @param typeExp
    *   The type expression that is indicated with a cardinality of zero or more.
    */
  @JSExportTopLevel("ZeroOrMore")
  case class ZeroOrMore(loc: At, typeExp: TypeExpression) extends Cardinality {
    override def format: String = s"${typeExp.format}*"
  }

  /** A cardinality type expression that indicates another type expression as having one or more instances.
    *
    * @param loc
    *   The location of the one-or-more cardinality
    * @param typeExp
    *   The type expression that is indicated with a cardinality of one or more.
    */
  @JSExportTopLevel("OneOrMore")
  case class OneOrMore(loc: At, typeExp: TypeExpression) extends Cardinality {
    override def format: String = s"${typeExp.format}+"
  }

  /** A cardinality type expression that indicates another type expression as having a specific range of instances
    *
    * @param loc
    *   The location of the one-or-more cardinality
    * @param typeExp
    *   The type expression that is indicated with a cardinality of one or more.
    * @param min
    *   The minimum number of items
    * @param max
    *   The maximum number of items
    */
  @JSExportTopLevel("SpecificRange")
  case class SpecificRange(
    loc: At,
    typeExp: TypeExpression,
    min: Long,
    max: Long
  ) extends Cardinality {
    override def format: String = s"${typeExp.format}{$min,$max}"
  }

  /** Represents one variant among (one or) many variants that comprise an [[Enumeration]]
    *
    * @param id
    *   the identifier (name) of the Enumerator
    * @param enumVal
    *   the optional int value
    */
  @JSExportTopLevel("Enumerator")
  case class Enumerator(
    loc: At,
    id: Identifier,
    enumVal: Option[Long] = None
  ) extends Definition {
    override def format: String = id.format + enumVal.map(x => s"($x)").getOrElse("")
  }

  /** A type expression that defines its range of possible values as being one value from a set of enumerated values.
    *
    * @param loc
    *   The location of the enumeration type expression
    * @param enumerators
    *   The set of enumerators from which the value of this enumeration may be chosen.
    */
  @JSExportTopLevel("Enumeration")
  case class Enumeration(loc: At, enumerators: Contents[Enumerator]) extends IntegerTypeExpression {
    override def format: String = "{ " + enumerators
      .map(_.format)
      .mkString(",") + " }"

  }

  /** A type expression that that defines its range of possible values as being any one of the possible values from a
    * set of other type expressions.
    *
    * @param loc
    *   The location of the alternation type expression
    * @param of
    *   The set of type expressions from which the value for this alternation may be chosen
    */
  @JSExportTopLevel("Alternation")
  case class Alternation(loc: At, of: Contents[AliasedTypeExpression]) extends TypeExpression {
    override def format: String =
      s"one of { ${of.map(_.format).mkString(", ")} }"
  }

  /** A type expression for a sequence of some other type expression
    *
    * @param loc
    *   Where this type expression occurs in the source code
    * @param of
    *   The type expression of the sequence's elements
    */
  @JSExportTopLevel("Sequence")
  case class Sequence(loc: At, of: TypeExpression) extends TypeExpression {
    override def format: String = s"sequence of ${of.format}"
  }

  /** A type expressions that defines a mapping from a key to a value. The value of a Mapping is the set of mapped key
    * -> value pairs, based on which keys have been provided values.
    *
    * @param loc
    *   The location of the mapping type expression
    * @param from
    *   The type expression for the keys of the mapping
    * @param to
    *   The type expression for the values of the mapping
    */
  @JSExportTopLevel("Mapping")
  case class Mapping(loc: At, from: TypeExpression, to: TypeExpression) extends TypeExpression {
    override def format: String = s"mapping from ${from.format} to ${to.format}"
  }

  /** A mathematical set of some other type of value
    *
    * @param loc
    *   Where the type expression occurs in the source
    * @param of
    *   The type of the elements of the set.
    */
  @JSExportTopLevel("Set")
  case class Set(loc: At, of: TypeExpression) extends TypeExpression {

    /** Format the node to a string */
    override def format: String = s"set of ${of.format}"
  }

  /** A graph of homogenous nodes. This implies the nodes are augmented with additional data to support navigation in
    * the graph but that detail is left to the implementation of the model.
    *
    * @param loc
    *   Where the type expression occurs in the source
    * @param of
    *   The type of the elements of the graph
    */
  @JSExportTopLevel("Graph")
  case class Graph(loc: At, of: TypeExpression) extends TypeExpression {

    /** Format the node to a string */
    override def format: String = s"graph of ${of.format}"
  }

  /** A vector, table, or array of homogeneous cells.
    *
    * @param loc
    *   Where the type expression occurs in the source
    * @param of
    *   The type of the elements of the table
    * @param dimensions
    *   The size of the dimensions of the table. There can be as many dimensions as needed.
    */
  @JSExportTopLevel("Table")
  case class Table(loc: At, of: TypeExpression, dimensions: Seq[Long]) extends TypeExpression {
    override def format: String = s"table of ${of.format}(${dimensions.mkString(",")})"
  }

  /** A value that is replicated across nodes in a cluster. Usage requirements placement in a definition such as
    * [[Context]] or [[Entity]] that supports the `clustered` value for the `kind` option.
    *
    * @param loc
    *   Where the replica type expression occurs in the source
    * @param of
    *   The kind of data value that is replicated across cluster nodes. Because replicas imply use of a Conflict-free
    *   Replicated Data Type, the kind of type expression for `of` is restricted to numeric, set, and map types
    */
  @JSExportTopLevel("Replica")
  case class Replica(loc: At, of: TypeExpression) extends TypeExpression {
    override def format: String = s"replica of ${of.format}"
  }

  /** The base trait of values of an aggregate type to provide the required `typeEx` field to give the
    * [[TypeExpression]] for that value of the aggregate
    */
  sealed trait AggregateValue extends LeafDefinition {
    def typeEx: TypeExpression
  }

  /** A definition that is a field of an aggregation type expressions. Fields associate an identifier with a type
    * expression.
    *
    * @param loc
    *   The location of the field definition
    * @param id
    *   The name of the field
    * @param typeEx
    *   The type of the field
    * @param brief
    *   A brief description (one sentence) for use in documentation
    * @param description
    *   An optional description of the field.
    */
  @JSExportTopLevel("Field")
  case class Field(
                    loc: At,
                    id: Identifier,
                    typeEx: TypeExpression,
                    metadata: Contents[MetaData] = Contents.empty
  ) extends AggregateValue {
    override def format: String = s"${id.format}: ${typeEx.format}"
  }

  /** An argument of a method value for an aggregate
    *
    * @param loc
    *   The parse location of the argument
    * @param name
    *   The name of the argument
    * @param typeEx
    *   The type of the argument as a [[TypeExpression]]
    */
  @JSExportTopLevel("MethodArgument")
  case class MethodArgument(
    loc: At,
    name: String,
    typeEx: TypeExpression
  ) extends RiddlValue {
    def format: String = s"$name: ${typeEx.format}"
  }

  /** A leaf definition that is a callable method (function) of an aggregate type expression. Methods associate an
    * identifier with a computed [[TypeExpression]].
    *
    * @param loc
    *   The location of the field definition
    * @param id
    *   The name of the field
    * @param args
    *   The type of the field
    * @param brief
    *   A brief description (one sentence) for use in documentation
    * @param description
    *   An optional description of the field.
    */
  @JSExportTopLevel("Method")
  case class Method(
                     loc: At,
                     id: Identifier,
                     typeEx: TypeExpression,
                     args: Seq[MethodArgument] = Seq.empty[MethodArgument],
                     metadata: Contents[MetaData] = Contents.empty
  ) extends AggregateValue {
    override def format: String = s"${id.format}(${args.map(_.format).mkString(", ")}): ${typeEx.format}"
  }

  /** A type expression that contains an aggregation of fields (named values) or methods (named functions)
    *
    * This is used as the [[TypeExpression]] of Aggregations and Messages
    */
  sealed trait AggregateTypeExpression(contents: Contents[AggregateContents])
      extends Container[AggregateContents]
      with TypeExpression
      with WithComments[AggregateContents] {

    /** The list of aggregated [[Field]] */
    def fields: Seq[Field] = contents.filter[Field]

    /** Thelist of aggregated [[Method]] */
    def methods: Seq[Method] = contents.filter[Method]
    override def format: String = s"{ ${contents.map(_.format).mkString(", ")} }"
    override def isAssignmentCompatible(other: TypeExpression): Boolean = {
      other match {
        case oate: AggregateTypeExpression =>
          val validity: Seq[Boolean] = for
            ofield: AggregateValue <- oate.contents.filter[AggregateValue].toSeq
            named <- contents.find(ofield.id.value)
            myField: Field = named.asInstanceOf[Field] if named.isInstanceOf[Field]
            myTypEx = myField.typeEx
            oTypeEx = ofield.typeEx
          yield {
            myTypEx.isAssignmentCompatible(oTypeEx)
          }
          (validity.size == oate.contents.size) && validity.forall(_ == true)
        case _ =>
          super.isAssignmentCompatible(other)
      }
    }
  }

  /** A type expression that takes a set of named fields as its value.
    *
    * @param loc
    *   The location of the aggregation definition
    * @param contents
    *   The content of the aggregation
    */
  @JSExportTopLevel("Aggregation")
  case class Aggregation(
    loc: At,
    contents: Contents[AggregateContents] = Contents.empty[AggregateContents]
  ) extends AggregateTypeExpression(contents)

  @JSExportTopLevel("Aggregation$")
  /** Companion object for [[Aggregation]] to provide the empty value */
  object Aggregation {

    /** The empty value for an [[Aggregation]] */
    def empty(loc: At = At.empty): Aggregation = { Aggregation(loc) }
  }

  /** A type expression for an aggregation that is marked as being one of the use cases. This is used for messages,
    * records, and other aggregate types that need to have their purpose distinguished.
    *
    * @param loc
    *   The location of the message type expression
    * @param usecase
    *   The kind of message defined
    * @param contents
    *   The contents of the message's aggregation
    */
  @JSExportTopLevel("AggregateUseCaseTypeExpression")
  case class AggregateUseCaseTypeExpression(
    loc: At,
    usecase: AggregateUseCase,
    contents: Contents[AggregateContents] = Contents.empty[AggregateContents]
  ) extends AggregateTypeExpression(contents) {
    override def format: String = {
      usecase.useCase.toLowerCase() + " " + super.format
    }
  }

  /** A type expression whose value is a reference to an instance of an entity.
    *
    * @param loc
    *   The location of the reference type expression
    * @param entity
    *   The type of entity referenced by this type expression.
    */
  @JSExportTopLevel("EntityReferenceTypeExpression")
  case class EntityReferenceTypeExpression(loc: At, entity: PathIdentifier) extends TypeExpression {
    override def format: String = s"entity ${entity.format}"
  }

  /** Base class of all pre-defined type expressions
    */
  abstract class PredefinedType extends TypeExpression {
    override def isEmpty: Boolean = true

    def loc: At

    override def format: String = kind
  }

  @JSExportTopLevel("PredefinedType")
  object PredefinedType {
    final def unapply(preType: PredefinedType): Option[String] =
      Option(preType.kind)
  }

  /** A type expression that defines a string value constrained by a Java Regular Expression
    *
    * @param loc
    *   The location of the pattern type expression
    * @param pattern
    *   The Java Regular Expression to which values of this type expression must obey.
    *
    * @see
    *   https://docs.oracle.com/en/java/javase/17/docs/api/java.base/java/util/regex/Pattern.html
    */
  @JSExportTopLevel("Pattern")
  case class Pattern(loc: At, pattern: Seq[LiteralString]) extends PredefinedType {
    override def format: String =
      s"$kind(${pattern.map(_.format).mkString(", ")})"

    override def isAssignmentCompatible(other: TypeExpression): Boolean = {
      super.isAssignmentCompatible(other) || other.isInstanceOf[String_]
    }
  }

  /** A type expression for values of arbitrary string type, possibly bounded by length.
    *
    * @param loc
    *   The location of the Strng type expression
    * @param min
    *   The minimum length of the string (default: 0)
    * @param max
    *   The maximum length of the string (default: MaxInt)
    */
  @JSExportTopLevel("String_")
  case class String_(loc: At, min: Option[Long] = None, max: Option[Long] = None) extends PredefinedType {
    override inline def kind: String = "String"
    override def format: String = {
      if min.isEmpty && max.isEmpty then kind else s"$kind(${min.getOrElse("")},${max.getOrElse("")})"
    }

    override def isAssignmentCompatible(other: TypeExpression): Boolean = {
      super.isAssignmentCompatible(other) || other.isInstanceOf[Pattern]
    }
  }

  /** A type expression for values that ensure a unique identifier for a specific entity.
    *
    * @param loc
    *   The location of the unique identifier type expression
    * @param entityPath
    *   The path identifier of the entity type
    */
  @JSExportTopLevel("UniqueId")
  case class UniqueId(loc: At, entityPath: PathIdentifier) extends PredefinedType {
    inline override def kind: String = "Id"

    override def format: String = s"$kind(${entityPath.format})"

    override def isAssignmentCompatible(other: TypeExpression): Boolean = {
      super.isAssignmentCompatible(other) || other.isInstanceOf[String_] ||
      other.isInstanceOf[Pattern]
    }
  }

  /** The type representation of a national monetary currency
    * @param loc
    *   Location at which the currency type occurs
    * @param country
    *   The ISO 3166 A-3 three letter code for the country
    */
  @JSExportTopLevel("Currency")
  case class Currency(loc: At, country: String) extends PredefinedType

  /** The simplest type expression: Abstract An abstract type expression is one that is not defined explicitly. It is
    * treated as a concrete type but without any structural or type information. This is useful for types that are
    * defined only at implementation time or for types whose variations are so complicated they need to remain abstract
    * at the specification level.
    * @param loc
    *   The location of the Bool type expression
    */
  @JSExportTopLevel("Abstract")
  case class Abstract(loc: At) extends PredefinedType {

    override def isAssignmentCompatible(other: TypeExpression): Boolean = true
  }

  @JSExportTopLevel("UserId")
  case class UserId(loc: At) extends PredefinedType {
    override def isAssignmentCompatible(other: TypeExpression): Boolean = {
      super.isAssignmentCompatible(other) || {
        other match
          case _: String_ => true
          case _          => false
      }
    }
  }

  /** A predefined type expression for boolean values (true / false)
    *
    * @param loc
    *   The location of the Bool type expression
    */
  @JSExportTopLevel("Bool")
  case class Bool(loc: At) extends PredefinedType with IntegerTypeExpression {
    override def kind: String = "Boolean"
  }

  /** A predefined type expression for an arbitrary number value
    *
    * @param loc
    *   The location of the number type expression
    */
  @JSExportTopLevel("Number")
  case class Number(loc: At) extends PredefinedType with IntegerTypeExpression with RealTypeExpression {}

  /** A predefined type expression for an integer value
    *
    * @param loc
    *   The location of the integer type expression
    */
  @JSExportTopLevel("Integer")
  case class Integer(loc: At) extends PredefinedType with IntegerTypeExpression

  @JSExportTopLevel("Whole")
  case class Whole(loc: At) extends PredefinedType with IntegerTypeExpression

  @JSExportTopLevel("Natural")
  case class Natural(loc: At) extends PredefinedType with IntegerTypeExpression

  /** A type expression that defines a set of integer values from a minimum value to a maximum value, inclusively.
    *
    * @param loc
    *   The location of the RangeType type expression
    * @param min
    *   The minimum value of the RangeType
    * @param max
    *   The maximum value of the RangeType
    */
  @JSExportTopLevel("RangeType")
  case class RangeType(loc: At, min: Long, max: Long) extends IntegerTypeExpression {
    override def format: String = s"$kind($min,$max)"
    inline override def kind: String = "Range"

    override def isAssignmentCompatible(other: TypeExpression): Boolean = {
      super.isAssignmentCompatible(other) || other.isInstanceOf[NumericType]
    }
  }

  /** A predefined type expression for a decimal value including IEEE floating point syntax.
    *
    * @param loc
    *   The location of the decimal integer type expression
    */
  @JSExportTopLevel("Decimal")
  case class Decimal(loc: At, whole: Long, fractional: Long) extends RealTypeExpression {

    /** Format the node to a string */
    override def format: String = s"Decimal($whole,$fractional)"
  }

  /** A predefined type expression for a real number value.
    *
    * @param loc
    *   The location of the real number type expression
    */
  @JSExportTopLevel("Real")
  case class Real(loc: At) extends PredefinedType with RealTypeExpression

  /** A predefined type expression for the SI Base unit for Current (amperes)
    * @param loc
    *   \- The locaitonof the current type expression
    */
  @JSExportTopLevel("Current")
  case class Current(loc: At) extends PredefinedType with RealTypeExpression

  /** A predefined type expression for the SI Base unit for Length (meters)
    * @param loc
    *   The location of the current type expression
    */
  @JSExportTopLevel("Length")
  case class Length(loc: At) extends PredefinedType with RealTypeExpression

  /** A predefined type expression for the SI Base Unit for Luminosity (candela)
    * @param loc
    *   The location of the luminosity expression
    */
  @JSExportTopLevel("Luminosity")
  case class Luminosity(loc: At) extends PredefinedType with RealTypeExpression

  @JSExportTopLevel("Mass")
  case class Mass(loc: At) extends PredefinedType with RealTypeExpression

  /** A predefined type expression for the SI Base Unit for Mole (mole)
    * @param loc
    *   The location of the mass type expression
    */
  @JSExportTopLevel("Mole")
  case class Mole(loc: At) extends PredefinedType with RealTypeExpression

  /** A predefined type expression for the SI Base Unit for Temperature (Kelvin)
    * @param loc
    *   The location of the mass type expression
    */
  @JSExportTopLevel("Temperature")
  case class Temperature(loc: At) extends PredefinedType with RealTypeExpression

  sealed trait TimeType extends PredefinedType

  /** A predefined type expression for a calendar date.
    *
    * @param loc
    *   The location of the date type expression.
    */
  @JSExportTopLevel("Date")
  case class Date(loc: At) extends TimeType {

    override def isAssignmentCompatible(other: TypeExpression): Boolean = {
      super.isAssignmentCompatible(other) || other.isInstanceOf[DateTime] ||
      other.isInstanceOf[TimeStamp] || other.isInstanceOf[String_] ||
      other.isInstanceOf[Pattern]
    }
  }

  /** A predefined type expression for a clock time with hours, minutes, seconds.
    *
    * @param loc
    *   The location of the time type expression.
    */
  @JSExportTopLevel("Time")
  case class Time(loc: At) extends TimeType {

    override def isAssignmentCompatible(other: TypeExpression): Boolean = {
      super.isAssignmentCompatible(other) || other.isInstanceOf[DateTime] ||
      other.isInstanceOf[TimeStamp] || other.isInstanceOf[String_] ||
      other.isInstanceOf[Pattern]
    }
  }

  /** A predefined type expression for a calendar date and clock time combination.
    *
    * @param loc
    *   The location of the datetime type expression.
    */
  @JSExportTopLevel("DateTime")
  case class DateTime(loc: At) extends TimeType {

    override def isAssignmentCompatible(other: TypeExpression): Boolean = {
      super.isAssignmentCompatible(other) || other.isInstanceOf[Date] || other.isInstanceOf[DateTime] ||
      other.isInstanceOf[ZonedDateTime] || other.isInstanceOf[TimeStamp] || other.isInstanceOf[String_] ||
      other.isInstanceOf[Pattern]
    }
  }

  @JSExportTopLevel("ZonedDatTime")
  case class ZonedDateTime(loc: At, zone: Option[LiteralString] = None) extends TimeType {

    override def isAssignmentCompatible(other: TypeExpression): Boolean = {
      super.isAssignmentCompatible(other) || other.isInstanceOf[ZonedDateTime] ||
      other.isInstanceOf[DateTime] || other.isInstanceOf[Date] ||
      other.isInstanceOf[TimeStamp] || other.isInstanceOf[String_] ||
      other.isInstanceOf[Pattern]
    }

    override def format: String = s"ZonedDateTime(${zone.map(_.format).getOrElse("\"UTC\"")})"
  }

  /** A predefined type expression for a timestamp that records the number of milliseconds from the epoch.
    *
    * @param loc
    *   The location of the timestamp
    */
  @JSExportTopLevel("TimeStamp")
  case class TimeStamp(loc: At) extends TimeType {
    override def isAssignmentCompatible(other: TypeExpression): Boolean = {
      super.isAssignmentCompatible(other) || other.isInstanceOf[DateTime] ||
      other.isInstanceOf[Date] || other.isInstanceOf[String_] ||
      other.isInstanceOf[Pattern]
    }
  }

  /** A predefined type expression for a time duration that records the number of milliseconds between two fixed points
    * in time
    *
    * @param loc
    *   The location of the duration type expression
    */
  @JSExportTopLevel("Duration")
  case class Duration(loc: At) extends TimeType

  /** A predefined type expression for a universally unique identifier as defined by the Java Virtual Machine.
    *
    * @param loc
    *   The location of the UUID type expression
    */
  @JSExportTopLevel("UUID")
  case class UUID(loc: At) extends PredefinedType

  /** A predefined type expression for a Uniform Resource Locator of a specific schema.
    *
    * @param loc
    *   The location of the URL type expression
    * @param scheme
    *   The scheme to which the URL is constrained.
    */
  @JSExportTopLevel("URI")
  case class URI(loc: At, scheme: Option[LiteralString] = None) extends PredefinedType {
    override def format: String = s"$kind(${scheme.map(_.format).getOrElse("\"https\"")})"
  }

  /** A predefined type expression for a location on earth given in latitude and longitude.
    *
    * @param loc
    *   The location of the LatLong type expression.
    */
  @JSExportTopLevel("Location")
  case class Location(loc: At) extends PredefinedType

  enum BlobKind:
    case Text, XML, JSON, Image, Audio, Video, CSV, FileSystem

  @JSExportTopLevel("Blob")
  case class Blob(loc: At, blobKind: BlobKind) extends PredefinedType {
    override def format: String = s"$kind($blobKind)"
  }

  /** A predefined type expression for a type that can have no values
    *
    * @param loc
    *   The location of the nothing type expression.
    */
  @JSExportTopLevel("Nothing")
  case class Nothing(loc: At) extends PredefinedType {
    override def isAssignmentCompatible(other: TypeExpression): Boolean = false
  }

  /** Base trait for the four kinds of message references */
  sealed trait MessageRef extends Reference[Type] {
    def messageKind: AggregateUseCase

    override def format: String =
      s"${messageKind.useCase.toLowerCase} ${pathId.format}"
  }

  @JSExportTopLevel("MessageRef")
  object MessageRef {
    lazy val empty: MessageRef = new MessageRef {
      def messageKind: AggregateUseCase = RecordCase

      override def pathId: PathIdentifier = PathIdentifier.empty

      override def loc: At = At.empty
    }
  }

  /** A Reference to a command message type
    *
    * @param loc
    *   The location of the reference
    * @param pathId
    *   The path identifier to the event type
    */
  @JSExportTopLevel("CommandRef")
  case class CommandRef(
    loc: At,
    pathId: PathIdentifier
  ) extends MessageRef {
    def messageKind: AggregateUseCase = CommandCase
  }

  /** A Reference to an event message type
    *
    * @param loc
    *   The location of the reference
    * @param pathId
    *   The path identifier to the event type
    */
  @JSExportTopLevel("EventRef")
  case class EventRef(
    loc: At,
    pathId: PathIdentifier
  ) extends MessageRef:
    def messageKind: AggregateUseCase = EventCase
  end EventRef

  /** A reference to a query message type
    *
    * @param loc
    *   The location of the reference
    * @param pathId
    *   The path identifier to the query type
    */
  @JSExportTopLevel("QueryRef")
  case class QueryRef(
    loc: At,
    pathId: PathIdentifier
  ) extends MessageRef:
    def messageKind: AggregateUseCase = QueryCase
  end QueryRef

  /** A reference to a result message type
    *
    * @param loc
    *   The location of the reference
    * @param pathId
    *   The path identifier to the result type
    */
  @JSExportTopLevel("ResultRef")
  case class ResultRef(
    loc: At,
    pathId: PathIdentifier
  ) extends MessageRef:
    def messageKind: AggregateUseCase = ResultCase
  end ResultRef

  /** A reference to a record message type
    *
    * @param loc
    *   The location of the reference
    * @param pathId
    *   The path identifier to the result type
    */
  @JSExportTopLevel("RecordRef")
  case class RecordRef(
    loc: At,
    pathId: PathIdentifier
  ) extends MessageRef:
    def messageKind: AggregateUseCase = RecordCase
    override def isEmpty: Boolean =
      super.isEmpty && loc.isEmpty && pathId.isEmpty
  end RecordRef

  /** A type definition which associates an identifier with a type expression.
    *
    * @param loc
    *   The location of the type definition
    * @param id
    *   The name of the type being defined
    * @param typEx
    *   The type expression of the type being defined
    * @param brief
    *   A brief description (one sentence) for use in documentation
    * @param description
    *   An optional description of the type.
    */
  @JSExportTopLevel("Type")
  case class Type(
                   loc: At,
                   id: Identifier,
                   typEx: TypeExpression,
                   metadata: Contents[MetaData] = Contents.empty
  ) extends BranchDefinition[TypeContents]
      with WithMetaData:
    def contents: Contents[TypeContents] = {
      val type_contents: Seq[TypeContents] =
        typEx match
          case a: Aggregation                    => a.fields ++ a.methods
          case a: AggregateUseCaseTypeExpression => a.fields ++ a.methods
          case Enumeration(_, enumerators)       => enumerators.toSeq
          case _                                 => Seq.empty[TypeContents]
        end match
      type_contents.toContents
    }

    final override def kind: String = {
      typEx match {
        case AggregateUseCaseTypeExpression(_, useCase, _) => useCase.useCase
        case _                                             => "Type"
      }
    }

    def format: String = ""
  end Type

  /** A reference to a type definition
    *
    * @param loc
    *   The location in the source where the reference to the type is made
    * @param keyword
    *   The keyword used to designate the type at the point of reference
    * @param pathId
    *   The path identifier of the reference type
    */
  @JSExportTopLevel("TypeRef")
  case class TypeRef(
    loc: At = At.empty,
    keyword: String = "type",
    pathId: PathIdentifier = PathIdentifier.empty
  ) extends Reference[Type] {
    override def format: String = s"$keyword ${pathId.format}"
  }
  object TypeRef { def empty: TypeRef = TypeRef() }

  @JSExportTopLevel("FieldRef")
  case class FieldRef(
    loc: At = At.empty,
    pathId: PathIdentifier = PathIdentifier.empty
  ) extends Reference[Field] {
    override def format: String = s"field ${pathId.format}"
  }

  //////////////////////////////////////////////////////////////////////////////////////////////////////////// CONSTANT

  /** A definition that represents a constant value for reference in behaviors
    *
    * @param loc
    *   The location in the source of the Constant
    * @param id
    *   The unique identifier of the Constant
    * @param typeEx
    *   The type expression goverining the range of values the constant can have
    * @param value
    *   The value of the constant
    * @param brief
    *   A brief descriptin of the constant
    * @param description
    *   A detailed description of the constant
    */
  @JSExportTopLevel("Constant")
  case class Constant(
                       loc: At,
                       id: Identifier,
                       typeEx: TypeExpression,
                       value: LiteralString,
                       metadata: Contents[MetaData] = Contents.empty
  ) extends LeafDefinition {

    /** Format the node to a string */
    override def format: String =
      s"const ${id.format} is ${typeEx.format} = ${value.format}"
  }

  @JSExportTopLevel("ConstantRef")
  case class ConstantRef(
    loc: At = At.empty,
    pathId: PathIdentifier = PathIdentifier.empty
  ) extends Reference[Constant] {
    override def format: String = s"constant ${pathId.format}"
  }

  ////////////////////////////////////////////////////////////////////////////////////////////////////////// STATEMENTS

  /** Base trait of all Statements that can occur in [[OnClause]]s */
  sealed trait Statement extends RiddlValue

  /** A statement whose behavior is specified as a text string allowing an arbitrary action to be specified handled by
    * RIDDL's syntax.
    *
    * @param loc
    *   The location where the action occurs in the source
    * @param what
    *   The action to take (emitted as pseudo-code)
    */
  @JSExportTopLevel("ArbitraryStatement")
  case class ArbitraryStatement(
    loc: At,
    what: LiteralString
  ) extends Statement {
    override def kind: String = "Arbitrary Statement"
    def format: String = what.format
  }

  /** A statement that is intended to generate a runtime error in the application or otherwise indicate an error
    * condition
    *
    * @param loc
    *   The location where the action occurs in the source
    * @param message
    *   The error message to report
    */
  @JSExportTopLevel("ErrorStatement")
  case class ErrorStatement(
    loc: At,
    message: LiteralString
  ) extends Statement {
    override def kind: String = "Error Statement"
    def format: String = s"error ${message.format}"
  }

  /** A statement that changes the focus of input in an application to a specific group
    *
    * @param loc
    *   The location of the statement
    * @param group
    *   The group that is the target of the input focus
    */
  @JSExportTopLevel("FocusStatement")
  case class FocusStatement(
    loc: At,
    group: GroupRef
  ) extends Statement {
    override def kind: String = "Focus Statement"
    def format: String = s"focus on ${group.format}"
  }

  /** A statement that sets a value of a field
    *
    * @param loc
    *   THe locaiton of the statement
    * @param field
    *   The field that is the target of the value change
    * @param value
    *   A description of the value to set as a [[LiteralString]]
    */
  @JSExportTopLevel("SetStatement")
  case class SetStatement(
    loc: At,
    field: FieldRef,
    value: LiteralString
  ) extends Statement {
    override def kind: String = "Set Statement"
    def format: String = s"set ${field.format} to ${value.format}"
  }

  /** A statement that returns a value from a function
    *
    * @param loc
    *   The location in the source of the publish action
    * @param value
    *   The value to be returned
    */
  @JSExportTopLevel("ReturnStatement")
  case class ReturnStatement(
    loc: At,
    value: LiteralString
  ) extends Statement {
    override def kind: String = "Return Statement"
    def format: String = s"return ${value.format}"
  }

  /** An action that sends a message to an [[Inlet]] or [[Outlet]].
    *
    * @param loc
    *   The location in the source of the send action
    * @param msg
    *   The constructed message to be sent
    * @param portlet
    *   The inlet or outlet to which the message is sent
    */
  @JSExportTopLevel("SendStatement")
  case class SendStatement(
    loc: At,
    msg: MessageRef,
    portlet: PortletRef[Portlet]
  ) extends Statement {
    override def kind: String = "Send Statement"
    def format: String = s"send ${msg.format} to ${portlet.format}"
  }

  /** A statement that replies in a handler to a query
    *
    * @param loc
    *   The location in the source of the publish action
    * @param message
    *   The message to be returned
    */
  @JSExportTopLevel("ReplyStatement")
  case class ReplyStatement(
    loc: At,
    message: MessageRef
  ) extends Statement {
    override def kind: String = "Reply Statement"
    def format: String = s"reply ${message.format}"
  }

  /** An statement that morphs the state of an entity to a new structure
    *
    * @param loc
    *   The location of the morph action in the source
    * @param entity
    *   The entity to be affected
    * @param state
    *   The reference to the new state structure
    */
  @JSExportTopLevel("MorphStatement")
  case class MorphStatement(
    loc: At,
    entity: EntityRef,
    state: StateRef,
    value: MessageRef
  ) extends Statement {
    override def kind: String = "Morph Statement"
    def format: String = s"morph ${entity.format} to ${state.format} with ${value.format}"
  }

  /** A statement that changes the behavior of an entity by making it use a new handler for its messages; named for the
    * "become" operation in Akka that does the same for an user.
    *
    * @param loc
    *   The location in the source of the become action
    * @param entity
    *   The entity whose behavior is to change
    * @param handler
    *   The reference to the new handler for the entity
    */
  @JSExportTopLevel("BecomeStatement")
  case class BecomeStatement(
    loc: At,
    entity: EntityRef,
    handler: HandlerRef
  ) extends Statement {
    override def kind: String = "Become Statement"
    def format: String = s"become ${entity.format} to ${handler.format}"
  }

  /** An action that tells a message to an entity. This is very analogous to the tell operator in Akka. Unlike using an
    * Portlet, this implies a direct relationship between the telling entity and the told entity. This action is
    * considered useful in "high cohesion" scenarios. Use [[SendStatement]] to reduce the coupling between entities
    * because the relationship is managed by a [[Context]] 's [[Connector]] instead.
    *
    * @param loc
    *   The location of the tell action
    * @param msg
    *   A constructed message value to send to the entity, probably a command
    * @param processorRef
    *   The processor to which the message is directed
    */
  @JSExportTopLevel("TellStatement")
  case class TellStatement(
    loc: At,
    msg: MessageRef,
    processorRef: ProcessorRef[Processor[?]]
  ) extends Statement {
    override def kind: String = "Tell Statement"
    def format: String = s"tell ${msg.format} to ${processorRef.format}"
  }

  /** A statement that calls a function
    *
    * @param loc
    *   The location of the statement in the model
    * @param func
    *   The function to be called
    */
  @JSExportTopLevel("CallStatement")
  case class CallStatement(
    loc: At,
    func: FunctionRef
  ) extends Statement {
    override def kind: String = "Call Statement"
    def format: String = s"call ${func.format}"
  }

  /** A statement that suggests looping over the contents of a field with a non-zero cardinality, an Inlet or an outlet
    * @param loc
    *   The location of the statement in the model
    * @param ref
    *   The reference to the Field, outlet or Inlet
    * @param do_
    *   The set of statements to execute for each iteration_
    */
  @JSExportTopLevel("ForEachStatement")
  case class ForEachStatement(
    loc: At,
    ref: FieldRef | OutletRef | InletRef,
    do_ : Contents[Statements]
  ) extends Statement {
    override def kind: String = "Foreach Statement"
    def format: String = s"foreach ${ref.format} do\n" +
      do_.map(_.format).mkString("\n") + "\n  end"
  }

  /** A statement that represents a class if-condition-then-A-else-B construct for logic decitions.
    *
    * @param loc
    *   The location of the statement in the model
    * @param cond
    *   The conditional part of the if-then-else
    * @param thens
    *   The statements to execute if `cond` is true
    * @param elses
    *   The tsatements to execute if `cond` is false
    */
  @JSExportTopLevel("IfThenElseStatement")
  case class IfThenElseStatement(
    loc: At,
    cond: LiteralString,
    thens: Contents[Statements],
    elses: Contents[Statements]
  ) extends Statement {
    override def kind: String = "IfThenElse Statement"

    def format: String = s"if ${cond.format} then {${thens.map(_.format).mkString("\n  ", "\n  ", "\n}") +
        (" else {" + elses.map(_.format).mkString("\n  ", "\n  ", "\n}\nend"))}"
  }

  /** A statement that terminates the On Clause */
  @JSExportTopLevel("StopStatement")
  case class StopStatement(
    loc: At
  ) extends Statement {
    override def kind: String = "Stop Statement"
    def format: String = "stop"
  }

  /** A statement that reads data from a Repository
    *
    * @param loc
    *   The location of the statement in the model
    * @param keyword
    *   The keyword used to color the nature of the read operation
    * @param what
    *   A string describing what should be read
    * @param from
    *   A reference to the type from which the value should be read in the repository
    * @param where
    *   A string describing the conditions on the read (like a SQL WHERE clause)
    */
  @JSExportTopLevel("ReadStatement")
  case class ReadStatement(
    loc: At,
    keyword: String,
    what: LiteralString,
    from: TypeRef,
    where: LiteralString
  ) extends Statement {
    override def kind: String = "Read Statement"
    def format: String = s"$keyword ${what.format} from ${from.format} where ${where.format}"
  }

  /** A statement that describes a write to a repository
    *
    * @param loc
    *   The location of the statement in the model
    * @param keyword
    *   The keyword used to color the nature of teh write operation (e.g. update, append, etc.)
    * @param what
    *   A description of the data that should be written to the repository
    * @param to
    *   The [[TypeRef]] to the component of the Repository
    */
  @JSExportTopLevel("WriteStatement")
  case class WriteStatement(
    loc: At,
    keyword: String,
    what: LiteralString,
    to: TypeRef
  ) extends Statement {
    override def kind: String = "Write Statement"
    def format: String = s"$keyword ${what.format} to ${to.format}"
  }

  /** A statement that provides a definition of the computation to execute in a specific programming language
    *
    * @param loc
    *   The location of the statement
    * @param language
    *   The name of the programming language in which the `body` is written
    * @param body
    *   The code that should be executed by this statement.
    */
  @JSExportTopLevel("CodeStatement")
  case class CodeStatement(
    loc: At,
    language: LiteralString,
    body: String
  ) extends Statement {
    def format: String = s"```${language.s}\n$body```"
    override def kind: String = "Code Statement"
  }

  ////////////////////////////////////////////////////////////////////////////////////////////////////////////// ADAPTOR

  /** A trait that is the base trait of Adaptor directions */
  sealed trait AdaptorDirection extends RiddlValue {
    def loc: At
  }

  /** Represents an [[AdaptorDirection]] that is inbound (towards the bounded context the [[Adaptor]] was defined in)
    *
    * @param loc
    *   Location in the source of the adaptor direction
    */
  @JSExportTopLevel("InboundAdaptor")
  case class InboundAdaptor(loc: At) extends AdaptorDirection {
    def format: String = "from"
  }

  /** Represents an [[AdaptorDirection]] that is outbouand (towards a bounded context that is not the one that defined
    * the [[Adaptor]]
    */
  @JSExportTopLevel("OutboundAdaptor")
  case class OutboundAdaptor(loc: At) extends AdaptorDirection {
    def format: String = "to"
  }

  /** Definition of an Adaptor. Adaptors are defined in Contexts to convert messages from another bounded context.
    * Adaptors translate incoming messages into corresponding messages using the ubiquitous language of the defining
    * bounded context. There should be one Adapter for each external Context
    *
    * @param loc
    *   Location in the parsing input
    * @param id
    *   Name of the adaptor
    * @param direction
    *   An indication of whether this is an inbound or outbound adaptor.
    * @param context
    *   A reference to the bounded context from which messages are adapted
    * @param contents
    *   The definitional contents of this Adaptor
<<<<<<< HEAD
    * @param metadata
   *   The descriptive values for this Adaptor
=======
    * @param descriptives
    *   The descriptive values for this Adaptor
>>>>>>> ddec992f
    */
  @JSExportTopLevel("Adaptor")
  case class Adaptor(
                      loc: At,
                      id: Identifier,
                      direction: AdaptorDirection,
                      context: ContextRef,
                      contents: Contents[AdaptorContents] = Contents.empty[AdaptorContents],
                      metadata: Contents[MetaData] = Contents.empty[MetaData]
  ) extends Processor[AdaptorContents]
      with WithOptions[AdaptorContents] {
    def format: String = Keyword.adaptor + " " + id.format
  }

  @JSExportTopLevel("AdaptorRef")
  case class AdaptorRef(loc: At, pathId: PathIdentifier) extends ProcessorRef[Adaptor] {
    override def format: String = Keyword.adaptor + " " + pathId.format
  }

  //////////////////////////////////////////////////////////////////////////////////////////////////////////// FUNCTION

  /** A function definition which can be part of a bounded context or an entity.
    *
    * @param loc
    *   The location of the function definition
    * @param id
    *   The identifier that names the function
    * @param input
    *   An optional type expression that names and types the fields of the input of the function
    * @param output
    *   An optional type expression that names and types the fields of the output of the function
    * @param contents
    *   The set of types, functions, statements, authors, includes and terms that define this FUnction
    * @param metadata
    *   The set of descriptive values for this function
    */
  @JSExportTopLevel("Function")
  case class Function(
                       loc: At,
                       id: Identifier,
                       input: Option[Aggregation] = None,
                       output: Option[Aggregation] = None,
                       contents: Contents[FunctionContents] = Contents.empty[FunctionContents],
                       metadata: Contents[MetaData] = Contents.empty[MetaData]
  ) extends VitalDefinition[FunctionContents]
      with WithTypes[FunctionContents]
      with WithFunctions[FunctionContents]
      with WithStatements[FunctionContents] {
    override def format: String = Keyword.function + " " + id.format
    final override inline def kind: String = "Function"
    override def isEmpty: Boolean = statements.isEmpty && input.isEmpty && output.isEmpty
  }

  /** A reference to a function.
    *
    * @param loc
    *   The location of the function reference.
    * @param pathId
    *   The path identifier of the referenced function.
    */
  @JSExportTopLevel("FunctionRef")
  case class FunctionRef(loc: At, pathId: PathIdentifier) extends Reference[Function] {
    override def format: String = Keyword.function + " " + pathId.format
  }

  /** An invariant expression that can be used in the definition of an entity. Invariants provide conditional
    * expressions that must be true at all times in the lifecycle of an entity.
    *
    * @param loc
    *   The location of the invariant definition
    * @param id
    *   The name of the invariant
    * @param condition
    *   The string representation of the condition that ought to be true
    * @param metadata
    *   The list of descriptives for the invariant
    */
  @JSExportTopLevel("Invariant")
  case class Invariant(
                        loc: At,
                        id: Identifier,
                        condition: Option[LiteralString] = Option.empty[LiteralString],
                        metadata: Contents[MetaData] = Contents.empty
  ) extends LeafDefinition {
    override def isEmpty: Boolean = condition.isEmpty
    def format: String = Keyword.invariant + " " + id.format + condition.map(_.format)
  }

  /////////////////////////////////////////////////////////////////////////////////////////////////////////// ON CLAUSE

  /** A sealed trait for the kinds of OnClause that can occur within a Handler definition.
    */
  sealed trait OnClause extends BranchDefinition[Statements] with WithStatements[Statements] with WithMetaData

  /** Defines the actions to be taken when a message does not match any of the OnMessageClauses. OnOtherClause
    * corresponds to the "other" case of an [[Handler]].
    *
    * @param loc
    *   THe location of the "on other" clause
    * @param contents
    *   A set of examples that define the behavior when a message doesn't match
    */
  @JSExportTopLevel("OnOtherClause")
  case class OnOtherClause(
                            loc: At,
                            contents: Contents[Statements] = Contents.empty,
                            metadata: Contents[MetaData] = Contents.empty
  ) extends OnClause {
    def id: Identifier = Identifier(loc, s"pther")

    override def kind: String = "On Other"

    override def format: String = ""
  }

  /** Defines the actions to be taken when the component this OnClause occurs in is initialized.
    *
    * @param loc
    *   THe location of the "on other" clause
    * @param contents
    *   A set of statements that define the behavior when a message doesn't match
    */
  @JSExportTopLevel("OnInitializationClause")
  case class OnInitializationClause(
                                     loc: At,
                                     contents: Contents[Statements] = Contents.empty,
                                     metadata: Contents[MetaData] = Contents.empty
  ) extends OnClause {
    def id: Identifier = Identifier(loc, s"init")

    override def kind: String = "On Init"

    override def format: String = ""
  }

  /** Defines the actions to be taken when a particular message is received by an entity. [[OnMessageClause]]s are used
    * in the definition of a [[Handler]] with one for each kind of message that handler deals with.
    *
    * @param loc
    *   The location of the "on" clause
    * @param msg
    *   A reference to the message type that is handled
    * @param from
    *   Optional message generating
    * @param contents
    *   A set of statements that define the behavior when the [[msg]] is received.
    */
  @JSExportTopLevel("OnMessageClause")
  case class OnMessageClause(
                              loc: At,
                              msg: MessageRef,
                              from: Option[(Option[Identifier], Reference[Definition])],
                              contents: Contents[Statements] = Contents.empty,
                              metadata: Contents[MetaData] = Contents.empty
  ) extends OnClause {
    def id: Identifier = Identifier(msg.loc, msg.format)
    def format: String = ""
  }

  /** Defines the actions to be taken when the component this OnClause occurs in is initialized.
    *
    * @param loc
    *   THe location of the "on other" clause
    * @param contents
    *   A set of statements that define the behavior when a message doesn't match
    */
  @JSExportTopLevel("OnTerminationClause")
  case class OnTerminationClause(
                                  loc: At,
                                  contents: Contents[Statements] = Contents.empty[Statements],
                                  metadata: Contents[MetaData] = Contents.empty[MetaData]
  ) extends OnClause {
    def id: Identifier = Identifier(loc, s"term")

    override def kind: String = "On Term"

    override def format: String = ""
  }

  ///////////////////////////////////////////////////////////////////////////////////////////////////////////// HANDLER

  /** A named handler of messages (commands, events, queries) that bundles together a set of [[OnMessageClause]]
    * definitions and by doing so defines the behavior of an entity. Note that entities may define multiple handlers and
    * switch between them to change how it responds to messages over time or in response to changing conditions
    *
    * @param loc
    *   The location of the handler definition
    * @param id
    *   The name of the handler.
    * @param contents
    *   The set of [[OnMessageClause]] definitions and comments that define how the entity responds to received
    *   messages.
    */
  @JSExportTopLevel("Handler")
  case class Handler(
                      loc: At,
                      id: Identifier,
                      contents: Contents[HandlerContents] = Contents.empty[HandlerContents],
                      metadata: Contents[MetaData] = Contents.empty[MetaData]
  ) extends BranchDefinition[HandlerContents]
      with WithMetaData {
    override def isEmpty: Boolean = clauses.isEmpty

    def clauses: Seq[OnClause] = contents.filter[OnClause]

    def format: String = s"${Keyword.handler} ${id.format}"
  }

  /** A reference to a Handler
    *
    * @param loc
    *   The location of the handler reference
    * @param pathId
    *   The path identifier of the referenced handler
    */
  @JSExportTopLevel("HandlerRef")
  case class HandlerRef(loc: At, pathId: PathIdentifier) extends Reference[Handler] {
    def format: String = Keyword.handler + " " + pathId.format
  }

  //////////////////////////////////////////////////////////////////////////////////////////////////////////////// STATE

  /** Represents a state of an entity. A State defines the shape of the entity's state when it is active. The
    * MorphAction can cause the active state of an entity to change. Consequently the state of an entity can change its
    * value (mutable) and they shape of that value.
    *
    * @param loc
    *   The location of the state definition
    * @param id
    *   The name of the state definition
    * @param typ
    *   A reference to a type definition that provides the range of values that the state may assume.
    * @param brief
    *   A brief description (one sentence) for use in documentation
    * @param description
    *   An optional description of the state.
    */
  @JSExportTopLevel("State")
  case class State(
                    loc: At,
                    id: Identifier,
                    typ: TypeRef,
                    metadata: Contents[MetaData] = Contents.empty
  ) extends LeafDefinition:
    def format: String = Keyword.state + " " + id.format
  end State

  /** A reference to an entity's state definition
    *
    * @param loc
    *   The location of the state reference
    * @param pathId
    *   The path identifier of the referenced state definition
    */
  @JSExportTopLevel("StateRef")
  case class StateRef(loc: At, pathId: PathIdentifier) extends Reference[State]:
    def format: String = Keyword.state + " " + pathId.format
  end StateRef

  ////////////////////////////////////////////////////////////////////////////////////////////////////////////// ENTITY

  /** Definition of an Entity
    *
    * @param loc
    *   The location in the input
    * @param id
    *   The name of the entity
    * @param contents
    *   The definitional content of this entity: handlers, states, functions, invariants, etc.
    */
  @JSExportTopLevel("Entity")
  case class Entity(
                     loc: At,
                     id: Identifier,
                     contents: Contents[EntityContents] = Contents.empty[EntityContents],
                     metadata: Contents[MetaData] = Contents.empty[MetaData]
  ) extends Processor[EntityContents]
      with WithStates[EntityContents]
      with WithOptions[EntityContents]:
    override def format: String = Keyword.entity + " " + id.format
  end Entity

  /** A reference to an entity
    *
    * @param loc
    *   The location of the entity reference
    * @param pathId
    *   The path identifier of the referenced entity.
    */
  @JSExportTopLevel("EntityRef")
  case class EntityRef(loc: At, pathId: PathIdentifier) extends ProcessorRef[Entity]:
    def format: String = Keyword.entity + " " + pathId.format
  end EntityRef

  ////////////////////////////////////////////////////////////////////////////////////////////////////////// REPOSITORY

  enum RepositorySchemaKind:
    case Other, Flat, Relational, TimeSeries, Graphical, Hierarchical, Star, Document, Columnar, Vector

  /** The repository schema defined as an identifier of the schema, a general kind of intended schema, and the
    * representation of the schema as data node types (vertices, tables, vectors, etc.), a list of named connections
    * between pairs of the data nodes (foreign keys, parent/child, arbitrary graph nodes, etc.), and indices on specific
    * fields of the data nodes.
    * @param loc
    *   The location at which the schema occurs
    * @param id
    *   The name of this schema
    * @param schemaKind
    *   One of the RepositorySchemaKinds for a general sense of the repository intention
    * @param data
    *   A list of the named primary data nodes (tables, vectors, vertices)
    * @param links
    *   A list of named relations between primary data nodes
    * @param indices
    *   A list of fields in the ((data)) or ((links) that are considered indexed for faster retrieval
    */
  @JSExportTopLevel("Schema")
  case class Schema(
                     loc: At,
                     id: Identifier,
                     schemaKind: RepositorySchemaKind = RepositorySchemaKind.Other,
                     data: Map[Identifier, TypeRef] = Map.empty[Identifier, TypeRef],
                     links: Map[Identifier, (FieldRef, FieldRef)] = Map.empty[Identifier, (FieldRef, FieldRef)],
                     indices: Seq[FieldRef] = Seq.empty[FieldRef],
                     metadata: Contents[MetaData] = Contents.empty
  ) extends LeafDefinition:
    def format: String = Keyword.schema + " " + id.format + s" is $schemaKind"
  end Schema

  /** A RIDDL repository is an abstraction for anything that can retain information(e.g. messages for retrieval at a
    * later time. This might be a relational database, NoSQL database, data lake, API, or something not yet invented.
    * There is no specific technology implied other than the retention and retrieval of information. You should think of
    * repositories more like a message-oriented version of the Java Repository Pattern than any particular kind
    * ofdatabase.
    *
    * @see
    *   https://java-design-patterns.com/patterns/repository/#explanation
    * @param loc
    *   Location in the source of the Repository
    * @param id
    *   The unique identifier for this Repository
    * @param contents
    *   The definitional content of this Repository: types, handlers, inlets, outlets, etc.
    */
  @JSExportTopLevel("Repository")
  case class Repository(
                         loc: At,
                         id: Identifier,
                         contents: Contents[RepositoryContents] = Contents.empty[RepositoryContents],
                         metadata: Contents[MetaData] = Contents.empty[MetaData]
  ) extends Processor[RepositoryContents]
      with WithOptions[RepositoryContents] {
    def format: String = Keyword.entity + " " + id.format
  }

  /** A reference to a repository definition
    *
    * @param loc
    *   The location of the state reference
    * @param pathId
    *   The path identifier of the referenced projector definition
    */
  @JSExportTopLevel("RepositoryRef")
  case class RepositoryRef(loc: At, pathId: PathIdentifier) extends Reference[Repository] with ProcessorRef[Projector] {
    override def format: String = s"repository ${pathId.format}"
  }

  /////////////////////////////////////////////////////////////////////////////////////////////////////////// PROJECTOR

  /** Projectors get their name from Euclidean Geometry but are probably more analogous to a relational database view.
    * The concept is very simple in RIDDL: projectors gather data from entities and other sources, transform that data
    * into a specific record type, and support querying that data arbitrarily.
    *
    * @see
    *   https://en.wikipedia.org/wiki/View_(SQL)).
    * @see
    *   https://en.wikipedia.org/wiki/Projector_(mathematics)
    * @param loc
    *   Location in the source of the Projector
    * @param id
    *   The unique identifier for this Projector
    * @param contents
    *   The content of this Projectors' definition
    */
  @JSExportTopLevel("Projector")
  case class Projector(
                        loc: At,
                        id: Identifier,
                        contents: Contents[ProjectorContents] = Contents.empty[ProjectorContents],
                        metadata: Contents[MetaData] = Contents.empty[MetaData]
  ) extends Processor[ProjectorContents]
      with WithOptions[ProjectorContents] {
    def repositories: Seq[RepositoryRef] = contents.filter[RepositoryRef]
    def format: String = Keyword.projector + " " + id.format
  }

  /** A reference to an context's projector definition
    *
    * @param loc
    *   The location of the state reference
    * @param pathId
    *   The path identifier of the referenced projector definition
    */
  @JSExportTopLevel("ProjectorRef")
  case class ProjectorRef(loc: At, pathId: PathIdentifier) extends ProcessorRef[Projector] {
    override def format: String = Keyword.projector + " " + pathId.format
  }

  ////////////////////////////////////////////////////////////////////////////////////////////////////////////// CONTEXT

  /** A bounded context definition. Bounded contexts provide a definitional boundary on the language used to describe
    * some aspect of a system. They imply a tightly integrated ecosystem of one or more microservices that share a
    * common purpose. Context can be used to house entities, read side projectors, sagas, adaptations to other contexts,
    * apis, and etc.
    *
    * @param loc
    *   The location of the bounded context definition
    * @param id
    *   The name of the context
    * @param contents
    *   The definitional content for this Context
    */
  @JSExportTopLevel("Context")
  case class Context(
                      loc: At,
                      id: Identifier,
                      contents: Contents[ContextContents] = Contents.empty[ContextContents],
                      metadata: Contents[MetaData] = Contents.empty[MetaData]
  ) extends Processor[ContextContents]
      with WithProjectors[ContextContents]
      with WithRepositories[ContextContents]
      with WithEntities[ContextContents]
      with WithStreamlets[ContextContents]
      with WithConnectors[ContextContents]
      with WithAdaptors[ContextContents]
      with WithSagas[ContextContents] {
    def format: String = Keyword.context + " " + id.format
  }

  @JSExportTopLevel("Context$")
  object Context {
    lazy val empty: Context = Context(At.empty, Identifier.empty)
  }

  /** A reference to a bounded context
    *
    * @param loc
    *   The location of the reference
    * @param pathId
    *   The path identifier for the referenced context
    */
  @JSExportTopLevel("ContextRef")
  case class ContextRef(loc: At, pathId: PathIdentifier) extends ProcessorRef[Context] {
    override def format: String = s"context ${pathId.format}"
  }

  /////////////////////////////////////////////////////////////////////////////////////////////////////////// STREAMLET

  /** A sealed trait for Inlets and Outlets */
  sealed trait Portlet extends LeafDefinition

  /** A streamlet that supports input of data of a particular type.
    *
    * @param loc
    *   The location of the Inlet definition
    * @param id
    *   The name of the inlet
    * @param type_
    *   The type of the data that is received from the inlet
    * @param brief
    *   A brief description (one sentence) for use in documentation
    * @param description
    *   An optional description of the Inlet
    */
  @JSExportTopLevel("Inlet")
  case class Inlet(
                    loc: At,
                    id: Identifier,
                    type_ : TypeRef,
                    metadata: Contents[MetaData] = Contents.empty
  ) extends Portlet {
    def format: String = s"inlet ${id.format} is ${type_.format}"
  }

  /** A streamlet that supports output of data of a particular type.
    *
    * @param loc
    *   The location of the outlet definition
    * @param id
    *   The name of the outlet
    * @param type_
    *   The type expression for the kind of data put out
    * @param brief
    *   A brief description (one sentence) for use in documentation
    * @param description
    *   An optional description of the Outlet.
    */
  @JSExportTopLevel("Outlet")
  case class Outlet(
                     loc: At,
                     id: Identifier,
                     type_ : TypeRef,
                     metadata: Contents[MetaData] = Contents.empty
  ) extends Portlet {
    def format: String = s"outlet ${id.format} is ${type_.format}"
  }

  /** A connector between an [[com.ossuminc.riddl.language.AST.Outlet]] and an [[com.ossuminc.riddl.language.AST.Inlet]]
    * that flows a particular [[com.ossuminc.riddl.language.AST.Type]].
    * @param loc
    *   The location at which the connector is defined
    * @param id
    *   The unique identifier of the connector
    * @param from
    *   The origin Outlet of the connector
    * @param to
    *   The destination Inlet of the connector
    * @param options
    *   The options for this connector
    * @param metadata
    *   The descriptives for this connector
    */
  @JSExportTopLevel("Connector")
  case class Connector(
                        loc: At,
                        id: Identifier,
                        from: OutletRef,
                        to: InletRef,
                        options: Seq[OptionValue] = Seq.empty[OptionValue],
                        metadata: Contents[MetaData] = Contents.empty
  ) extends LeafDefinition {
    def hasOption(name: String): Boolean = options.exists(_.name == name)
    override def format: String = Keyword.connector + " " + id.format

    override def isEmpty: Boolean = super.isEmpty && from.isEmpty && to.isEmpty && options.isEmpty
  }

  sealed trait StreamletShape extends RiddlValue {
    def keyword: String
  }

  @JSExportTopLevel("Void")
  case class Void(loc: At) extends StreamletShape {
    def format: String = "void"

    def keyword: String = "void"
  }

  @JSExportTopLevel("Source")
  case class Source(loc: At) extends StreamletShape {
    def format: String = "source"

    def keyword: String = "source"
  }

  @JSExportTopLevel("Sink")
  case class Sink(loc: At) extends StreamletShape {
    def format: String = "sink"

    def keyword: String = "sink"
  }

  @JSExportTopLevel("Flow")
  case class Flow(loc: At) extends StreamletShape {
    def format: String = "flow"

    def keyword: String = "flow"
  }

  @JSExportTopLevel("Merge")
  case class Merge(loc: At) extends StreamletShape {
    def format: String = "merge"

    def keyword: String = "merge"
  }

  @JSExportTopLevel("Split")
  case class Split(loc: At) extends StreamletShape {
    def format: String = "split"

    def keyword: String = "split"
  }

  @JSExportTopLevel("Router")
  case class Router(loc: At) extends StreamletShape {
    def format: String = "router"

    def keyword: String = "router"
  }

  /** Definition of a Streamlet. A computing element for processing data from [[Inlet]]s to [[Outlet]]s. A processor's
    * processing is specified by free text statements in [[Handler]]s. Streamlets come in various shapes: Source, Sink,
    * Flow, Merge, Split, and Router depending on how many inlets and outlets they have
    *
    * @param loc
    *   The location of the Processor definition
    * @param id
    *   The name of the processor
    * @param shape
    *   The shape of the processor's inputs and outputs
    * @param contents
    *   The definitional content for this Context
    */
  @JSExportTopLevel("Streamlet")
  case class Streamlet(
                        loc: At,
                        id: Identifier,
                        shape: StreamletShape,
                        contents: Contents[StreamletContents] = Contents.empty[StreamletContents],
                        metadata: Contents[MetaData] = Contents.empty[MetaData]
  ) extends Processor[StreamletContents]
      with WithInlets[StreamletContents]
      with WithOutlets[StreamletContents] {
    final override def kind: String = shape.getClass.getSimpleName
    def format: String = shape.keyword + " " + id.format

    shape match {
      case Source(_) =>
        require(
          isEmpty || (outlets.size == 1 && inlets.isEmpty),
          s"Invalid Source Streamlet ins: ${outlets.size} == 1, ${inlets.size} == 0"
        )
      case Sink(_) =>
        require(
          isEmpty || (outlets.isEmpty && inlets.size == 1),
          "Invalid Sink Streamlet"
        )
      case Flow(_) =>
        require(
          isEmpty || (outlets.size == 1 && inlets.size == 1),
          "Invalid Flow Streamlet"
        )
      case Merge(_) =>
        require(
          isEmpty || (outlets.size == 1 && inlets.size >= 2),
          "Invalid Merge Streamlet"
        )
      case Split(_) =>
        require(
          isEmpty || (outlets.size >= 2 && inlets.size == 1),
          "Invalid Split Streamlet"
        )
      case Router(_) =>
        require(
          isEmpty || (outlets.size >= 2 && inlets.size >= 2),
          "Invalid Router Streamlet"
        )
      case Void(_) =>
        require(
          isEmpty || (outlets.isEmpty && inlets.isEmpty),
          "Invalid Void Stream"
        )
    }

  }

  /** A reference to an context's projector definition
    *
    * @param loc
    *   The location of the state reference
    * @param pathId
    *   The path identifier of the referenced projector definition
    */
  @JSExportTopLevel("StreamletRef")
  case class StreamletRef(loc: At, keyword: String, pathId: PathIdentifier) extends ProcessorRef[Streamlet] {
    override def format: String = s"$keyword ${pathId.format}"
  }

  /** Sealed base trait of references to [[Inlet]]s or [[Outlet]]s
    *
    * @tparam T
    *   The type of definition to which the references refers.
    */
  sealed trait PortletRef[+T <: Portlet] extends Reference[T]

  /** A reference to an [[Inlet]]
    *
    * @param loc
    *   The location of the inlet reference
    * @param pathId
    *   The path identifier of the referenced [[Inlet]]
    */
  @JSExportTopLevel("InletRef")
  case class InletRef(loc: At, pathId: PathIdentifier) extends PortletRef[Inlet] {
    override def format: String = s"inlet ${pathId.format}"
  }
  @JSExportTopLevel("InletRef$")
  object InletRef { def empty: InletRef = InletRef(At.empty, PathIdentifier.empty) }

  /** A reference to an [[Outlet]]
    *
    * @param loc
    *   The location of the outlet reference
    * @param pathId
    *   The path identifier of the referenced [[Outlet]]
    */
  @JSExportTopLevel("OutletRef")
  case class OutletRef(loc: At, pathId: PathIdentifier) extends PortletRef[Outlet] {
    override def format: String = s"outlet ${pathId.format}"
  }
  @JSExportTopLevel("OutletRef$")
  object OutletRef { def empty: OutletRef = OutletRef(At.empty, PathIdentifier.empty) }

  ///////////////////////////////////////////////////////////////////////////////////////////////////////////////// SAGA

  /** The definition of one step in a saga with its undo step and example.
    *
    * @param loc
    *   The location of the saga action definition
    * @param id
    *   The name of the SagaAction
    * @param doStatements
    *   The command to be done.
    * @param undoStatements
    *   The command that undoes [[doStatements]]
    * @param brief
    *   A brief description (one sentence) for use in documentation
    * @param description
    *   An optional description of the saga action
    */
  @JSExportTopLevel("SagaStep")
  case class SagaStep(
                       loc: At,
                       id: Identifier,
                       doStatements: Contents[Statements] = Contents.empty[Statements],
                       undoStatements: Contents[Statements] = Contents.empty[Statements],
                       metadata: Contents[MetaData] = Contents.empty
  ) extends LeafDefinition {
    def format: String = s"step ${id.format}"
  }

  /** The definition of a Saga based on inputs, outputs, and the set of [[SagaStep]]s involved in the saga. Sagas define
    * a computing action based on a variety of related commands that must all succeed atomically or have their effects
    * undone.
    *
    * @param loc
    *   The location of the Saga definition
    * @param id
    *   The name of the saga
    * @param input
    *   A definition of the aggregate input values needed to invoke the saga, if any.
    * @param output
    *   A definition of the aggregate output values resulting from invoking the saga, if any.
    * @param contents
    *   The definitional content for this Context
    */
  @JSExportTopLevel("Saga")
  case class Saga(
                   loc: At,
                   id: Identifier,
                   input: Option[Aggregation] = None,
                   output: Option[Aggregation] = None,
                   contents: Contents[SagaContents] = Contents.empty[SagaContents],
                   metadata: Contents[MetaData] = Contents.empty[MetaData]
  ) extends VitalDefinition[SagaContents]
      with WithSagaSteps[SagaContents] {
    override def format: String = Keyword.saga + " " + id.format
    override def isEmpty: Boolean = super.isEmpty && input.isEmpty && output.isEmpty

  }

  @JSExportTopLevel("SagaRef")
  case class SagaRef(loc: At, pathId: PathIdentifier) extends Reference[Saga] {
    def format: String = s"saga ${pathId.format}"
  }

  ///////////////////////////////////////////////////////////////////////////////////////////////////////// EPIC

  /** A reference to an User using a path identifier
    *
    * @param loc
    *   THe location of the User in the source code
    * @param pathId
    *   The path identifier that locates the User
    */
  @JSExportTopLevel("UserRef")
  case class UserRef(loc: At, pathId: PathIdentifier) extends Reference[User] {
    def format: String = s"user ${pathId.format}"
  }

  sealed trait Interaction extends RiddlValue with WithMetaData

  sealed trait GenericInteraction extends Interaction {
    def relationship: LiteralString
  }

  /** One abstract step in an Interaction between things. The set of case classes associated with this sealed trait
    * provide more type specificity to these three fields.
    */
  sealed trait TwoReferenceInteraction extends GenericInteraction {
    def from: Reference[Definition]

    def to: Reference[Definition]
  }

  sealed trait InteractionContainer
      extends Interaction
      with Container[InteractionContainerContents]
      with WithMetaData:

    /** Format the node to a string */
    override def format: String = s"Interaction"
  end InteractionContainer

  /** An interaction expression that specifies that each contained expression should be executed in parallel
    *
    * @param loc
    *   Location of the parallel group
    * @param contents
    *   The expressions to execute in parallel
    * @param brief
    *   A brief description of the parallel group
    */
  @JSExportTopLevel("ParallelInteractions")
  case class ParallelInteractions(
                                   loc: At,
                                   contents: Contents[InteractionContainerContents] = Contents.empty,
                                   metadata: Contents[MetaData] = Contents.empty
  ) extends InteractionContainer {
    override def kind: String = "Parallel Interaction"
  }

  /** An interaction expression that specifies that each contained expression should be executed in strict sequential
    * order
    *
    * @param loc
    *   Location of the sequence
    * @param contents
    *   The interactions to execute in sequence
    * @param brief
    *   A brief description of the sequence group
    * @param description
    *   A longer description of the sequence
    */
  @JSExportTopLevel("SequentialInteractions")
  case class SequentialInteractions(
                                     loc: At,
                                     contents: Contents[InteractionContainerContents] = Contents.empty[InteractionContainerContents],
                                     metadata: Contents[MetaData] = Contents.empty[MetaData]
  ) extends InteractionContainer {
    override def kind: String = "Sequential Interaction"
  }

  /** An interaction expression that specifies that its contents are optional
    *
    * @param loc
    *   The location of the optional group
    * @param contents
    *   The optional expressions
    * @param brief
    *   A brief description of the optional group
    */
  @JSExportTopLevel("OptionalInteractions")
  case class OptionalInteractions(
                                   loc: At,
                                   contents: Contents[InteractionContainerContents] = Contents.empty[InteractionContainerContents],
                                   metadata: Contents[MetaData] = Contents.empty[MetaData]
  ) extends InteractionContainer {
    override def kind: String = "Optional Interaction"
  }

  /** An [[GenericInteraction]] that is vaguely written as a textual description */
  @JSExportTopLevel("VagueInteraction")
  case class VagueInteraction(
                               loc: At,
                               from: LiteralString,
                               relationship: LiteralString,
                               to: LiteralString,
                               metadata: Contents[MetaData] = Contents.empty
  ) extends GenericInteraction {
    override def kind: String = "Vague Interaction"
    def format: String = s"${from.format} ${relationship.s} ${to.format}"
  }

  /** A [[GenericInteraction]] that involves sending a message between the interacting components
    *
    * @param loc
    *   The location of the interaction definition
    * @param from
    *   The definition that originates the interaction
    * @param message
    *   The message that is sent to the `to` component
    * @param to
    *   A [[Reference]] to the [[Processor]] that receives the sent `message`
    * @param brief
    *   A brief description of this interaction
    * @param description
    *   A full description of this interaction
    */
  @JSExportTopLevel("SendMessageInteraction")
  case class SendMessageInteraction(
                                     loc: At,
                                     from: Reference[Definition],
                                     message: MessageRef,
                                     to: ProcessorRef[?],
                                     metadata: Contents[MetaData] = Contents.empty
  ) extends GenericInteraction {
    def relationship: LiteralString = {
      LiteralString(message.loc, s"sends ${message.format} to")
    }

    override def kind: String = "Send Message Interaction"
    def format: String = s"${from.format} ${relationship.s} ${to.format}"
  }

  /** An arbitrary interaction step. The abstract nature of the relationship is
    *
    * @param loc
    *   The location of the step
    * @param from
    *   A reference to the source of the interaction
    * @param relationship
    *   A literal spring that specifies the arbitrary relationship
    * @param to
    *   A reference to the destination of the interaction
    * @param brief
    *   A brief description of the interaction step
    */
  @JSExportTopLevel("ArbitraryInteraction")
  case class ArbitraryInteraction(
                                   loc: At,
                                   from: Reference[Definition],
                                   relationship: LiteralString,
                                   to: Reference[Definition],
                                   metadata: Contents[MetaData] = Contents.empty
  ) extends TwoReferenceInteraction {
    override def kind: String = "Arbitrary Interaction"

    def format: String = s"${from.format} ${relationship.s} ${to.format}"

  }

  /** An [[TwoReferenceInteraction]] between a [[Definition]] and itself
    *
    * @param loc
    *   The location at which the interaction occurs
    * @param from
    *   A reference to a [[Definition]] from which the relationship extends and to which it returns.
    * @param relationship
    *   A textual description of the relationship
    * @param brief
    *   A brief description of the interaction for documentation purposes
    * @param description
    *   A full description of the interaction for documentation purposes
    */
  @JSExportTopLevel("SelfInteraction")
  case class SelfInteraction(
                              loc: At,
                              from: Reference[Definition],
                              relationship: LiteralString,
                              metadata: Contents[MetaData] = Contents.empty
  ) extends TwoReferenceInteraction {
    override def kind: String = "Self Interaction"
    override def to: Reference[Definition] = from
    def format: String = s"${from.format} ${relationship.s} ${to.format}"
  }

  /** An interaction where an User receives output
    *
    * @param loc
    *   The location of the interaction in the source
    * @param from
    *   The User that is being focused
    * @param to
    *   The Group that is the target of the focus
    * @param brief
    *   A brief description of this interaction
    */
  @JSExportTopLevel("FocusOnGroupInteraction")
  case class FocusOnGroupInteraction(
                                      loc: At,
                                      from: UserRef,
                                      to: GroupRef,
                                      metadata: Contents[MetaData] = Contents.empty
  ) extends TwoReferenceInteraction {
    override def kind: String = "Focus On Group"
    override def relationship: LiteralString =
      LiteralString(loc + (6 + from.pathId.format.length), "focuses on")
    def format: String = s"${from.format} ${relationship.s} ${to.format}"
  }

  /** An interaction between a ser and a URL
    * @param loc
    *   THe location of the interaction in the model
    * @param from
    *   The user from which the interaction emanates
    * @param url
    *   The URL towards which the user is directed
    * @param brief
    *   A brief description for documentation purposes
    * @param description
    *   A more full description of the interaction for documentation purposes
    */
  @JSExportTopLevel("DirectUserToURLInteraction")
  case class DirectUserToURLInteraction(
                                         loc: At,
                                         from: UserRef,
                                         url: com.ossuminc.riddl.utils.URL,
                                         metadata: Contents[MetaData] = Contents.empty
  ) extends GenericInteraction {
    def relationship: LiteralString =
      LiteralString(loc + (6 + from.pathId.format.length), "directed to ")
    override def kind: String = "Direct User To URL"
    def format: String = s"${from.format} ${relationship.s} ${url.toExternalForm}"
  }

  /** An interaction where an User receives output
    * @param loc
    *   The locaiton of the interaction in the source
    * @param from
    *   The output received
    * @param relationship
    *   THe name of the relationship
    * @param to
    *   THe user that receives the output
    * @param brief
    *   A brief description of this interaction
    */
  @JSExportTopLevel("ShowOutputInteraction")
  case class ShowOutputInteraction(
                                    loc: At,
                                    from: OutputRef,
                                    relationship: LiteralString,
                                    to: UserRef,
                                    metadata: Contents[MetaData] = Contents.empty
  ) extends TwoReferenceInteraction {
    override def kind: String = "Show Output Interaction"
    def format: String = s"${from.format} ${relationship.s} ${to.format}"
  }

  /** A interaction where a User selects an command generating item
    *
    * @param loc
    *   The location of the interaction in the source
    * @param from
    *   The user providing the input
    * @param to
    *   The input definition that receives the input
    * @param brief
    *   A description of this interaction step
    */
  @JSExportTopLevel("SelectInputInteraction")
  case class SelectInputInteraction(
                                     loc: At,
                                     from: UserRef,
                                     to: InputRef,
                                     metadata: Contents[MetaData] = Contents.empty
  ) extends TwoReferenceInteraction {
    override def kind: String = "Select Input Interaction"
    def format: String = s"${from.format} selects ${to.format}"
    def relationship: LiteralString = LiteralString(loc, "selects")
  }

  /** A interaction where and User provides input
    *
    * @param loc
    *   The location of the interaction in the source
    * @param from
    *   The user providing the input
    * @param to
    *   The input definition that receives the input
    * @param brief
    *   A description of this interaction step
    */
  @JSExportTopLevel("TakeInputInteraction")
  case class TakeInputInteraction(
                                   loc: At,
                                   from: UserRef,
                                   to: InputRef,
                                   metadata: Contents[MetaData] = Contents.empty
  ) extends TwoReferenceInteraction {
    override def kind: String = "Take Input Interaction"
    def format: String = s"${from.format} ${relationship.s} ${to.format}"
    def relationship: LiteralString = LiteralString(loc, "Provides data to")
  }

  /** The definition of a Jacobsen Use Case RIDDL defines these epics by allowing a linkage between the user and RIDDL
    * applications or bounded contexts.
    * @param loc
    *   Where in the source this use case occurs
    * @param id
    *   The unique identifier for this use case
    * @param contents
    *   The interactions between users and system components that define the use case.
    */
  @JSExportTopLevel("UseCase")
  case class UseCase(
                      loc: At,
                      id: Identifier,
                      userStory: UserStory,
                      contents: Contents[UseCaseContents] = Contents.empty[UseCaseContents],
                      metadata: Contents[MetaData] = Contents.empty[MetaData]
  ) extends BranchDefinition[UseCaseContents]
      with WithMetaData {
    override def kind: String = "UseCase"
    override def format: String = s"case ${id.format}"
  }

  /** An agile user story definition in the usual "As a {role} I want {capability} so that {benefit}" style.
    *
    * @param loc
    *   Location of the user story
    * @param user
    *   The user, or instigator, of the story.
    * @param capability
    *   The capability the user wishes to utilize
    * @param benefit
    *   The benefit of that utilization
    */
  @JSExportTopLevel("UserStory")
  case class UserStory(
    loc: At,
    user: UserRef,
    capability: LiteralString,
    benefit: LiteralString
  ) extends RiddlValue {
    def format: String = {
      user.format + " wants to \"" + capability.s + "\" so that \"" + benefit.s + "\""
    }
    override def isEmpty: Boolean = loc.isEmpty && user.isEmpty && capability.isEmpty && benefit.isEmpty
  }

  /** An element of a Use Case that links it to an external resource
    * @param loc
    *   The location at which the ShownBy occurs
    * @param urls
    *   The list of URLs by which the Use Case is shown
    */
  @JSExportTopLevel("ShownBy")
  case class ShownBy(
    loc: At = At.empty,
    urls: Seq[URL] = Seq.empty
  ) extends RiddlValue:
    def format: String = "shown by "
  end ShownBy

  /** The definition of an Epic that bundles multiple Jacobsen Use Cases into an overall story about user interactions
    * with the system. This define functionality from the perspective of users (men or machines) interactions with the
    * system that is part of their role.
    *
    * @param loc
    *   The location of the Epic definition
    * @param id
    *   The name of the Epic
    * @param userStory
    *   The [[UserStory]] (per agile and xP) that provides the overall big picture of this Epic
    * @param contents
    *   The definitional content for this Context
    */
  @JSExportTopLevel("Epic")
  case class Epic(
                   loc: At,
                   id: Identifier,
                   userStory: UserStory,
                   contents: Contents[EpicContents] = Contents.empty[EpicContents],
                   metadata: Contents[MetaData] = Contents.empty[MetaData]
  ) extends VitalDefinition[EpicContents]
      with WithUseCases[EpicContents]
      with WithShownBy[EpicContents] {

    override def isEmpty: Boolean = userStory.isEmpty && contents.isEmpty

    override def format: String = s"$kind ${id.format}"
  }

  /** A reference to a Story definintion.
    * @param loc
    *   Location of the StoryRef
    * @param pathId
    *   The path id of the referenced Story
    */
  @JSExportTopLevel("EpicRef")
  case class EpicRef(loc: At, pathId: PathIdentifier) extends Reference[Epic] {
    def format: String = s"epic ${pathId.format}"
  }

  ///////////////////////////////////////////////////////////////////////////////////////////////////////// APPLICATION

  /** A group of GroupDefinition that can be treated as a whole. For example, a form, a button group, etc.
    * @param loc
    *   The location of the group
    * @param alias
    *   The buzzword used to define this group
    * @param id
    *   The unique identifier of the group
    * @param contents
    *   The list of GroupDefinition
    */
  @JSExportTopLevel("Group")
  case class Group(
                    loc: At,
                    alias: String,
                    id: Identifier,
                    contents: Contents[OccursInGroup] = Contents.empty[OccursInGroup],
                    metadata: Contents[MetaData] = Contents.empty[MetaData]
  ) extends BranchDefinition[OccursInGroup]
      with WithShownBy[OccursInGroup]
      with WithInputs[OccursInGroup]
      with WithOutputs[OccursInGroup]
      with WithMetaData {
    override def identify: String = s"$alias ${id.value}"

    /** Format the node to a string */
    override def format: String = s"group ${id.value}"
  }

  /** A Reference to a Group
    *
    * @param loc
    *   The At locator of the group reference
    * @param keyword
    *   The keyword used to introduce the Group
    * @param pathId
    *   The path to the referenced group
    */
  @JSExportTopLevel("GroupRef")
  case class GroupRef(loc: At, keyword: String, pathId: PathIdentifier) extends Reference[Group] {
    def format: String = s"$keyword ${pathId.format}"
  }

  /** A Group contained within a group
    *
    * @param loc
    *   Location of the contained group
    * @param id
    *   The name of the group contained
    * @param group
    *   The contained group as a reference to that group
    */
  @JSExportTopLevel("ContainedGroup")
  case class ContainedGroup(
                             loc: At,
                             id: Identifier,
                             group: GroupRef,
                             metadata: Contents[MetaData] = Contents.empty
  ) extends LeafDefinition {
    def format: String = s"contains ${id.format} as ${group.format}"
  }

  /** A UI Element that presents some information to the user
    *
    * @param loc
    *   Location of the view in the source
    * @param id
    *   unique identifier oof the view
    * @param putOut
    *   A result reference for the data too be presented
    * @param contents
    *   Any contained outputs
    */
  @JSExportTopLevel("Output")
  case class Output(
                     loc: At,
                     nounAlias: String,
                     id: Identifier,
                     verbAlias: String,
                     putOut: TypeRef | ConstantRef | LiteralString,
                     contents: Contents[OccursInOutput] = Contents.empty[OccursInOutput],
                     metadata: Contents[MetaData] = Contents.empty[MetaData]
  ) extends BranchDefinition[OccursInOutput]
      with WithOutputs[OccursInOutput]
      with WithMetaData {
    override def kind: String = if nounAlias.nonEmpty then nounAlias else super.kind
    override def identify: String = s"$verbAlias ${id.value}"

    /** Format the node to a string */
    override def format: String = s"$kind ${id.value} $verbAlias ${putOut.format}"
  }

  /** A reference to an Output using a path identifier
    *
    * @param loc
    *   The location of the ViewRef in the source code
    * @param pathId
    *   The path identifier that refers to the View
    */
  @JSExportTopLevel("OutputRef")
  case class OutputRef(loc: At, keyword: String, pathId: PathIdentifier) extends Reference[Output] {
    def format: String = s"$keyword ${pathId.format}"
  }

  /** An Input is a UI Element to allow the user to provide some data to the application. It is analogous to a form in
    * HTML
    *
    * @param loc
    *   Location of the Give
    * @param id
    *   Name of the give
    * @param takeIn
    *   a Type reference of the type given by the user
    */
  @JSExportTopLevel("Input")
  case class Input(
                    loc: At,
                    nounAlias: String,
                    id: Identifier,
                    verbAlias: String,
                    takeIn: TypeRef,
                    contents: Contents[OccursInInput] = Contents.empty[OccursInInput],
                    metadata: Contents[MetaData] = Contents.empty[MetaData]
  ) extends BranchDefinition[OccursInInput]
      with WithInputs[OccursInInput]
      with WithMetaData {
    override def kind: String = if nounAlias.nonEmpty then nounAlias else super.kind
    override def identify: String = s"$verbAlias ${id.value}"

    /** Format the node to a string */
    override def format: String = {
      s"$kind $verbAlias ${takeIn.format}"
    }
  }

  /** A reference to an Input using a path identifier
    *
    * @param loc
    *   THe location of the GiveRef in the source code
    * @param pathId
    *   The path identifier that refers to the Give
    */
  @JSExportTopLevel("InputRef")
  case class InputRef(loc: At, keyword: String, pathId: PathIdentifier) extends Reference[Input] {
    def format: String = s"$keyword ${pathId.format}"
  }

  /** An application from which a person, robot, or other active agent (the user) will obtain information, or to which
    * that user will provided information.
    * @param loc
    *   The location of the application in the source
    * @param id
    *   The unique identifier for the application
    * @param contents
    *   The definitional content for this Context
    */
  @JSExportTopLevel("Application")
  case class Application(
                          loc: At,
                          id: Identifier,
                          contents: Contents[ApplicationContents] = Contents.empty[ApplicationContents],
                          metadata: Contents[MetaData] = Contents.empty[MetaData]
  ) extends Processor[ApplicationContents]
      with WithGroups[ApplicationContents] {
    override def format: String = Keyword.application + " " + id.format
  }

  /** A reference to an Application using a path identifier
    *
    * @param loc
    *   THe location of the ApplicationRef in the source code
    * @param pathId
    *   The path identifier that refers to the Application
    */
  @JSExportTopLevel("ApplicationRef")
  case class ApplicationRef(loc: At, pathId: PathIdentifier) extends ProcessorRef[Application] {
    def format: String = Keyword.application + " " + pathId.format
  }

  ////////////////////////////////////////////////////////////////////////////////////////////////////////////// DOMAIN

  /** The definition of a domain. Domains are the highest building block in RIDDL and may be nested inside each other to
    * form a hierarchy of domains. Generally, domains follow hierarchical organization structure but other taxonomies
    * and ontologies may be modelled with domains too.
    *
    * @param loc
    *   The location of the domain definition
    * @param id
    *   The name of the domain
    * @param contents
    *   The definitional content for this Context
    */
  @JSExportTopLevel("Domain")
  case class Domain(
                     loc: At,
                     id: Identifier,
                     contents: Contents[DomainContents] = Contents.empty[DomainContents],
                     metadata: Contents[MetaData] = Contents.empty[MetaData]
  ) extends VitalDefinition[DomainContents]
      with WithTypes[DomainContents]
      with WithAuthors[DomainContents]
      with WithContexts[DomainContents]
      with WithUsers[DomainContents]
      with WithApplications[DomainContents]
      with WithEpics[DomainContents]
      with WithSagas[DomainContents]
      with WithDomains[DomainContents] {
    override def format: String = Keyword.domain + " " + id.format
  }

  /** A reference to a domain definition
    *
    * @param loc
    *   The location at which the domain definition occurs
    * @param pathId
    *   The path identifier for the referenced domain.
    */
  @JSExportTopLevel("DomainRef")
  case class DomainRef(loc: At, pathId: PathIdentifier) extends Reference[Domain] {
    override def format: String = s"domain ${pathId.format}"
  }

  /////////////////////////////////////////////////////////////////////////////////////////////////////////// FUNCTIONS

  /** Find the authors for some definition
    *
    * @param defn
    *   The definition whose [[AST.Author]]s we are seeking
    * @param parents
    *   The parents of the definition whose [[AST.Author]]s we are seeking
    * @return
    *   The list of [[AST.Author]]s of definition
    */
  @JSExport
  def findAuthors(
                   definition: WithMetaData,
                   parents: Contents[RiddlValue]
  ): Seq[AuthorRef] =
    val result = definition.authorRefs
    if result.isEmpty then parents.filter[WithMetaData].flatMap(_.authorRefs)
    else result
    end if
  end findAuthors

  /** Get all the top level domain definitions even if they are in include statements
    * @param root
    *   The model's [[AST.Root]] node.
    * @return
    *   A Seq of [[AST.Domain]]s as a [[AST.Contents]] extension
    */
  @JSExport
  def getTopLevelDomains(root: Root): Seq[Domain] = {
    root.domains ++ root.includes.flatMap(_.contents.filter[Domain])
  }

  /** Get all the first level nested domains of a domain even if they are in include statements
    * @param domain
    *   The parent [[AST.Domain]] whose subdomains will be returned
    * @return
    *   The subdomains of the provided domain as a [[AST.Contents]] extension
    */
  @JSExport
  def getDomains(domain: Domain): Seq[Domain] = {
    domain.domains ++ domain.includes.flatMap(_.contents.filter[Domain])
  }

  def getAllDomains(root: Root): Seq[Domain] = {
    for {
      domain <- getTopLevelDomains(root)
      domains <- getDomains(domain)
    } yield { domains }
  }

  /** Get the bounded contexts defined in a domain even if they are in includes of that domain
    * @param domain
    *   The domain whose contexts should be returned
    * @return
    *   A Seq of Context expressed as a [[AST.Contents]] extension
    */
  @JSExport
  def getContexts(domain: Domain): Seq[Context] = {
    domain.contexts ++ domain.includes.flatMap(_.contents.filter[Context])
  }

  /** Get all the applications defined in a domain even if they are in includes of that domain
    * @param domain
    *   The domain whose applications should be returned
    * @return
    *   A Seq of [[AST.Application]] expressed as a [[AST.Contents]] extension
    */
  @JSExport
  def getApplications(domain: Domain): Seq[Application] = {
    domain.applications ++ domain.includes.flatMap(_.contents.filter[Application])
  }

  /** get all the epics defined in a domain even if they are in includes of that domain
    *
    * @param domain
    *   The domain to examine for epics
    * @return
    *   A [[scala.Seq]] of [[AST.Epic]] expressed as a [[AST.Contents]] extension
    */
  @JSExport
  def getEpics(domain: Domain): Seq[Epic] = {
    domain.epics ++ domain.includes.flatMap(_.contents.filter[Epic])
  }

  /** get all the entities defined in a context even if they are in includes of that domain
    *
    * @param context
    *   The domain to examine for entities
    * @return
    *   A Seq of [[AST.Entity]] expressed as a [[AST.Contents]] extension
    */
  @JSExport
  def getEntities(context: Context): Seq[Entity] = {
    context.entities ++ context.includes.flatMap(_.contents.filter[Entity])
  }

  /** get all the authors defined in a domain even if they are in includes of that domain
    *
    * @param domain
    *   The domain to examine for authors
    * @return
    *   A Seq of [[AST.Author]] expressed as a [[AST.Contents]] extension
    */
  @JSExport
  def getAuthors(domain: Domain): Seq[Author] = {
    val nested = domain.includes.flatMap(_.contents.filter[Author])
    domain.authors ++ domain.domains.flatMap(getAuthors) ++ nested
  }

  /** get all the authors defined in the root node even if they are in includes
    *
    * @param root
    *   The domain to examine for entities
    * @return
    *   A Seq of [[AST.Author]] expressed as a [[AST.Contents]] extension
    */
  @JSExport
  def getAuthors(root: Root): Seq[Author] = {
    root.domains.flatMap(getAuthors)
  }

  /** get all the [[Author]]s defined in a [[Domain]] node even if they are in includes
    *
    * @param domain
    *   The domain to examine for entities
    * @return
    *   A Seq of [[AST.Author]] expressed as a [[AST.Contents]] extension
    */
  @JSExport
  def getUsers(domain: Domain): Seq[User] = {
    val nested = domain.includes.flatMap(_.contents.filter[User])
    domain.users ++ domain.domains.flatMap(getUsers) ++ nested
  }

  /** Get the [[AST.User]] definitions found at the [[AST.Root]] level or in its [[AST.Include]]s
    * @param root
    *   The [[AST.Root]] node to examine
    * @return
    *   A Seq of [[AST.User]] expressed as a [[AST.Contents]] extension
    */
  @JSExport
  def getUsers(root: Root): Seq[User] = {
    root.domains.flatMap(getUsers) ++ root.includes.flatMap(_.contents.filter[User])
  }

  extension (optLit: Option[LiteralString])
    /** An extension to an [[scala.Option[LiteralString]]] that makes extracting the content of the [[LiteralString]]
      * easier.
      * @return
      *   The content of the formatted LiteralString or "N/A" if it is not available
      */
    @JSExport
    def format: String = optLit.map(_.format).getOrElse("N/A")

  /** A utility function for getting the kind of a type expression.
    *
    * @param te
    *   The type expression to examine
    *
    * @return
    *   A string indicating the kind corresponding to te
    */
  @JSExport
  def errorDescription(te: TypeExpression): String =
    te match
      case AliasedTypeExpression(_, keyword, pid) => s"$keyword ${pid.format}"
      case Optional(_, typeExp)                   => errorDescription(typeExp) + "?"
      case ZeroOrMore(_, typeExp)                 => errorDescription(typeExp) + "*"
      case OneOrMore(_, typeExp)                  => errorDescription(typeExp) + "+"
      case e: Enumeration                         => s"Enumeration of ${e.enumerators.size} values"
      case a: Alternation                         => s"Alternation of ${a.of.size} types"
      case a: Aggregation                         => s"Aggregation of ${a.fields.size} fields"
      case Mapping(_, from, to) =>
        s"Map from ${errorDescription(from)} to ${errorDescription(to)}"
      case EntityReferenceTypeExpression(_, entity) =>
        s"Reference to entity ${entity.format}"
      case p: Pattern              => p.format
      case Decimal(_, whl, frac)   => s"Decimal($whl,$frac)"
      case RangeType(_, min, max)  => s"Range($min,$max)"
      case UniqueId(_, entityPath) => s"Id(${entityPath.format})"
      case m @ AggregateUseCaseTypeExpression(_, messageKind, _) =>
        s"${messageKind.useCase} of ${m.fields.size} fields and ${m.methods.size} methods"
      case pt: PredefinedType => pt.kind
      case _                  => "<unknown type expression>"
    end match
  end errorDescription
end AST<|MERGE_RESOLUTION|>--- conflicted
+++ resolved
@@ -448,13 +448,8 @@
     /** A reliable extractor of the brief description, dealing with the optionality and plurality of it */
     def briefString: String = brief.map(_.brief.s).getOrElse("No brief description.")
 
-<<<<<<< HEAD
     /** A lazily constructed [[mutable.Seq]] of [[Description]] */
     def descriptions: Seq[Description] = metadata.filter[Description]
-=======
-    /** A lazily constructed [[mutable.ArrayBuffer]] of [[Description]] */
-    lazy val descriptions: Seq[Description] = descriptives.filter[Description]
->>>>>>> ddec992f
 
     /** A reliable extractor of the description, dealing with the optionality and plurality of it */
     def descriptionString: String =
@@ -468,9 +463,6 @@
     /** A lazily constructed mutable [[Seq]] of [[AuthorRef]] */
     def authorRefs: Seq[AuthorRef] = metadata.filter[AuthorRef]
 
-<<<<<<< HEAD
-  end WithMetaData
-=======
     lazy val ulid: ULID =
       descriptives.find("ULID") match
         case Some(ulid: ULIDAttachment) => ulid.ulid
@@ -481,8 +473,7 @@
       end match
     end ulid
 
-  end WithDescriptives
->>>>>>> ddec992f
+  end WithMetaData
 
   /** A trait that includes the `comments` field to extract the comments from the contents */
   sealed trait WithComments[CV <: ContentValues] extends Container[CV]:
@@ -744,12 +735,8 @@
   type RootContents = ModuleContents | Module
 
   /** Things that can occur in the "With" section of a leaf definition */
-<<<<<<< HEAD
-  type MetaData = BriefDescription | Description | Term | AuthorRef
-=======
-  type Descriptives = BriefDescription | Description | Term | AuthorRef | FileAttachment | StringAttachment |
+  type MetaData = BriefDescription | Description | Term | AuthorRef | FileAttachment | StringAttachment |
     ULIDAttachment
->>>>>>> ddec992f
 
   /** Type of definitions that occurs within all Vital Definitions */
   type OccursInVitalDefinition = Type | Comment
@@ -2578,13 +2565,8 @@
     *   A reference to the bounded context from which messages are adapted
     * @param contents
     *   The definitional contents of this Adaptor
-<<<<<<< HEAD
     * @param metadata
-   *   The descriptive values for this Adaptor
-=======
-    * @param descriptives
     *   The descriptive values for this Adaptor
->>>>>>> ddec992f
     */
   @JSExportTopLevel("Adaptor")
   case class Adaptor(
