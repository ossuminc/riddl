--- conflicted
+++ resolved
@@ -33,19 +33,7 @@
     rpi: RiddlParserInput,
     rule: P[?] => P[RESULT],
     withVerboseFailures: Boolean = false
-<<<<<<< HEAD
   ): Either[(Messages,Int), (RESULT,Int)] = {
-=======
-  )(
-    validate: (
-      result: Either[Messages, RESULT] @unused,
-      input: RiddlParserInput @unused,
-      index: Int @unused
-    ) => Either[Messages, RESULT] = { (result: Either[Messages, RESULT], _: RiddlParserInput, _: Int) =>
-      result
-    }
-  ): Either[Messages, RESULT] = {
->>>>>>> 9e4aed41
     try {
       fastparse.parse[RESULT](rpi, rule, withVerboseFailures) match {
         case fastparse.Parsed.Success(list, index) =>
@@ -79,7 +67,7 @@
         validate(Right(root), rpi, index)
       case Left((messages, index)) =>
         validate(Left(messagesAsList), rpi, index)
-    end match    
+    end match
   }
 
   def at(offset1: Int, offset2: Int)(implicit context: P[?]): At = {
