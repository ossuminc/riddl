/*
 * Copyright 2019 Ossum, Inc.
 *
 * SPDX-License-Identifier: Apache-2.0
 */

package com.ossuminc.riddl.language

import com.ossuminc.riddl.language.AST.{Contents, *}
import com.ossuminc.riddl.language.AST.RelationshipCardinality.OneToOne
import com.ossuminc.riddl.language.parsing.Keyword
import com.ossuminc.riddl.language.{AST, At}
import com.ossuminc.riddl.utils.TestingBasis
import wvlet.airframe.ulid.ULID

/** Unit Tests For Abstract Syntax Tree */
class ASTTest extends TestingBasis {

  "Descriptions" should {
    "have empty Description.empty" in {
      Description.empty.format mustBe ""
    }
    "have empty BlockDescription().format" in {
      BlockDescription().format mustBe ""
    }
    "have useful FileDescription" in {
      import com.ossuminc.riddl.utils.URL
      val fd = URLDescription(At(), URL("file:///."))
      fd.format must include("/")
      fd.format must include(".")
    }
  }

  "Domain" should {
    "return anonymous name when empty" in {
      val domain = Domain(At(), Identifier.empty)
      domain.identify must be("Anonymous Domain")
    }
  }

  "Types" should {
    "support domain definitions" in {
      Domain((0, 0), Identifier((1, 1), "foo")) must be
      Domain((0, 0), Identifier((1, 1), "foo"))
    }
    "support all type constructs" in {
      AliasedTypeExpression(0 -> 0, "record", PathIdentifier(0 -> 0, Seq("Foo"))).format mustBe "record Foo"
      Enumeration((0, 0), Contents.empty[Enumerator]).format mustBe "{  }"
      Alternation((0, 0), Contents.empty[AliasedTypeExpression]).format mustBe "one of {  }"
      Aggregation((0, 0), Contents.empty[AggregateContents]).format mustBe "{  }"
      Optional(
        (0, 0),
        AliasedTypeExpression((0, 0), "record", PathIdentifier((0, 0), Seq("String")))
      ).format mustBe "record String?"
      ZeroOrMore(
        (0, 0),
        AliasedTypeExpression((0, 0), "record", PathIdentifier((0, 0), Seq("Time")))
      ) mustBe ZeroOrMore(
        (0, 0),
        AliasedTypeExpression((0, 0), "record", PathIdentifier((0, 0), Seq("Time")))
      )
      OneOrMore(
        (0, 0),
        AliasedTypeExpression((0, 0), "record", PathIdentifier((0, 0), Seq("URL")))
      ) mustBe OneOrMore(
        (0, 0),
        AliasedTypeExpression((0, 0), "record", PathIdentifier((0, 0), Seq("URL")))
      )
      ZonedDateTime((0, 0)).format mustBe "ZonedDateTime(\"UTC\")"
      UUID((0, 0)).format mustBe "UUID"
      URI((0, 0)).format mustBe "URI(\"https\")"
      Location((0, 0)).format mustBe "Location"

      Blob((0, 0), BlobKind.Audio).format mustBe "Blob(Audio)"
      Blob((0, 0), BlobKind.Video).format mustBe "Blob(Video)"
      Blob((0, 0), BlobKind.CSV).format mustBe "Blob(CSV)"
      Blob((0, 0), BlobKind.FileSystem).format mustBe "Blob(FileSystem)"
      Blob((0, 0), BlobKind.Text).format mustBe "Blob(Text)"
      Blob((0, 0), BlobKind.XML).format mustBe "Blob(XML)"
      Blob((0, 0), BlobKind.JSON).format mustBe "Blob(JSON)"
      Blob((0, 0), BlobKind.Image).format mustBe "Blob(Image)"
    }
  }

  "PathIdentifier" should {
    "format" in {
      PathIdentifier(At(), Nil).format mustBe ""
      PathIdentifier(At(), List("foo", "baz")).format mustBe "foo.baz"
      PathIdentifier(At(), List("foo", "bar", "baz")).format mustBe "foo.bar.baz"
      PathIdentifier(At(), List("foo")).format mustBe "foo"
    }
  }

  "String" should {
    "have kind 'String'" in { String_(At()).kind mustBe "String" }
  }

  "Bool" should {
    "have kind 'Boolean'" in { Bool(At()).kind mustBe "Boolean" }
  }

  val actor: User = User(
    At.empty,
    Identifier(At.empty, "user"),
    LiteralString(At.empty, "role")
  )
  val adaptor: Adaptor = Adaptor(
    At.empty,
    Identifier(At.empty, "adaptor"),
    InboundAdaptor(At.empty),
    ContextRef(At.empty, PathIdentifier(At.empty, Seq("a", "b", "context")))
  )
  val authorRef: AuthorRef =
    AuthorRef(At.empty, PathIdentifier(At.empty, Seq("a", "b", "c")))
  val application: Application = Application(
    At.empty,
    Identifier(At.empty, "application"),
    contents = Contents.empty,
    metadata = Contents(authorRef)
  )
  val author: Author = Author(
    At.empty,
    Identifier(At(), "Reid"),
    LiteralString.empty,
    LiteralString.empty
  )
  val brief: Option[BriefDescription] = Some(BriefDescription(At.empty, LiteralString(At.empty, "brief")))
  val briefs: Seq[BriefDescription] = Seq(brief.get)
  val description: Option[Description] = Some(BlockDescription(At.empty, Seq(LiteralString(At.empty, "Description"))))
  val descriptions: Seq[Description] = Seq(description.get)
  val entityRef: EntityRef = EntityRef(At.empty, PathIdentifier(At.empty, Seq("Entity")))
  val aggregate: AggregateUseCaseTypeExpression = AggregateUseCaseTypeExpression(
    At.empty,
    CommandCase,
    Contents(Field(At(), Identifier(At(), "foo"), String_(At(), None, None)))
  )
  val command: Type = Type(At.empty, Identifier(At(), "command"), aggregate)
  val type_ : Type = Type(
    At.empty,
    Identifier(At(), "Str"),
    AliasedTypeExpression(At(), "command", PathIdentifier(At(), Seq("command")))
  )
  val typeRef: TypeRef = TypeRef(At.empty, "type", PathIdentifier(At(), Seq("Str")))

  val fieldRef: FieldRef = FieldRef(At(), PathIdentifier(At(), Seq("command", "foo")))
  val messageRef: CommandRef = CommandRef(At(), PathIdentifier(At(), Seq("command")))
  val statements: Contents[Statements] = Contents(
    ArbitraryStatement(At.empty, LiteralString(At.empty, "arbitrary")),
    BecomeStatement(At.empty, entityRef, HandlerRef(At(), PathIdentifier(At(), Seq("Entity")))),
    CallStatement(At.empty, FunctionRef(At(), PathIdentifier(At(), Seq("Lambda")))),
    CodeStatement(At.empty, language = LiteralString(At.empty, "scala"), body = "def f[A](x: A): A"),
    ErrorStatement(At.empty, LiteralString(At.empty, "error message")),
    FocusStatement(At.empty, GroupRef(At.empty, "panel", PathIdentifier(At.empty, Seq("panel")))),
    ForEachStatement(At.empty, fieldRef, Contents.empty),
    IfThenElseStatement(At.empty, LiteralString.empty, Contents.empty, Contents.empty),
    MorphStatement(At.empty, entityRef, StateRef(At.empty, PathIdentifier(At(), Seq("state"))), messageRef),
    ReadStatement(At.empty, "read", LiteralString(At(), "something"), typeRef, LiteralString(At(), "foo")),
    ReplyStatement(At.empty, messageRef),
    ReturnStatement(At.empty, LiteralString(At(), "result")),
    StopStatement(At.empty),
    TellStatement(At.empty, messageRef, entityRef),
    WriteStatement(At.empty, "put", LiteralString(At(), "what"), typeRef)
  )
  val function: Function =
<<<<<<< HEAD
    Function(At.empty, Identifier(At(), "Lambda"), None, None, statements.asInstanceOf[Contents[FunctionContents]],
      (brief.toSeq ++ description.toSeq).toContents.asInstanceOf[Contents[MetaData]])
=======
    Function(
      At.empty,
      Identifier(At(), "Lambda"),
      None,
      None,
      statements.asInstanceOf[Contents[FunctionContents]],
      (brief.toSeq ++ description.toSeq).toContents.asInstanceOf[Contents[Descriptives]]
    )
>>>>>>> ddec992f
  val functionRef: FunctionRef = FunctionRef(At.empty, PathIdentifier(At.empty, Seq("Lambda")))
  val onClauses: Contents[OnClause] = Contents(
    OnInitializationClause(At.empty, statements),
    OnMessageClause(At.empty, messageRef, None, statements),
    OnOtherClause(At.empty, statements),
    OnTerminationClause(At.empty, statements)
  )
  val handler: Handler =
    Handler(At.empty, Identifier(At(), "handler"), onClauses.asInstanceOf[Contents[HandlerContents]])
  val entity: Entity = Entity(At.empty, Identifier(At.empty, "Entity"), Contents(handler))
  val handlerRef: HandlerRef = HandlerRef(At.empty, PathIdentifier(At(), Seq("handler")))
  val sagaStep: SagaStep = SagaStep(At.empty, Identifier(At.empty, "sagaStep"))
  val state: State = State(At.empty, Identifier(At.empty, "state"), TypeRef())
  val stateRef: StateRef = StateRef(At.empty, PathIdentifier(At(), Seq("state")))
  val user: User = User(At.empty, Identifier(At.empty, "john"), LiteralString(At.empty, "GenericUser"))
  val userStory: UserStory = UserStory(
    At.empty,
    UserRef(At.empty, PathIdentifier(At.empty, Seq("user"))),
    LiteralString(At.empty, "do something"),
    LiteralString(At.empty, "he can reap obvious benefits")
  )
  val storyCase: UseCase = UseCase(At.empty, Identifier(At.empty, "story-case"), userStory)
  val epic: Epic = Epic(At.empty, Identifier(At.empty, "epic"), userStory)
  val term: Term = Term(At.empty, Identifier(At.empty, "term"), Seq(LiteralString(At.empty, "definition")))

  val relationship: Relationship = Relationship(
    At.empty,
    Identifier(At.empty, "moreMiniMes"),
    withProcessor = entityRef,
    cardinality = RelationshipCardinality.OneToMany,
    Some(LiteralString(At(), "more Mini-Mes"))
  )

  "User" should {
    "have a test" in {
      actor.format mustBe s"user ${actor.id.format} is ${actor.is_a.format}"
    }
  }
  val domain: AST.Domain =
    Domain(At(), Identifier(At(), "test"), contents = Contents(author))
  val context: AST.Context = Context(At(), Identifier(At(), "test"), Contents(relationship))

  "Adaptor" should {
    "pass simple tests" in {
      adaptor.loc mustBe At.empty
      adaptor.id.value mustBe "adaptor"
      adaptor.direction mustBe InboundAdaptor(At.empty)
      adaptor.context.pathId.value mustBe Seq("a", "b", "context")
    }
  }
  "Application" should {
    "have a test" in {
      application.loc mustBe At.empty
      application.id.value mustBe "application"
      application.authorRefs mustBe Seq(authorRef)
    }
  }
  "Author" should {
    "be sane" in {
      author.isEmpty mustBe true
      author.format mustBe "author Reid"
    }
  }
  "AuthorRef" should {
    "convert to string" in { authorRef.format mustBe "author a.b.c" }
  }
  "AST.findAuthors" should {
    "find authors" in {
      val authors = AST.findAuthors(application, domain.contents.asInstanceOf[Contents[RiddlValue]])
      authors mustBe Seq(authorRef)
    }
  }

  "Context" should {
    "correctly identify emptiness" in {
      Context(At(), Identifier(At(), "empty")).contents must be(empty)
    }
    "correctly identify non-emptiness" in {
      val types = Contents(Type(At(), Identifier(At(), "A"), Bool(At()))).asInstanceOf[Contents[ContextContents]]
      Context(At(), Identifier(At(), "test"), contents = types).contents must be(types)
    }
    "have a relationship" in {
      context.contents.filter[Relationship] must be(Seq(relationship))
    }
  }
  "WithTypes" must {
    "be sane" in {
      val wt = Domain(At.empty, Identifier.empty)
      wt.hasAuthors mustBe false
      wt.hasTypes mustBe false
      wt.hasOptions mustBe false
      wt.isEmpty mustBe true
      wt.format mustBe "domain "
    }
  }

  "Domain" should {
    "empty domain should have empty contents" in {
      domain.contents mustNot be(empty)
    }
    "non-empty domain should have non-empty contents" in {
      val types = Contents(Type(At(), Identifier(At(), "A"), Bool(At()))).asInstanceOf[Contents[DomainContents]]
      Domain(At(), Identifier(At(), "test"), contents = types).contents mustBe
        types
    }
  }

  "Epic" should { "format correctly" in { epic.format mustBe "Epic epic" } }

  "Entity" should {
    "contents" should {
      "contain all contents" in {
        val states = Contents(
          State(
            At(),
            Identifier(At(), "bar"),
            TypeRef()
          )
        )
        val handlers = Contents(Handler(At(), Identifier(At(), "con")))

        val functions = Contents(
          Function(
            At(),
            Identifier(At(), "my_func"),
            None
          )
        )

        val invariants = Contents(
          Invariant(At(), Identifier(At(), "my_id"), Option(LiteralString(At(), "true")))
        )
        val types = Contents(
          Type(At(), Identifier(At(), "mytype"), Bool(At())),
          Type(At(), Identifier(At(), "mytype2"), Bool(At()))
        )
        val options = Contents(
          OptionValue(At(), "aggregate", Seq.empty),
          OptionValue(At(), "transient", Seq.empty),
          OptionValue(At(), "kind", Seq(LiteralString(At(), "concept")))
        )
        val entityContents: Contents[EntityContents] =
          (options ++ states ++ types ++ handlers ++ functions ++ invariants).asInstanceOf[Contents[EntityContents]]
        val entity = AST.Entity(
          loc = At(),
          id = Identifier(At(), "foo"),
          contents = entityContents
        )

        entity.contents.toSet mustBe
          (options ++ states ++ types ++ handlers ++ functions ++ invariants).toSet
      }
    }
  }
  "Function" should {
    "be structurally correct" in {
      function.id.value mustBe "Lambda"
      function.statements mustBe statements
      function.input must be(empty)
      function.output must be(empty)
      function.brief must be(brief)
      function.descriptions must be(descriptions)
    }
  }

  "Group" should {
    val group = Group(At(), "panel", Identifier(At(), "42"), Contents.empty)
    "has an alias" in {
      group.alias must be("panel")
    }
  }

  "Handler" should {
    "have some onClauses" in {
      handler.clauses mustBe onClauses
    }
    "be named 'handler'" in {
      handler.id.value mustBe "handler"
    }
  }

  "Inlet" should { "have a test" in { pending } }
  "InletJoint" should { "have a test" in { pending } }
  "Input" should { "have a test" in { pending } }
  "Invariant" should { "have a test" in { pending } }
  "OnMessageClause" should { "have a test" in { pending } }
  "OnOtherClause" should { "have a test" in { pending } }
  "Outlet" should { "have a test" in { pending } }
  "OutletJoint" should { "have a test" in { pending } }
  "Output" should { "have a test" in { pending } }
  "Pipe" should { "have a test" in { pending } }
  "Plant" should { "have a test" in { pending } }
  "Processor" should { "have a test" in { pending } }
  "Projector" should { "have a test" in { pending } }
  "Repository" should { "have a test" in { pending } }

  "Root(Nil)" should {
    "be at location 0,0" in { Root(Contents.empty).loc must be(At.empty) }
    "have 'Root' id" in { Root(Contents.empty).identify must be("Root") }
    "have no modules" in { Root(Contents.empty).modules must be(empty) }
    "have no domains" in { Root(Contents.empty).domains must be(empty) }
    "have no comments" in { Root(Contents.empty).comments must be(empty) }
    "have no authors" in { Root(Contents.empty).authors must be(empty) }
    "identify as root container" in {
      Root(Contents.empty).isRootContainer mustBe true
    }
  }

  "Saga" should { "have a test" in {} }
  "SagaStep" should { "have a test" in { pending } }
  "State" should { "format correctly" in { state.format mustBe "state state" } }
  "Story Case" should {
    "format correctly" in { storyCase.format mustBe "case story-case" }
  }

  "Term" should {
    "format correctly" in {
      term.format mustBe s"${Keyword.term} ${term.id.format}"
    }
  }
}<|MERGE_RESOLUTION|>--- conflicted
+++ resolved
@@ -116,7 +116,7 @@
     At.empty,
     Identifier(At.empty, "application"),
     contents = Contents.empty,
-    metadata = Contents(authorRef)
+    descriptives = Contents(authorRef)
   )
   val author: Author = Author(
     At.empty,
@@ -162,10 +162,6 @@
     WriteStatement(At.empty, "put", LiteralString(At(), "what"), typeRef)
   )
   val function: Function =
-<<<<<<< HEAD
-    Function(At.empty, Identifier(At(), "Lambda"), None, None, statements.asInstanceOf[Contents[FunctionContents]],
-      (brief.toSeq ++ description.toSeq).toContents.asInstanceOf[Contents[MetaData]])
-=======
     Function(
       At.empty,
       Identifier(At(), "Lambda"),
@@ -174,7 +170,6 @@
       statements.asInstanceOf[Contents[FunctionContents]],
       (brief.toSeq ++ description.toSeq).toContents.asInstanceOf[Contents[Descriptives]]
     )
->>>>>>> ddec992f
   val functionRef: FunctionRef = FunctionRef(At.empty, PathIdentifier(At.empty, Seq("Lambda")))
   val onClauses: Contents[OnClause] = Contents(
     OnInitializationClause(At.empty, statements),
