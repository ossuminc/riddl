--- conflicted
+++ resolved
@@ -531,13 +531,8 @@
     user: User,
     parents: Seq[Definition]
   ): Unit = {
-<<<<<<< HEAD
-    checkDefinition(parents, actor)
-    if actor.is_a.isEmpty then {
-=======
     checkDefinition(parents, user)
-    if (user.is_a.isEmpty) {
->>>>>>> 5edc9fa6
+    if user.is_a.isEmpty then {
       messages.addMissing(
         user.loc,
         s"${user.identify} is missing its role kind ('is a')"
