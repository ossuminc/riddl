--- conflicted
+++ resolved
@@ -8,13 +8,9 @@
 
 import com.ossuminc.riddl.language.AST.*
 import com.ossuminc.riddl.language.Messages
-<<<<<<< HEAD
+import com.ossuminc.riddl.passes.symbols.Symbols.*
 import com.ossuminc.riddl.passes.{Pass, PassInfo, PassInput, PassOutput, PassesOutput, PassCreator}
 import com.ossuminc.riddl.passes.symbols.Symbols.{Parentage, Parents, SymTab, SymTabItem}
-=======
-import com.ossuminc.riddl.passes.{Pass, PassInfo, PassInput, PassesOutput}
-import com.ossuminc.riddl.passes.symbols.Symbols.*
->>>>>>> 67af791f
 
 import scala.annotation.unused
 import scala.collection.mutable
@@ -54,9 +50,9 @@
 
   def process(definition: RiddlValue, parents: ParentStack): Unit = {
     definition match {
-      case _: Root              => // NOTE: Root doesn't have any names 
+      case _: Root              => // NOTE: Root doesn't have any names
       case nv: NamedValue if nv.isImplicit => // Implicit (nameless) things, like includes, don't go in symbol table
-      case namedValue: NamedValue  => // NOTE: Anything with a name goes in symbol table 
+      case namedValue: NamedValue  => // NOTE: Anything with a name goes in symbol table
         val name = namedValue.id.value
         if name.nonEmpty then {
           val parentsCopy: Parents = rootLessParents(parents.toSeq)
