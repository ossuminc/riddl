/*
 * Copyright 2019 Ossum, Inc.
 *
 * SPDX-License-Identifier: Apache-2.0
 */

package com.ossuminc.riddl.passes.resolve

import com.ossuminc.riddl.language.AST.{Entity, *}
import com.ossuminc.riddl.language.parsing.Keyword
import com.ossuminc.riddl.language.{At, CommonOptions, Messages}
import com.ossuminc.riddl.passes.{Pass, PassInfo, PassInput, PassOutput, PassesOutput}
import com.ossuminc.riddl.passes.symbols.{SymbolsOutput, SymbolsPass}

import scala.collection.mutable
import scala.reflect.{ClassTag, classTag}

case class ResolutionOutput(
  messages: Messages.Messages = Messages.empty,
  refMap: ReferenceMap = ReferenceMap.empty,
  kindMap: KindMap = KindMap.empty,
  usage: Usages = Usages.empty
) extends PassOutput {}

object ResolutionPass extends PassInfo {
  val name: String = "Resolution"
}

/** The Reference Resolution Pass */
@SuppressWarnings(Array("org.wartremover.warts.OptionPartial"))
case class ResolutionPass(input: PassInput, outputs: PassesOutput) extends Pass(input, outputs) with UsageResolution {

  override def name: String = ResolutionPass.name

  requires(SymbolsPass)

  val commonOptions: CommonOptions = input.commonOptions
  val refMap: ReferenceMap = ReferenceMap(messages)
  val kindMap: KindMap = KindMap()
  val symbols: SymbolsOutput = outputs.outputOf[SymbolsOutput](SymbolsPass.name).get

  override def result: ResolutionOutput =
    ResolutionOutput(messages.toMessages, refMap, kindMap, Usages(uses, usedBy))

  override def close(): Unit = ()

  def postProcess(root: RootContainer): Unit = {
    checkUnused()
  }

  def process(definition: Definition, parents: mutable.Stack[Definition]): Unit = {
    kindMap.add(definition)
    val parentsAsSeq: Seq[Definition] = definition +: parents.toSeq
    definition match {
      case ad: AggregateDefinition =>
        resolveTypeExpression(ad.typeEx, parentsAsSeq)
      case t: Type =>
        resolveType(t, parentsAsSeq)
      case mc: OnMessageClause =>
        resolveOnMessageClause(mc, parentsAsSeq)
      case ic: OnInitClause =>
        resolveOnClauses(ic, parentsAsSeq)
      case tc: OnTerminationClause =>
        resolveOnClauses(tc, parentsAsSeq)
      case oc: OnOtherClause =>
        resolveOnClauses(oc, parentsAsSeq)
      case h: Handler =>
        h.authors.foreach(resolveARef[Author](_, parentsAsSeq))
      case e: Entity =>
        e.authors.foreach(resolveARef[Author](_, parentsAsSeq))
        addEntity(e)
      case s: State =>
        resolveATypeRef(s.typ, parentsAsSeq)
      case f: Function =>
        resolveFunction(f, parentsAsSeq)
      case i: Inlet =>
        resolveATypeRef(i.type_, parentsAsSeq)
      case o: Outlet =>
        resolveATypeRef(o.type_, parentsAsSeq)
      case c: Connector =>
        resolveConnector(c, parentsAsSeq)
      case c: Constant =>
        resolveTypeExpression(c.typeEx, parentsAsSeq)
      case a: Adaptor =>
        resolveARef[Context](a.context, parentsAsSeq)
        a.authors.foreach(resolveARef[Author](_, parentsAsSeq))
      case s: Streamlet =>
        s.authors.foreach(resolveARef[Author](_, parentsAsSeq))
      case p: Projector =>
        p.authors.foreach(resolveARef[Author](_, parentsAsSeq))
      case r: Repository =>
        r.authors.foreach(resolveARef[Author](_, parentsAsSeq))
      case s: Saga =>
        s.authors.foreach(resolveARef[Author](_, parentsAsSeq))
      case r: Replica =>
        resolveTypeExpression(r.typeExp, parentsAsSeq)
      case d: Domain =>
        d.authors.foreach(resolveARef[Author](_, parentsAsSeq))
      case a: Application =>
        a.authors.foreach(resolveARef[Author](_, parentsAsSeq))
      case c: Context =>
        c.authors.foreach(resolveARef[Author](_, parentsAsSeq))
      case e: Epic =>
        e.authors.foreach(resolveARef[Author](_, parentsAsSeq))
      case uc: UseCase =>
        if uc.userStory.nonEmpty then resolveARef(uc.userStory.user, parentsAsSeq)
        end if
      case in: Input =>
        resolveATypeRef(in.putIn, parentsAsSeq)
      case out: Output =>
        resolveATypeRef(out.putOut, parentsAsSeq)
      case cg: ContainedGroup =>
        resolveARef[Group](cg.group, parentsAsSeq)
      case gi: GenericInteraction =>
        gi match {
          case ArbitraryInteraction(_, _, from, _, to, _, _, _) =>
            resolveARef[Definition](from, parentsAsSeq)
            resolveARef[Definition](to, parentsAsSeq)
          case fi: FocusOnGroupInteraction =>
<<<<<<< HEAD
            resolveARef[Group](fi.from, parentsAsSeq)
            resolveARef[User](fi.to, parentsAsSeq)
=======
            resolveARef[User](fi.from, parentsAsSeq)
            resolveARef[Group](fi.to, parentsAsSeq)
          case fou: DirectUserToURLInteraction =>
            resolveARef[User](fou.from, parentsAsSeq)
>>>>>>> 4b281e02
          case ti: ShowOutputInteraction =>
            resolveARef[User](ti.to, parentsAsSeq)
            resolveARef[Output](ti.from, parentsAsSeq)
          case pi: TakeInputInteraction =>
            resolveARef[User](pi.from, parentsAsSeq)
            resolveARef[Input](pi.to, parentsAsSeq)
          case si: SelfInteraction =>
            resolveARef[Definition](si.from, parentsAsSeq)
          case VagueInteraction(_, _, _, _, _, _, _, _) =>
            // no resolution required
            ()
          case SendMessageInteraction(_, _, from, message, to, _, _, _) =>
            resolveARef[Definition](from, parentsAsSeq)
            resolveAMessageRef(message, parentsAsSeq)
            resolveARef[Definition](to, parentsAsSeq)
        }
      case _: Author                 => () // no references
      case _: User                   => () // no references
      case _: Enumerator             => () // no references
      case _: Group                  => () // no references
      case _: Include[_]             => () // no references
      case _: OptionalInteractions   => () // no references
      case _: ParallelInteractions   => () // no references
      case _: SequentialInteractions => () // no references
      case _: RootContainer          => () // no references
      case _: SagaStep               => () // no references
      case _: Term                   => () // no references
      case i: Invariant              => () // no references
      // case _ => () // NOTE: Never have this catchall! Want compile time errors.
    }
  }

  private def resolveFunction(f: Function, parents: Seq[Definition]): Unit = {
    f.authors.foreach(resolveARef[Author](_, parents))
    addFunction(f)
    f.input.foreach(resolveTypeExpression(_, parents))
    f.output.foreach(resolveTypeExpression(_, parents))
  }

  private def resolveConnector(connector: Connector, parents: Seq[Definition]): Unit = {
    resolveMaybeRef[Type](connector.flows, parents)
    resolveMaybeRef[Outlet](connector.from, parents)
    resolveMaybeRef[Inlet](connector.to, parents)
  }

  private def resolveType(typ: Type, parents: Seq[Definition]): Unit = {
    addType(typ)
    resolveTypeExpression(typ.typ, parents)
  }

  private def resolveTypeExpression(typ: TypeExpression, parents: Seq[Definition]): Unit = {
    typ match {
      case UniqueId(_, entityPath) =>
        resolveAPathId[Entity](entityPath, parents)
      case AliasedTypeExpression(_, _, pathId) =>
        resolveAPathId[Type](pathId, parents)
      case agg: AggregateTypeExpression =>
        agg.fields.foreach { (fld: Field) =>
          resolveTypeExpression(fld.typeEx, fld +: parents)
        }
      case EntityReferenceTypeExpression(_, entity) =>
        resolveAPathId[Entity](entity, parents)
      case Alternation(_, of) =>
        of.foreach(resolveTypeExpression(_, parents))
      case Sequence(_, of) =>
        resolveTypeExpression(of, parents)
      case Mapping(_, from, to) =>
        resolveTypeExpression(from, parents)
      case Set(_, of) =>
        resolveTypeExpression(of, parents)
      case Graph(_, of) =>
        resolveTypeExpression(of, parents)
      case Table(loc, of, dimensions) =>
        resolveTypeExpression(of, parents)
      case c: Cardinality =>
        resolveTypeExpression(c.typeExp, parents)
      case _: Enumeration | _: NumericType | _: PredefinedType => ()
    }
  }

  private def resolveOnMessageClause(mc: OnMessageClause, parents: Seq[Definition]): Unit = {
    resolveARef[Type](mc.msg, parents)
    mc.from match
      case None => ()
      case Some(reference) =>
        resolveARef[Definition](reference, parents)
    resolveStatements(mc.statements, parents)
  }

  private def resolveOnClauses(oc: OnClause, parents: Seq[Definition]): Unit = {
    resolveStatements(oc.statements, parents)
  }

  private def resolveStatements(statements: Seq[Statement], parents: Seq[Definition]): Unit = {
    statements.foreach(resolveStatement(_, parents))
  }

  private def resolveStatement(statement: Statement, parents: Seq[Definition]): Unit = {
    statement match {
      case ss: SetStatement =>
        resolveARef[Field](ss.field, parents)
      case BecomeStatement(loc, entity, handler) =>
        resolveARef[Entity](entity, parents)
      case ForEachStatement(loc, pid, do_) =>
        resolveAPathId[Type](pid, parents)
      case SendStatement(loc, msg, portlet) =>
        resolveARef[Type](msg, parents)
      case MorphStatement(loc, entity, state, message) =>
        resolveARef[Entity](entity, parents)
        resolveARef[State](state, parents)
        resolveARef[Type](message, parents)
      case TellStatement(loc, msg, processorRef) =>
        resolveARef[Type](msg, parents)
        resolveARef[Processor[?, ?]](processorRef, parents)
      case CallStatement(loc, func) =>
        resolveARef[Function](func, parents)
      case ReplyStatement(loc, message) =>
        resolveARef[Type](message, parents)
      case _: ArbitraryStatement  => () // no references
      case _: ErrorStatement      => () // no references
      case _: ReturnStatement     => () // no references
      case _: IfThenElseStatement => () // no references
      case _: StopStatement       => () // no references
    }
  }

  private def resolveMaybeRef[T <: Definition: ClassTag](
    maybeRef: Option[Reference[T]],
    parents: Seq[Definition]
  ): Unit = {
    maybeRef match {
      case Some(ref: Reference[T]) =>
        resolveARef[T](ref, parents)
      case None => ()
    }
  }

  private def resolveARef[T <: Definition: ClassTag](
    ref: Reference[T],
    parents: Seq[Definition]
  ): Unit = {
    resolveAPathId[T](ref.pathId, parents)
  }

  private def isSameKind[DEF <: Definition: ClassTag](d: Definition): Boolean = {
    val clazz = classTag[DEF].runtimeClass
    clazz.isAssignableFrom(d.getClass)
  }

  private def isSameKindAndHasDifferentPathsToSameNode[T <: Definition: ClassTag](
    list: List[(Definition, Seq[Definition])]
  ): Boolean = {
    list.forall { item => isSameKind[T](item._1) } &&
    list
      .map { item =>
        item._2.filterNot(_.isImplicit)
      }
      .forall(_ == list.head)
  }

  private def handleSymbolTableResults[T <: Definition: ClassTag](
    list: List[(Definition, Seq[Definition])],
    pathId: PathIdentifier,
    parents: Seq[Definition]
  ): Seq[Definition] = {
    parents.headOption match {
      case None =>
        // shouldn't happen
        notResolved[T](pathId, parents)
        Seq.empty
      case Some(parent) =>
        list match {
          // List is empty so this is the NotFound case
          case Nil =>
            notResolved[T](pathId, parents)
            Seq.empty
          // List just has one component and the types are the same so this is the Resolved case
          case (d, pars) :: Nil if isSameKind[T](d) => // exact match
            // Found
            resolved[T](pathId, parent, d)
            d +: pars
          // List has one component but its the wrong type
          case (d, _) :: Nil =>
            wrongType[T](pathId, parent, d)
            Seq.empty
          // List has multiple elements
          case (d, pars) :: tail if isSameKindAndHasDifferentPathsToSameNode(list) =>
            resolved[T](pathId, parent, d)
            d +: pars
          case list =>
            ambiguous[T](pathId, list)
            Seq.empty
        }
    }
  }

  private def searchSymbolTable[T <: Definition: ClassTag](
    pathId: PathIdentifier,
    parents: Seq[Definition]
  ): Seq[Definition] = {
    val symTabCompatibleNameSearch = pathId.value.reverse
    val list = symbols.lookupParentage(symTabCompatibleNameSearch)
    handleSymbolTableResults[T](list, pathId, parents)
  }

  private sealed trait AnchorCase
  private case class AnchorNotFoundInSymTab(topName: String) extends AnchorCase
  private case class AnchorNotFoundInParents(topName: String) extends AnchorCase
  private case class AnchorNotFoundAnywhere(topName: String) extends AnchorCase
  private case class AnchorIsAmbiguous(topName: String, list: List[(Definition, Seq[Definition])]) extends AnchorCase
  private case class AnchorFoundInSymTab(anchor: Definition, anchor_parents: Seq[Definition]) extends AnchorCase
  private case class AnchorFoundInParents(anchor: Definition, anchor_parents: Seq[Definition]) extends AnchorCase
  private case class AnchorIsRoot(anchor: Definition, anchor_parents: Seq[Definition]) extends AnchorCase

  private def findAnchorInParents(
    topName: String,
    parents: Seq[Definition]
  ): AnchorCase = {
    // The anchor is the matching name closest to the PathId location
    parents.find(_.id.value == topName) match {
      case Some(anchor) =>
        // We want to simulate a symtab find here which returns the node of
        // interest and that node's parents. Since there is a node in common
        // we can get it by dropping nodes until we find it.
        val anchor_parents = parents.dropWhile(_ != anchor).drop(1)
        AnchorFoundInParents(anchor, anchor_parents)
      case None =>
        AnchorNotFoundInParents(topName)
    }
  }

  private def findAnchorInSymTab(
    topName: String
  ): AnchorCase = {
    // Let's see if we can find it uniquely in the symbol table
    symbols.lookupParentage(Seq(topName)) match {
      case Nil =>
        AnchorNotFoundInSymTab(topName)
      case (anchor: Definition, anchor_parents: Seq[Definition]) :: Nil =>
        // it is unique
        // Found the top node uniquely in the symbol table
        // now just run down the children and see if all levels of the
        // pathId can be satisfied
        AnchorFoundInSymTab(anchor, anchor_parents)
      case list =>
        AnchorIsAmbiguous(topName, list)
    }
  }

  @SuppressWarnings(Array("org.wartremover.warts.IterableOps"))
  private def findAnchor[T <: Definition: ClassTag](
    pathId: PathIdentifier,
    parents: Seq[Definition]
  ): AnchorCase = {
    pathId.value.headOption match
      case Some(topName) if topName == "Root" =>
        // We anchor at the root of the model so anything possible
        AnchorIsRoot(parents.last, parents.dropRight(1))
      case Some(topName) =>
        // First, determine whether the anchor node is one of
        // the names in the parents above the location the PathId is used.
        findAnchorInParents(topName, parents) match
          case afip: AnchorFoundInParents => afip
          case _: AnchorNotFoundInParents =>
            // Its not an ancestor so let's try the symbol table
            findAnchorInSymTab(topName) match
              case afis: AnchorFoundInSymTab     => afis
              case anfis: AnchorNotFoundInSymTab => anfis
              case aia: AnchorIsAmbiguous        => aia
              case anfis: AnchorCase =>
                messages.addSevere(pathId.loc, s"Invalid result from findAnchorInSymTab($topName, $parents): $anfis")
                anfis
          case anfis: AnchorCase =>
            messages.addSevere(pathId.loc, s"Invalid result from findAnchorInParents($topName, $parents): $anfis")
            anfis
      case None =>
        messages.addSevere(pathId.loc, "PathId is empty; this should already be checked in resolveAPathId")
        AnchorNotFoundAnywhere("<unknown>")
  }

  @SuppressWarnings(Array("org.wartremover.warts.Var", "org.wartremover.warts.IterableOps"))
  private def resolvePathFromAnchor[T <: Definition: ClassTag](
    pathId: PathIdentifier,
    parents: Seq[Definition],
    anchor: Definition,
    anchor_parents: Seq[Definition]
  ): Seq[Definition] = {
    val stack: mutable.Stack[Definition] = mutable.Stack.empty[Definition]
    val parents_to_add = anchor_parents.reverse
    if anchor_parents.nonEmpty && anchor_parents.last.isRootContainer then stack.pushAll(parents_to_add.drop(1))
    else stack.pushAll(parents_to_add)
    stack.push(anchor)
    val pathIdStart = pathId.value.drop(1) // we already resolved the anchor
    var continue: Boolean = true
    for { soughtName: String <- pathIdStart if continue } do {
      // Get the list of candidates for the
      val candidates = findCandidates(stack)

      // Now find the match, if any, and handle appropriately
      val maybeFound = candidates.find(candidate => findResolution(soughtName, candidate))
      maybeFound match
        case Some(q: Definition) =>
          // found the named item, and it is a Container, so put it on
          // the stack in case there are more things to resolve
          stack.push(q)

        case None =>
          // None of the candidates match the name we're seeking
          // So this Path Id isn't valid, say so
          notResolved[T](
            pathId,
            parents,
            s"definition '$soughtName' was not found inside '${stack.head.identify}''"
          )
          continue = false
    }
    if continue then
      val maybeFound = stack.toSeq
      checkResultingPath(pathId, parents, maybeFound)
      stack.headOption match
        case Some(head: RootContainer) if stack.size == 1 =>
          // then pop it off because RootContainers don't count and we want to
          // rightfully return an empty sequence for "not found"
          stack.pop()
          // Convert parent stack to immutable sequence
          stack.toSeq
        case Some(head) =>
          // Not the root, just convert the result to immutable Seq
          stack.toSeq
        case None =>
          stack.toSeq // empty == fail
    else Seq.empty[Definition]
  }

  @SuppressWarnings(Array("org.wartremover.warts.IterableOps"))
  private def checkResultingPath[T <: Definition: ClassTag](
    pathId: PathIdentifier,
    parents: Seq[Definition],
    maybeFound: Seq[Definition]
  ): Seq[Definition] = {
    maybeFound.toList match {
      case Nil =>
        notResolved[T](pathId, parents)
        Seq.empty
      case head :: Nil =>
        // shouldn't happen, but ...
        messages.addSevere(pathId.loc, s"Single path entry found, '${head.format}' should not be possible'")
        notResolved[T](pathId, parents)
        Seq.empty
      case head :: tail =>
        // we have at least two names, let's find the first one
        // and see if it is
        if checkThatPathIdMatchesFoundParentStack(pathId, parents, maybeFound) then
          if isSameKind[T](head) then
            // a candidate was found and it has the same type as expected
            resolved[T](pathId, parents.head, head)
            head :: tail
          else
            // Not the same type, report the error
            wrongType[T](pathId, parents.head, head)
            Seq.empty
        else Seq.empty
    }

  }

  @SuppressWarnings(Array("org.wartremover.warts.IterableOps"))
  private def checkThatPathIdMatchesFoundParentStack[T <: Definition: ClassTag](
    pathId: PathIdentifier,
    parents: Seq[Definition],
    maybeResult: Seq[Definition]
  ): Boolean = {
    pathId.value.headOption match {
      case Some(topName) =>
        val foundDefinition = maybeResult.head
        val foundName = foundDefinition.id.value
        val soughtName = pathId.value.last
        val foundClass = foundDefinition.getClass
        val soughtClass = classTag[T].runtimeClass
        if foundName != soughtName then
          notResolved[T](
            pathId,
            parents,
            s"the found name, '$foundName', is not the same as the sought name, '$soughtName'"
          )
          false
        else if !soughtClass.isAssignableFrom(foundClass) then
          notResolved[T](
            pathId,
            parents,
            s"the found class ${foundClass.getSimpleName} is not compatible with the sough class, " +
              s"'${soughtClass.getSimpleName}"
          )
          false
        else true
      case None =>
        messages.addSevere(pathId.loc, "Empty path id")
        false
    }
  }

<<<<<<< HEAD
=======
  private def resolveAMessageRef(ref: MessageRef, parents: Seq[Definition]): Seq[Definition] = {
    val loc: At = ref.loc
    val pathId: PathIdentifier = ref.pathId
    val kind: AggregateUseCase = ref.messageKind
    val path = resolveAPathId[Type](pathId, parents)
    path.headOption match {
      case None => // empty or not a type, bail
        path
      case Some(typ: Type) =>
        typ.typ match {
          case AggregateUseCaseTypeExpression(_, usecase, _, _) if usecase == kind => path // success
          case typeEx: Alternation if typeEx.of.forall(_.isAggregateOf(kind))      => path // success
          case typeEx: Alternation =>
            messages.addError(loc, s"All alternates of `${typeEx.format}` must be ${kind.kind.dropRight(4)} aggregates")
            Seq.empty
          case typeEx: TypeExpression =>
            messages.addError(
              loc,
              s"Type expression `${typeEx.format}` needs to be an aggregate for `${kind.kind.dropRight(4)}`"
            )
            Seq.empty
        }
      case Some(_) =>
        path // error message should have already been issued
    }
  }

>>>>>>> 4b281e02
  private def resolveATypeRef(typeRef: TypeRef, parents: Seq[Definition]): Seq[Definition] = {
    val loc: At = typeRef.loc
    val pathId: PathIdentifier = typeRef.pathId
    val keyword: String = typeRef.keyword
    val path = resolveAPathId[Type](pathId, parents)
    path.headOption match {
      case None => // empty or not a type, bail
        path
      case Some(typ: Type) =>
        keyword match {
          case Keyword.type_ | "" => path // this is generic, any type so just pass the result
          case Keyword.command =>
            typ.typ match {
              case typEx: AggregateUseCaseTypeExpression if typEx.usecase == CommandCase => path // success
              case typeEx: Alternation if typeEx.of.forall(_.isAggregateOf(CommandCase)) => path // success
              case typeEx: Alternation =>
                messages.addError(loc, s"All alternates of `${typeEx.format}` must be command aggregates")
                Seq.empty
              case typEx: AggregateUseCaseTypeExpression =>
                messages.addError(loc, s"Type expression `${typEx.format}` is not compatible with keyword `command`")
                Seq.empty
              case typEx: TypeExpression =>
                messages.addError(loc, s"Type expression `${typEx.format}` needs to be an aggregate for `command`")
                Seq.empty
            }
          case Keyword.query =>
            typ.typ match {
              case typEx: AggregateUseCaseTypeExpression if typEx.usecase == QueryCase => path // success
              case typeEx: Alternation if typeEx.of.forall(_.isAggregateOf(QueryCase)) => path // success
              case typeEx: Alternation =>
                messages.addError(loc, s"All alternates of `${typeEx.format}` must be query aggregates")
                Seq.empty
              case typEx: AggregateUseCaseTypeExpression =>
                messages.addError(loc, s"Type expression `${typEx.format}` is not compatible with keyword `query`")
                Seq.empty
              case typEx: TypeExpression =>
                messages.addError(loc, s"Type expression `${typEx.format}` needs to be an aggregate for `query`")
                Seq.empty
            }
          case Keyword.event =>
            typ.typ match {
              case typEx: AggregateUseCaseTypeExpression if typEx.usecase == EventCase => path // success
              case typeEx: Alternation if typeEx.of.forall(_.isAggregateOf(EventCase)) => path // success
              case typeEx: Alternation =>
                messages.addError(loc, s"All alternates of `${typeEx.format}` must be event aggregates")
                Seq.empty
              case typEx: AggregateUseCaseTypeExpression =>
                messages.addError(loc, s"Type expression `${typEx.format}` is not compatible with keyword `event`")
                Seq.empty
              case typEx: TypeExpression =>
                messages.addError(loc, s"Type expression `${typEx.format}` needs to be an aggregate for `event`")
                Seq.empty
            }
          case Keyword.result =>
            typ.typ match {
              case typEx: AggregateUseCaseTypeExpression if typEx.usecase == ResultCase => path // success
              case typeEx: Alternation if typeEx.of.forall(_.isAggregateOf(ResultCase)) => path // success
              case typeEx: Alternation =>
                messages.addError(loc, s"All alternates of `${typeEx.format}` must be result aggregates")
                Seq.empty
              case typEx: AggregateUseCaseTypeExpression =>
                messages.addError(loc, s"Type expression `${typEx.format}` is not compatible with keyword `result`")
                Seq.empty
              case typEx: TypeExpression =>
                messages.addError(loc, s"Type expression `${typEx.format}` needs to be an aggregate for `result`")
                Seq.empty
            }
          case Keyword.record =>
            typ.typ match {
              case typEx: AggregateUseCaseTypeExpression if typEx.usecase == RecordCase => path // success
              case typeEx: Alternation if typeEx.of.forall(_.isAggregateOf(RecordCase)) => path // success
              case typeEx: Alternation =>
                messages.addError(loc, s"All alternates of `${typeEx.format}` must be record aggregates")
                Seq.empty
              case typEx: AggregateUseCaseTypeExpression =>
                messages.addError(loc, s"Type expression `${typEx.format}` is not compatible with keyword `record`")
                Seq.empty
              case typEx: TypeExpression =>
                messages.addError(loc, s"Type expression ${typEx.format} needs to be an aggregate for keyword `record`")
                Seq.empty
            }
          case Keyword.graph =>
            typ.typ match {
              case _: Graph                                                              => path // success
              case typeEx: Alternation if typeEx.of.forall(_.getClass == Graph.getClass) => path // success
              case typEx: TypeExpression =>
                messages.addError(loc, s"Type expression `${typEx.format}` needs to be a graph for keyword `graph`")
                Seq.empty
            }
          case Keyword.table =>
            typ.typ match {
              case _: Table                                                              => path // success
              case typeEx: Alternation if typeEx.of.forall(_.getClass == Table.getClass) => path // success
              case typEx: TypeExpression =>
                messages.addError(
                  typEx.loc,
                  s"Type expression `${typEx.format}` needs to be a table for keyword `table`"
                )
                Seq.empty
            }
        }
<<<<<<< HEAD
      case Some(x) =>
=======
      case Some(_) =>
>>>>>>> 4b281e02
        path // error message should have already been issued
    }
  }

  @SuppressWarnings(Array("org.wartremover.warts.IterableOps"))
  private def resolveAPathId[T <: Definition: ClassTag](
    pathId: PathIdentifier,
    parents: Seq[Definition]
  ): Seq[Definition] = {
    if pathId.value.isEmpty then
      // The pathId is empty, can't resolve that
      notResolved[T](pathId, parents, "the PathId is empty")
      Seq.empty[Definition]
    else
      // If we already resolved this one, return it
      refMap.definitionOf[T](pathId, parents.head) match
        case Some(result) =>
          result +: symbols.parentsOf(result)
        case None =>
          if pathId.value.size == 1 then
            // Easy case, just search the symbol table and deal with it there.
            // In other words, there really isn't a path to search here, just the
            // symbol table
            searchSymbolTable[T](pathId, parents)
          else
            // Okay, we have multiple names so we first have to find the anchor
            // node from the first name in the PathId. This can be "Root" for the
            // root of the model, a node name directly above, or a node from the
            // symbol table.
            findAnchor[T](pathId, parents) match
              case AnchorNotFoundInParents(topName) =>
                notResolved(
                  pathId,
                  parents,
                  s"the PathId is invalid since it's first element, $topName, is not found in PathId ancestors"
                )
              case AnchorFoundInSymTab(anchor, anchor_parents) =>
                // We found the anchor in the
                resolvePathFromAnchor(pathId, parents, anchor, anchor_parents)
              case AnchorFoundInParents(anchor, anchor_parents) =>
                // We found the anchor in the parents list
                resolvePathFromAnchor(pathId, parents, anchor, anchor_parents)
              case AnchorNotFoundInSymTab(topName) =>
                notResolved(
                  pathId,
                  parents,
                  s"the PathId is invalid since it's first element, $topName, does not exist in the model"
                )
              case AnchorNotFoundAnywhere(topName) =>
                notResolved(pathId, parents)
              case AnchorIsRoot(anchor, anchor_parents) =>
                // The first name in the path id was "Root" so start from there
                resolvePathFromAnchor(pathId, parents, anchor, anchor_parents)
              case AnchorIsAmbiguous(topName, list) =>
                // The anchor is ambiguous so generate that message
                ambiguous[T](pathId, list, Some("The top node in the Path Id is the ambiguous one"))
  }

  private def resolved[T <: Definition: ClassTag](
    pathId: PathIdentifier,
    pidDirectParent: Definition,
    definition: Definition
  ): Option[T] = {
    // a candidate was found and it has the same type as expected
    val t = definition.asInstanceOf[T]
    refMap.add[T](pathId, pidDirectParent, t)
    associateUsage(pidDirectParent, t)
    if commonOptions.verbose then
      messages.add(
        Messages.info(
          s"Path Identifier ${pathId.format} in ${pidDirectParent.identify} resolved to ${definition.identify}",
          pathId.loc
        )
      )

    Some(t)
  }

  private def wrongType[T <: Definition: ClassTag](
    pid: PathIdentifier,
    container: Definition,
    foundDef: Definition
  ): Unit = {
    val referTo = classTag[T].runtimeClass.getSimpleName
    val message = s"Path '${pid.format}' resolved to ${foundDef.identifyWithLoc}," +
      s" in ${container.identify}, but ${article(referTo)} was expected"
    messages.addError(pid.loc, message)
  }

  private def notResolved[T <: Definition: ClassTag](
    pid: PathIdentifier,
    parents: Seq[Definition],
    why: String = ""
  ): Seq[Definition] = {
    val tc = classTag[T].runtimeClass
    val container = parents.headOption
    val message = container match
      case None =>
        s"Path '${pid.format}' is not resolvable, because it has no container"
      case Some(dfntn) =>
        s"Path '${pid.format}' was not resolved, in ${dfntn.identify}${
            if why.isEmpty then "\n"
            else " because\n" + why + "\n"
          }"

    val referTo = tc.getSimpleName
    messages.addError(
      pid.loc,
      message + {
        if referTo.nonEmpty then s"and it should refer to ${article(referTo)}"
        else ""
      }
    )
    Seq.empty
  }

  private def ambiguous[T <: Definition: ClassTag](
    pid: PathIdentifier,
    list: List[(Definition, Seq[Definition])],
    context: Option[String] = None
  ): Seq[Definition] = {
    // Extract all the definitions that were found
    val definitions = list.map(_._1)
    val allDifferent = definitions.map(_.kind).distinct.sizeIs ==
      definitions.size
    val expectedClass = classTag[T].runtimeClass
    definitions.headOption match {
      case Some(head) if head.isImplicit && allDifferent =>
        // pick the one that is the right type or the first one
        list.find(_._1.getClass == expectedClass) match {
          case Some((defn, parents)) => defn +: parents
          case None                  => list.take(1).map(_._1)
        }
      case _ =>
        val ambiguity = list
          .map { case (definition, parents) =>
            "  " + parents.reverse.map(_.id.value).mkString(".") + "." +
              definition.id.value + " (" + definition.loc + ")"
          }
          .mkString("\n")
        val message = s"Path reference '${pid.format}' is ambiguous. Definitions are:\n$ambiguity" + {
          context match {
            case Some(context) => context + "\n"
            case None          => ""
          }
        }
        messages.addError(pid.loc, message)
        Seq.empty[Definition]
    }
  }

  private val vowels: String = "aAeEiIoOuU"

  private def article(thing: String): String = {
    val article = if vowels.contains(thing.head) then "an" else "a"
    s"$article $thing"
  }

  private def adjustStacksForPid[T <: Definition: ClassTag](
    pid: PathIdentifier,
    parentStack: mutable.Stack[Definition]
  ): Seq[Definition] = {

    // Recursively resolve this PathIdentifier
    val path: Seq[Definition] = resolveAPathId[T](pid, parentStack.toSeq)

    // if we found the definition
    if path.nonEmpty then {
      // Replace the parent stack with the resolved one
      parentStack.clear()
      parentStack.pushAll(path.reverse)

      // Return the name and candidates we should next search for
      parentStack.headOption match
        case None       => Seq.empty[Definition] // shouldn't happen?
        case Some(head) => head.contents

    } else {
      // Couldn't resolve it, error already issued, signal termination of the search
      Seq.empty[Definition]
    }
  }

  private def candidatesFromTypeEx(typEx: TypeExpression, parentStack: mutable.Stack[Definition]): Seq[Definition] = {
    typEx match {
      case a: Aggregation => a.contents
      // if we're at a field composed of more fields, then those fields
      // what we are looking for
      case Enumeration(_, enumerators) =>
        // if we're at an enumeration type then the numerators are candidates
        enumerators
      case a: AggregateUseCaseTypeExpression =>
        // Any kind of Aggregate's fields are candidates for resolution
        a.contents
      case AliasedTypeExpression(_, _, pid) =>
        // if we're at a field that references another type then the candidates
        // are that type's fields. To solve this we need to push
        // that type's path on the name stack to be resolved
        adjustStacksForPid[Type](pid, parentStack)
      case EntityReferenceTypeExpression(_, entityRef) =>
        adjustStacksForPid[Entity](entityRef, parentStack)
      case _ =>
        // We cannot descend into any other type expression
        Seq.empty[Definition]
    }
  }

  private def findCandidates(
    parentStack: mutable.Stack[Definition]
  ): Seq[Definition] = {
    if parentStack.isEmpty then {
      // Nothing in the parent stack so we're done searching and
      // we return empty to signal nothing found
      Seq.empty[Definition]
    } else {
      parentStack.headOption match {
        case None =>
          Seq.empty[Definition] // nothing to search to provide candidates
        case Some(head) =>
          head match
            case st: State =>
              // If we're at a state definition then it references a type for
              // its fields so we need to push that typeRef's name on the name stack.
              adjustStacksForPid[Type](st.typ.pathId, parentStack)
            case oc: OnMessageClause =>
              // if we're at an onClause that references a named message then we
              // need to push that message's path on the name stack
              adjustStacksForPid[Type](oc.msg.pathId, parentStack)
            case field: Field =>
              candidatesFromTypeEx(field.typeEx, parentStack)
            case c: Constant =>
              candidatesFromTypeEx(c.typeEx, parentStack)
            case t: Type =>
              candidatesFromTypeEx(t.typ, parentStack)
            case func: Function =>
              val inputs: Aggregation = func.input.getOrElse(Aggregation.empty())
              val outputs: Aggregation = func.output.getOrElse(Aggregation.empty())
              // If we're at a Function node, the functions input parameters
              // are the candidates to search next
              inputs.contents ++ outputs.contents
            case d: Definition =>
              d.contents.flatMap {
                case Include(_, contents, _, _) =>
                  contents
                case d: Definition =>
                  Seq(d)
              }
      }
    }
  }

  private def findResolution(soughtName: String, candidate: Definition): Boolean = {
    candidate match {
      case omc: OnMessageClause if omc.msg.id.nonEmpty =>
        omc.msg.id.getOrElse(Identifier.empty).value == soughtName
      case other: Definition =>
        other.id.value == soughtName
    }
  }
}<|MERGE_RESOLUTION|>--- conflicted
+++ resolved
@@ -117,15 +117,10 @@
             resolveARef[Definition](from, parentsAsSeq)
             resolveARef[Definition](to, parentsAsSeq)
           case fi: FocusOnGroupInteraction =>
-<<<<<<< HEAD
-            resolveARef[Group](fi.from, parentsAsSeq)
-            resolveARef[User](fi.to, parentsAsSeq)
-=======
             resolveARef[User](fi.from, parentsAsSeq)
             resolveARef[Group](fi.to, parentsAsSeq)
           case fou: DirectUserToURLInteraction =>
             resolveARef[User](fou.from, parentsAsSeq)
->>>>>>> 4b281e02
           case ti: ShowOutputInteraction =>
             resolveARef[User](ti.to, parentsAsSeq)
             resolveARef[Output](ti.from, parentsAsSeq)
@@ -527,8 +522,6 @@
     }
   }
 
-<<<<<<< HEAD
-=======
   private def resolveAMessageRef(ref: MessageRef, parents: Seq[Definition]): Seq[Definition] = {
     val loc: At = ref.loc
     val pathId: PathIdentifier = ref.pathId
@@ -556,7 +549,6 @@
     }
   }
 
->>>>>>> 4b281e02
   private def resolveATypeRef(typeRef: TypeRef, parents: Seq[Definition]): Seq[Definition] = {
     val loc: At = typeRef.loc
     val pathId: PathIdentifier = typeRef.pathId
@@ -658,11 +650,7 @@
                 Seq.empty
             }
         }
-<<<<<<< HEAD
-      case Some(x) =>
-=======
       case Some(_) =>
->>>>>>> 4b281e02
         path // error message should have already been issued
     }
   }
