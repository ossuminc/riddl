--- conflicted
+++ resolved
@@ -9,12 +9,8 @@
 import com.ossuminc.riddl.language.AST.{Entity, *}
 import com.ossuminc.riddl.language.parsing.Keyword
 import com.ossuminc.riddl.language.{At, CommonOptions, Messages}
-<<<<<<< HEAD
 import com.ossuminc.riddl.passes.{Pass, PassCreator, PassInfo, PassInput, PassOutput, PassesOutput}
-=======
-import com.ossuminc.riddl.passes.{Pass, PassInfo, PassInput, PassOutput, PassesOutput}
 import com.ossuminc.riddl.passes.symbols.Symbols.*
->>>>>>> 67af791f
 import com.ossuminc.riddl.passes.symbols.{SymbolsOutput, SymbolsPass}
 
 import scala.collection.mutable
@@ -54,11 +50,7 @@
     checkUnused()
   }
 
-<<<<<<< HEAD
-  def process(value: RiddlValue, parents: mutable.Stack[Definition]): Unit = {
-=======
   def process(value: RiddlValue, parents: ParentStack): Unit = {
->>>>>>> 67af791f
     val parentsAsSeq: Seq[Definition] =
       if value.isDefinition then
         val definition = value.asInstanceOf[Definition]
@@ -115,7 +107,6 @@
         e.authorRefs.foreach(resolveARef[Author](_, parentsAsSeq))
       case uc: UseCase =>
         if uc.userStory.nonEmpty then resolveARef(uc.userStory.user, parentsAsSeq)
-        end if
         if uc.contents.nonEmpty then resolveInteractions(uc.contents, parentsAsSeq)
       case in: Input =>
         resolveATypeRef(in.putIn, parentsAsSeq)
@@ -352,20 +343,10 @@
   private case class AnchorNotFoundInSymTab(topName: String) extends AnchorCase
   private case class AnchorNotFoundInParents(topName: String) extends AnchorCase
   private case class AnchorNotFoundAnywhere(topName: String) extends AnchorCase
-<<<<<<< HEAD
-  private case class AnchorIsAmbiguous(topName: String, list: List[(Definition, Seq[Definition])]) extends AnchorCase
-  private case class AnchorFoundInSymTab(anchor: Definition, anchor_parents: Seq[Definition]) extends AnchorCase
-  private case class AnchorFoundInParents(anchor: Definition, anchor_parents: Seq[Definition]) extends AnchorCase
-  private case class AnchorIsRoot(anchor: Definition, anchor_parents: Seq[Definition]) extends AnchorCase
-=======
-  private case class AnchorIsAmbiguous(topName: String, list: List[SymTabItem])
-      extends AnchorCase
-  private case class AnchorFoundInSymTab(anchor: Definition, anchor_parents: Parents)
-      extends AnchorCase
-  private case class AnchorFoundInParents(anchor: Definition, anchor_parents: Parents)
-      extends AnchorCase
+  private case class AnchorIsAmbiguous(topName: String, list: List[SymTabItem]) extends AnchorCase
+  private case class AnchorFoundInSymTab(anchor: Definition, anchor_parents: Parents) extends AnchorCase
+  private case class AnchorFoundInParents(anchor: Definition, anchor_parents: Parents) extends AnchorCase
   private case class AnchorIsRoot(anchor: Definition, anchor_parents: Parents) extends AnchorCase
->>>>>>> 67af791f
 
   private def findAnchorInParents(
     topName: String,
@@ -942,15 +923,7 @@
             case t: Type =>
               candidatesFromTypeEx(t.typ, parentStack)
             case d: Container[RiddlValue] =>
-<<<<<<< HEAD
-              d.contents.flatMap {
-                case Include(_, _, contents) => contents.definitions
-                case d: Definition           => Seq(d)
-                case _                       => Seq.empty
-              }
-=======
               candidatesFromContainer(d.contents)
->>>>>>> 67af791f
       }
     }
   }
