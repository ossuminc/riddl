--- conflicted
+++ resolved
@@ -723,11 +723,8 @@
               checkPathRef[Definition](smi.from.pathId, uc, parents)
               checkMessageRef(smi.message, uc, parents, Seq(smi.message.messageKind))
               checkPathRef[Definition](smi.to.pathId, uc, parents)
-<<<<<<< HEAD
-=======
             case fou: DirectUserToURLInteraction =>
               checkPathRef[User](fou.from.pathId, uc, parents)
->>>>>>> fccb0c43
             case is: TwoReferenceInteraction =>
               checkPathRef[Definition](is.from.pathId, uc, parents)
               checkPathRef[Definition](is.to.pathId, uc, parents)
