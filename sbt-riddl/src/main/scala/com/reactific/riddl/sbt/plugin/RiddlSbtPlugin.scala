/*
 * Copyright 2019 Ossum, Inc.
 *
 * SPDX-License-Identifier: Apache-2.0
 */

package com.reactific.riddl.sbt.plugin

import com.reactific.riddl.sbt.SbtRiddlPluginBuildInfo
import com.reactific.riddl.sbt.plugin.RiddlSbtPlugin.V
import sbt.{Def, *}
import sbt.Keys.*
import sbt.plugins.JvmPlugin

import scala.language.postfixOps
import scala.sys.process.*

/** A plugin that endows sbt with knowledge of code generation via riddl */
object RiddlSbtPlugin extends AutoPlugin {
  override def requires: AutoPlugin = JvmPlugin

  object autoImport {

    lazy val riddlcPath = settingKey[Option[File]]("Optionally specify path to `riddlc` compiler")

    lazy val riddlcConf = settingKey[File]("Path to the config file")

<<<<<<< HEAD
    lazy val riddlcMem = settingKey[Int]("Number of megabytes for running riddlc jvm")

    lazy val riddlcCommandPrefix = taskKey[String]("")
=======
    lazy val riddlcOptions = settingKey[Seq[String]]("Options to pass to riddlc")

>>>>>>> 50cdffd2
    lazy val riddlcMinVersion = {
      settingKey[String]("Ensure the riddlc used is at least this version")
    }
  }

  import autoImport.*

  private def makeInvocation(state: State): Def.Initialize[sbt.Task[String]] = Def.taskDyn[String] {
    val project = Project.extract(state)
    Def.task[String] {
      val fullClassPath = project.get(Runtime / fullClasspath).value.files
      val classpath = fullClassPath.map(_.getAbsoluteFile.toString).mkString(";")
      val java_home = System.getProperty("java.home")
      val path_to_java = "/bin/java"
      val cp_option = s"-cp '$classpath'"
      val mem_option = s"-Xmx${riddlcMem.value}m"
      val jre_options = s"$mem_option $cp_option"
      val main = "com.reactific.riddl.RIDDLC$"
      s"$java_home$path_to_java $jre_options $main "
    }
  }

  // Allow riddlc to be run from inside an sbt shell
  private def riddlcCommand = Command.args(
    name = "riddlc",
    display = "<options> <command> <args...> ; `riddlc help` for details"
  ) { (state, args) =>
    val project = Project.extract(state)
    val minVersion = project.get(riddlcMinVersion)
    val invocation = Def.task {
      makeInvocation(state).value
    }.value
    runRiddlc(invocation, args, minVersion)
    state
  }

<<<<<<< HEAD
  private val riddl_version = SbtRiddlPluginBuildInfo.version

  override val projectSettings: Seq[Setting[_]] = Seq(
    riddlcPath := None,
    riddlcConf := file("src/main/riddl/riddlc.conf"),
    riddlcMem := 512,
    riddlcMinVersion := SbtRiddlPluginBuildInfo.version,
    libraryDependencies := Seq(
      "com.reactific" % "riddlc_3" % riddl_version,
      "com.reactific" % "riddl-testkit_3" % riddl_version % Test
    ),
=======
  def infoCommand = Command.args(
    name = "info",
    display = "prints out riddlc info"
  ) { (state, _) =>
    val project = Project.extract(state)
    val path = project.get(riddlcPath)
    val minVersion = project.get(riddlcMinVersion)
    val options = Seq("info")
    runRiddlc(path, options, minVersion)
    state

  }

  object V {
    val scala = "3.3.1" // NOTE: Synchronize with Helpers.C.withScala3
    val scalacheck = "1.17.0" // NOTE: Synchronize with Helpers.V.scalacheck
    val scalatest = "3.2.17" // NOTE: Synchronize with Helpers.V.scalatest
    val riddl: String = SbtRiddlPluginBuildInfo.version
  }

  override def projectSettings: Seq[Setting[_]] = Seq(
    scalaVersion := V.scala,
    libraryDependencies ++= Seq(
      "com.reactific" %% "riddlc" % V.riddl,
      "com.reactific" %% "riddl-testkit" % V.riddl % Test,
      "org.scalactic" %% "scalactic" % V.scalatest % Test,
      "org.scalatest" %% "scalatest" % V.scalatest % Test,
      "org.scalacheck" %% "scalacheck" % V.scalacheck % Test
    ),
    Test / classLoaderLayeringStrategy := ClassLoaderLayeringStrategy.ScalaLibrary,
    riddlcPath := file("riddlc"),
    riddlcConf := file("src/main/riddl/riddlc.conf"),
    riddlcOptions := Seq("--show-times", "--hide-warnings"),
    riddlcMinVersion := SbtRiddlPluginBuildInfo.version,
    compileTask := {
      val execPath = riddlcPath.value
      val conf = riddlcConf.value.getAbsoluteFile.toString
      val options = riddlcOptions.value
      val version = riddlcMinVersion.value
      val args = options ++ Seq("from", conf, "validate")
      runRiddlc(execPath, args, version)
    },
    infoTask := {
      val execPath = riddlcPath.value
      val options = Seq("info")
      val version = riddlcMinVersion.value
      runRiddlc(execPath, options, version)
    },
>>>>>>> 50cdffd2
    commands ++= Seq(riddlcCommand),
    Compile / compile := Def.taskDyn {
      val c = (Compile / compile).value
      Def.task {
        val command = s"riddlc from ${riddlcConf.value} validate"
        val _ = runCommandAndRemaining(command)
        c
      }
    }.value
  )

  /**
   * Convert the given command string to a release step action, preserving and invoking remaining commands
   * Note: This was copied from https://github.com/sbt/sbt-release/blob/663cfd426361484228a21a1244b2e6b0f7656bdf/src/main/scala/ReleasePlugin.scala#L99-L115
   */
  def runCommandAndRemaining(command: String): State => State = { st: State =>
    import sbt.complete.Parser
    @annotation.tailrec
    def runCommand(command: String, state: State): State = {
      val nextState = Parser.parse(command, state.combinedParser) match {
        case Right(cmd) => cmd()
        case Left(msg) => throw sys.error(s"Invalid programmatic input:\n$msg")
      }
      nextState.remainingCommands.toList match {
        case Nil => nextState
        case head :: tail => runCommand(head.commandLine, nextState.copy(remainingCommands = tail))
      }
    }
    runCommand(command, st.copy(remainingCommands = Nil)).copy(remainingCommands = st.remainingCommands)
  }

  private def versionTriple(version: String): (Int, Int, Int) = {
    val trimmed = version.indexOf('-') match {
      case x: Int if x < 0 => version
      case y: Int          => version.take(y)
    }
    val parts = trimmed.split('.')
    if (parts.length < 3) {
      throw new IllegalArgumentException(
        s"riddlc version ($version) has insufficient semantic versioning parts."
      )
    } else { (parts(0).toInt, parts(1).toInt, parts(2).toInt) }
  }

  private def versionSameOrLater(actualVersion: String, minVersion: String): Boolean = {
    if (actualVersion != minVersion) {
      val (aJ, aN, aP) = versionTriple(actualVersion)
      val (mJ, mN, mP) = versionTriple(minVersion)
      aJ > mJ || ((aJ == mJ) && ((aN > mN) || ((aN == mN) && (aP >= mP))))
    } else { true }
  }

  private def checkVersion(
    invocation: String,
    minimumVersion: String
  ): Unit = {
    import scala.sys.process.*
    val check = invocation + " version"
    println(s"Running: $check")
    val actualVersion = check.!!<.trim
    val minVersion = minimumVersion.trim
    if (!versionSameOrLater(actualVersion, minVersion)) {
      throw new IllegalArgumentException(
        s"riddlc version $actualVersion is below minimum required: $minVersion"
      )
    } else { println(s"riddlc version = $actualVersion") }
  }

  private def runRiddlc(
<<<<<<< HEAD
    invocation: String,
    options: Seq[String],
    minimumVersion: String
  ): Unit = {
    checkVersion(invocation, minimumVersion)
    val command = invocation + " " + options.mkString(" ")
    println(s"Running: $command")
=======
    riddlc: sbt.File,
    args: Seq[String],
    minimumVersion: String
  ): Unit = {
    checkVersion(riddlc, minimumVersion)
    val command = riddlc.toString + " " + args.mkString(" ")
>>>>>>> 50cdffd2
    val logger = ProcessLogger(println(_))
    println(s"RIDDLC: $command")
    val rc = command.!(logger)
    logger.out(s"RC=$rc")
  }
}<|MERGE_RESOLUTION|>--- conflicted
+++ resolved
@@ -25,14 +25,11 @@
 
     lazy val riddlcConf = settingKey[File]("Path to the config file")
 
-<<<<<<< HEAD
     lazy val riddlcMem = settingKey[Int]("Number of megabytes for running riddlc jvm")
 
     lazy val riddlcCommandPrefix = taskKey[String]("")
-=======
     lazy val riddlcOptions = settingKey[Seq[String]]("Options to pass to riddlc")
 
->>>>>>> 50cdffd2
     lazy val riddlcMinVersion = {
       settingKey[String]("Ensure the riddlc used is at least this version")
     }
@@ -69,19 +66,6 @@
     state
   }
 
-<<<<<<< HEAD
-  private val riddl_version = SbtRiddlPluginBuildInfo.version
-
-  override val projectSettings: Seq[Setting[_]] = Seq(
-    riddlcPath := None,
-    riddlcConf := file("src/main/riddl/riddlc.conf"),
-    riddlcMem := 512,
-    riddlcMinVersion := SbtRiddlPluginBuildInfo.version,
-    libraryDependencies := Seq(
-      "com.reactific" % "riddlc_3" % riddl_version,
-      "com.reactific" % "riddl-testkit_3" % riddl_version % Test
-    ),
-=======
   def infoCommand = Command.args(
     name = "info",
     display = "prints out riddlc info"
@@ -113,9 +97,18 @@
     ),
     Test / classLoaderLayeringStrategy := ClassLoaderLayeringStrategy.ScalaLibrary,
     riddlcPath := file("riddlc"),
+  private val riddl_version = SbtRiddlPluginBuildInfo.version
+
+  override val projectSettings: Seq[Setting[_]] = Seq(
+    riddlcPath := None,
     riddlcConf := file("src/main/riddl/riddlc.conf"),
+    riddlcMem := 512,
     riddlcOptions := Seq("--show-times", "--hide-warnings"),
     riddlcMinVersion := SbtRiddlPluginBuildInfo.version,
+    libraryDependencies := Seq(
+      "com.reactific" % "riddlc_3" % riddl_version,
+      "com.reactific" % "riddl-testkit_3" % riddl_version % Test
+    ),
     compileTask := {
       val execPath = riddlcPath.value
       val conf = riddlcConf.value.getAbsoluteFile.toString
@@ -130,7 +123,6 @@
       val version = riddlcMinVersion.value
       runRiddlc(execPath, options, version)
     },
->>>>>>> 50cdffd2
     commands ++= Seq(riddlcCommand),
     Compile / compile := Def.taskDyn {
       val c = (Compile / compile).value
@@ -200,22 +192,17 @@
   }
 
   private def runRiddlc(
-<<<<<<< HEAD
     invocation: String,
     options: Seq[String],
+    riddlc: sbt.File,
+    args: Seq[String],
     minimumVersion: String
   ): Unit = {
     checkVersion(invocation, minimumVersion)
     val command = invocation + " " + options.mkString(" ")
     println(s"Running: $command")
-=======
-    riddlc: sbt.File,
-    args: Seq[String],
-    minimumVersion: String
-  ): Unit = {
     checkVersion(riddlc, minimumVersion)
     val command = riddlc.toString + " " + args.mkString(" ")
->>>>>>> 50cdffd2
     val logger = ProcessLogger(println(_))
     println(s"RIDDLC: $command")
     val rc = command.!(logger)
