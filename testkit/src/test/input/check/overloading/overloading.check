--- conflicted
+++ resolved
@@ -10,16 +10,9 @@
 Style: overloading.riddl(4:25): Enumerator 'Keyboard' overloads Type 'Keyboard' at overloading.riddl(3:1):
  type Device is any of { Keyboard, Mouse, Monitor}
                          ^
-<<<<<<< HEAD
-Missing: overloading.riddl(3:1): Type 'Keyboard' is unused:
- type Keyboard is {locale: Locale}
- ^
-Missing: overloading.riddl(4:1): Type 'Device' is unused:
-=======
 Warning: overloading.riddl(3:1): Type 'Keyboard' is unused:
  type Keyboard is {locale: Locale}
  ^
 Warning: overloading.riddl(4:1): Type 'Device' is unused:
->>>>>>> fc109cd5
  type Device is any of { Keyboard, Mouse, Monitor}
  ^