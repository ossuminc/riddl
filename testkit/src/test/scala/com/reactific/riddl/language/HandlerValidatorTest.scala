--- conflicted
+++ resolved
@@ -23,135 +23,6 @@
           |}
           |""".stripMargin
       parseAndValidate[Domain](input) {
-<<<<<<< HEAD
-        case (_: Domain, msgs: ValidationMessages) =>
-          assertValidationMessage(
-            msgs,
-            Validation.Error,
-            "Reference[Type] 'EntityCommand'(7:8) is not defined but should be a command type"
-          )
-          assertValidationMessage(
-            msgs,
-            Validation.Error,
-            "Reference[Type] 'EntityEvent'(8:8) is not defined but should be an event type"
-          )
-      }
-    }
-
-    "produce an error when on clause references a message of the wrong type" in {
-      val input =
-        """
-          |domain entityTest is {
-          |context EntityContext is {
-          |entity Hamburger is {
-          |  state HamburgerState = { field1: Number }
-          |  handler foo is {
-          |    on event Incoming { example only { then set field1 to 678 } }
-          |  }
-          |}
-          |}
-          |}
-          |""".stripMargin
-      parseAndValidate[Domain](input) { case (_, msgs: ValidationMessages) =>
-        assertValidationMessage(
-          msgs,
-          Validation.Error,
-          "Reference[Type] 'Incoming'(7:8) is not defined but should be an event type"
-        )
-      }
-    }
-
-    "produce an error when on clause doesn't reference a message type" in {
-      val input =
-        """domain entityTest is {
-          |context EntityContext is {
-          |entity Hamburger is {
-          |  type Incoming is String
-          |  state HamburgerState = { field1: Number }
-          |  handler foo is {
-          |    on event Incoming { example only { then set field1 to 678 } }
-          |  }
-          |}
-          |}
-          |}
-          |""".stripMargin
-      parseAndValidate[Domain](input) { case (_, msgs: ValidationMessages) =>
-        assertValidationMessage(
-          msgs,
-          Validation.Error,
-          "Reference[Type] 'Incoming'(7:8) should reference an event type but is a String type instead"
-        )
-      }
-    }
-
-    "produce an error when on clause references a state field that does not exist" in {
-      val input = """
-                    |domain entityTest is {
-                    |context EntityContext is {
-                    |entity Hamburger is {
-                    |  state HamburgerState = { field1: Number }
-                    |  handler foo is {
-                    |    on command EntityCommand { example only {
-                    |      then set nonExistingField to 123
-                    |    } }
-                    |  }
-                    |}
-                    |}
-                    |}
-                    |""".stripMargin
-      parseAndValidate[Domain](input) { case (_, msgs: ValidationMessages) =>
-        assertValidationMessage(
-          msgs,
-          Validation.Error,
-          "'nonExistingField' is not defined but should be a Field"
-        )
-      }
-    }
-
-    "produce an error when on clause sets state from a message field that does not exist" in {
-      val input = """
-                    |domain entityTest is {
-                    |context EntityContext is {
-                    |entity Hamburger is {
-                    |  type EntityCommand is command { foo: Number }
-                    |  state HamburgerState = { field1: Number }
-                    |  handler foo is {
-                    |    on command EntityCommand { example only {
-                    |      then set field1 to @bar
-                    |    } }
-                    |  }
-                    |}
-                    |}
-                    |}
-                    |""".stripMargin
-      parseAndValidate[Domain](input) { case (_, msgs: ValidationMessages) =>
-        assertValidationMessage(
-          msgs,
-          Validation.Error,
-          "'bar' is not defined but should be a Field"
-        )
-      }
-    }
-
-    "allow an on clause too set state from a coorrectly typed message field " in {
-      val input = """
-                    |domain entityTest is {
-                    |context EntityContext is {
-                    |entity Hamburger is {
-                    |  type EntityCommand is command { foo: Number }
-                    |  state HamburgerState = { field1: Number }
-                    |  handler doit is {
-                    |    on command EntityCommand { example only {
-                    |      then set field1 to @foo
-                    |    } }
-                    |  }
-                    |}
-                    |}
-                    |}
-                    |""".stripMargin
-      parseAndValidate[Domain](input) { case (_, msgs: ValidationMessages) =>
-        msgs.filter(_.kind == Error) must be(empty)
-=======
         case (_: Domain, _, msgs: Messages) =>
           assertValidationMessage(
             msgs,
@@ -212,7 +83,77 @@
           Error,
           "Reference[Type] 'Incoming'(7:8) should reference an event but is a String type instead"
         )
->>>>>>> 49943e3c
+      }
+    }
+
+    "produce an error when on clause references a state field that does not exist" in {
+      val input = """
+                    |domain entityTest is {
+                    |context EntityContext is {
+                    |entity Hamburger is {
+                    |  state HamburgerState = { field1: Number }
+                    |  handler foo is {
+                    |    on command EntityCommand { example only {
+                    |      then set nonExistingField to 123
+                    |    } }
+                    |  }
+                    |}
+                    |}
+                    |}
+                    |""".stripMargin
+      parseAndValidate[Domain](input) { case (_, _, msgs: Messages) =>
+        assertValidationMessage(
+          msgs,
+          Error,
+          "Path 'nonExistingField' was not resolved, in Example " +
+            "'only', but should refer to a Field"
+        )
+      }
+    }
+
+    "produce an error when on clause sets state from a message field that does not exist" in {
+      val input = """
+                    |domain entityTest is {
+                    |context EntityContext is {
+                    |entity Hamburger is {
+                    |  type EntityCommand is command { foo: Number }
+                    |  state HamburgerState = { field1: Number }
+                    |  handler foo is {
+                    |    on command EntityCommand { example only {
+                    |      then set field1 to @bar
+                    |    } }
+                    |  }
+                    |}
+                    |}
+                    |}
+                    |""".stripMargin
+      parseAndValidate[Domain](input) { case (_, msgs: Messages) =>
+        assertValidationMessage(
+          msgs,
+          Error,
+          "'bar' is not defined but should be a Field"
+        )
+      }
+    }
+
+    "allow an on clause too set state from a coorrectly typed message field " in {
+      val input = """
+                    |domain entityTest is {
+                    |context EntityContext is {
+                    |entity Hamburger is {
+                    |  type EntityCommand is command { foo: Number }
+                    |  state HamburgerState = { field1: Number }
+                    |  handler doit is {
+                    |    on command EntityCommand { example only {
+                    |      then set field1 to @foo
+                    |    } }
+                    |  }
+                    |}
+                    |}
+                    |}
+                    |""".stripMargin
+      parseAndValidate[Domain](input) { case (_, msgs: Messages) =>
+        msgs.filter(_.kind == Error) must be(empty)
       }
     }
 
@@ -232,17 +173,10 @@
                     |}
                     |}
                     |""".stripMargin
-      parseAndValidate[Domain](input) { case (_, _, msgs: Messages) =>
+      parseAndValidate[Domain](input) { case (_, msgs: Messages) =>
         assertValidationMessage(
-          msgs,
-<<<<<<< HEAD
-          Validation.Error,
+          msgs, Error,
           "'bar' is not defined but should be a Field"
-=======
-          Error,
-          "Path 'nonExistingField' was not resolved, in Example " +
-            "'only', but should refer to a Field"
->>>>>>> 49943e3c
         )
       }
     }
