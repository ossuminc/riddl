/*
 * Copyright 2019 Ossum, Inc.
 *
 * SPDX-License-Identifier: Apache-2.0
 */

package com.ossuminc.riddl.prettify

import java.nio.file.Files
import java.nio.file.Path
import com.ossuminc.riddl.language.AST.*
import com.ossuminc.riddl.language.parsing.Keyword
import com.ossuminc.riddl.prettify.PrettifyPass.keyword
import com.ossuminc.riddl.utils.{Logger, TextFileWriter}

import java.nio.charset.StandardCharsets

/** Unit Tests For RiddlFileEmitter */
case class RiddlFileEmitter(filePath: Path) extends TextFileWriter {
  
  def add(strings: Seq[LiteralString]): this.type = {
    if strings.sizeIs > 1 then {
      nl
      strings.foreach(s => sb.append(s"""$spc"${s.s}"$new_line"""))
    } else { strings.foreach(s => sb.append(s""" "${s.s}" """)) }
    this
  }

  def add[T](opt: Option[T])(map: T => String): this.type = {
    opt match {
      case None => this
      case Some(t) =>
        sb.append(map(t))
        this
    }
  }

  def openDef(
    definition: Definition,
    withBrace: Boolean = true
  ): this.type = {
    addIndent().add(s"${keyword(definition)} ${definition.id.format} is ")
    if withBrace then {
      if definition.isEmpty then add("{ ??? }")
      else add("{").nl.incr
    }
    this
  }

  def closeDef(
    definition: Definition,
    withBrace: Boolean = true
  ): this.type = {
    if withBrace && !definition.isEmpty then { decr.addIndent("}") }
    emitBrief(definition.brief)
    emitDescription(definition.description).nl
  }

  def emitBrief(brief: Option[LiteralString]): this.type = {
    brief.map { (ls: LiteralString) => this.add(s" briefly ${ls.format}") }
    this
  }

  def emitDescription(description: Option[Description]): this.type = {
    description.map { (desc: Description) =>
      add(" described as {").nl
      incr
      desc.lines.foreach { line =>
        add(spc + "|" + line.s).nl
      }
      decr
      addIndent("}")
    }
    this
  }

  def emitString(s: String_): this.type = {
    (s.min, s.max) match {
      case (Some(n), Some(x)) => this.add(s"String($n,$x)")
      case (None, Some(x))    => this.add(s"String(,$x)")
      case (Some(n), None)    => this.add(s"String($n)")
      case (None, None)       => this.add(s"String")
    }
  }

  private def mkEnumeratorDescription(description: Option[Description]): String = {
    description match {
      case Some(desc) =>
        " described as { " + {
          desc.lines.map(_.format).mkString("", s"$new_line$spc", s" }$new_line")
        }
      case None => ""
    }
  }

  private def emitEnumeration(enumeration: Enumeration): this.type = {
    val head = this.add(s"any of {").nl.incr
    val enumerators: String = enumeration.enumerators
      .map { enumerator =>
        enumerator.id.value + enumerator.enumVal.fold("")(x => s"($x)") +
          mkEnumeratorDescription(enumerator.description)
      }
      .mkString(s"$spc", s",$new_line", new_line)
    head.add(enumerators).decr.addLine("}")
    this
  }

  private def emitAlternation(alternation: Alternation): this.type = {
    add(s"one of {").nl.incr.addIndent("")
    val paths: Seq[String] = alternation.of.map { (typeEx: AliasedTypeExpression) => typeEx.pathId.format }
    add(paths.mkString("", " or ", new_line))
    decr.addIndent("}")
    this
  }

  private def emitField(field: Field): this.type = {
    this
      .add(s"${field.id.value}: ")
      .emitTypeExpression(field.typeEx)
      .emitDescription(field.description)
  }

  private def emitFields(of: Seq[Field]): this.type = {
    of.headOption match {
      case None => this.add("{ ??? }")
      case Some(field) if of.size == 1 =>
        add(s"{ ").emitField(field).add(" }").emitDescription(field.description)
      case Some(_) =>
        this.add("{").nl.incr
        of.foldLeft(this) { case (s, f) =>
          s.add(spc).emitField(f).emitDescription(f.description).add(",").nl
        }
        sb.deleteCharAt(sb.length - 2)
        decr.add(s"$spc} ")
    }
    this
  }

  private def emitAggregation(aggregation: Aggregation): this.type = {
    emitFields(aggregation.fields)
  }

  private def emitSequence(sequence: Sequence): this.type = {
    this.add("sequence of ").emitTypeExpression(sequence.of)
  }

  private def emitSet(set: Set): this.type = {
    this.add("set of ").emitTypeExpression(set.of)
  }

  private def emitMapping(mapping: Mapping): this.type = {
    this
      .add(s"mapping from ")
      .emitTypeExpression(mapping.from)
      .add(" to ")
      .emitTypeExpression(mapping.to)
  }

  private def emitGraph(graph: Graph): this.type = {
    this.add("graph of ").emitTypeExpression(graph.of)
  }

  private def emitTable(table: Table): this.type = {
    this.add("table of ").emitTypeExpression(table.of).add(table.dimensions.mkString("[ ", ", ", " ]"))
  }

  private def emitReplica(replica: Replica): this.type = {
    this.add("replica of").emitTypeExpression(replica.of)
  }

  def emitPattern(pattern: Pattern): this.type = {
    val line = pattern.pattern.toList match
      case Nil =>
        ""
      case pat :: Nil =>
        s"Pattern(${pat.format})"
      case pat :: tail =>
        val lines = (pat :: tail).map(_.format).mkString(spc, s"$new_line$spc", new_line)
        s"Pattern($new_line$lines)$new_line"
    this.add(line)
  }

  private def emitMessageType(mt: AggregateUseCaseTypeExpression): this.type = {
    this.add(mt.usecase.useCase.toLowerCase).add(" ").emitFields(mt.fields)
  }

  def emitMessageRef(mr: MessageRef): this.type = {
    this.add(mr.format)
  }

  def emitTypeExpression(typEx: TypeExpression): this.type = {
    typEx match {
      case string: String_                 => emitString(string)
      case AliasedTypeExpression(_, _, id) => this.add(id.format)
      case URL(_, scheme) =>
        this
          .add(s"URL${scheme.fold("")(s => "\"" + s.s + "\"")}")
      case enumeration: Enumeration => emitEnumeration(enumeration)
      case alternation: Alternation => emitAlternation(alternation)
      case mapping: Mapping         => emitMapping(mapping)
      case sequence: Sequence       => emitSequence(sequence)
      case set: Set                 => emitSet(set)
      case graph: Graph             => emitGraph(graph)
      case table: Table             => emitTable(table)
      case replica: Replica         => emitReplica(replica)
      case RangeType(_, min, max)   => this.add(s"range($min,$max) ")
      case Decimal(_, whl, frac)    => this.add(s"Decimal($whl,$frac)")
      case EntityReferenceTypeExpression(_, er) =>
        this
          .add(s"${Keyword.reference} to ${er.format}")
      case pattern: Pattern     => emitPattern(pattern)
      case UniqueId(_, id)      => this.add(s"Id(${id.format}) ")
      case Optional(_, typex)   => this.emitTypeExpression(typex).add("?")
      case ZeroOrMore(_, typex) => this.emitTypeExpression(typex).add("*")
      case OneOrMore(_, typex)  => this.emitTypeExpression(typex).add("+")
      case SpecificRange(_, typex, n, x) =>
        this
          .emitTypeExpression(typex)
          .add("{")
          .add(n.toString)
          .add(",")
          .add(x.toString)
          .add("}")
      case ate: AggregateTypeExpression =>
        ate match {
          case aggr: Aggregation                  => emitAggregation(aggr)
          case mt: AggregateUseCaseTypeExpression => emitMessageType(mt)
        }
      case p: PredefinedType => this.add(p.kind)
    }
  }

  def emitType(t: Type): this.type = {
    this
      .add(s"${spc}type ${t.id.value} is ")
      .emitTypeExpression(t.typ)
      .emitDescription(t.description)
      .nl
  }

  def emitCodeBlock(statements: Seq[Statement]): this.type = {
    if statements.isEmpty then add(" { ??? }").nl
    else
      add(" {").incr.nl
      statements.map(_.format + new_line).foreach(addIndent)
      decr.addIndent("}").nl
    this
  }

  def emitUndefined(): this.type = { add(" ???") }

  def emitOptions(optionDef: WithOptions): this.type = {
    if optionDef.options.nonEmpty then
      optionDef.options.map{ option => "option " + option.format + new_line}.foreach(addIndent); this
    else this
  }

  def emit(): Path = {
    Files.createDirectories(filePath.getParent)
    Files.writeString(filePath, sb.toString(), StandardCharsets.UTF_8)
    filePath
  }

<<<<<<< HEAD
  def emitStreamlets(proc: Processor[?, ?]): this.type = {
=======
  def emitStreamlets(proc: Processor[?]): this.type = {
>>>>>>> 1b82360c
    proc.inlets.foreach { (inlet: Inlet) =>
      addLine(s"inlet ${inlet.id.format} is ${inlet.type_.format}")
    }
    proc.outlets.foreach { (outlet: Outlet) =>
      addLine(s"outlet ${outlet.id.format} is ${outlet.type_.format}")
    }
    this
  }
}<|MERGE_RESOLUTION|>--- conflicted
+++ resolved
@@ -261,11 +261,7 @@
     filePath
   }
 
-<<<<<<< HEAD
-  def emitStreamlets(proc: Processor[?, ?]): this.type = {
-=======
   def emitStreamlets(proc: Processor[?]): this.type = {
->>>>>>> 1b82360c
     proc.inlets.foreach { (inlet: Inlet) =>
       addLine(s"inlet ${inlet.id.format} is ${inlet.type_.format}")
     }
