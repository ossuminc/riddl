--- conflicted
+++ resolved
@@ -6,11 +6,7 @@
 
 package com.ossuminc.riddl.prettify
 
-<<<<<<< HEAD
-import com.ossuminc.riddl.language.{CommonOptions, Messages}
-=======
-import com.ossuminc.riddl.language.{CommonOptions, RiddlFilesTestBase}
->>>>>>> 088671f6
+import com.ossuminc.riddl.language.{CommonOptions, RiddlFilesTestBase, Messages}
 import com.ossuminc.riddl.language.parsing.RiddlParserInput
 import com.ossuminc.riddl.passes.Pass.standardPasses
 import com.ossuminc.riddl.passes.{PassInput, PassesOutput, Riddl}
@@ -59,13 +55,8 @@
   }
 
   "PrettifyPass" should {
-<<<<<<< HEAD
-    "check domains" in {
-      processADirectory("testkit/src/test/input/domains")
-=======
     "check domains" in { (td: TestData) =>
       processADirectory("passes/jvm/src/test/input/domains")
->>>>>>> 088671f6
     }
     "check enumerations" in { (td: TestData) =>
       processADirectory("passes/jvm/src/test/input/enumerations")
