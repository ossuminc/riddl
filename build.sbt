import sbt.Keys.scalaVersion

import sbtbuildinfo.BuildInfoOption.BuildTime
import sbtbuildinfo.BuildInfoOption.ToMap

Global / onChangedBuildSource := ReloadOnSourceChanges
ThisBuild / versionScheme := Some("semver-spec")

// NEVER  SET  THIS: version := "0.1"
// IT IS HANDLED BY: sbt-dynver
ThisBuild / dynverSeparator := "-"
ThisBuild / scalafmtOnCompile := true
ThisBuild / organization := "com.yoppworks"
ThisBuild / scalaVersion := "2.13.7"
buildInfoOptions := Seq(ToMap, BuildTime)
buildInfoKeys := Seq[BuildInfoKey](
  name,
  normalizedName,
  description,
  homepage,
  startYear,
  organization,
  organizationName,
  organizationHomepage,
  version,
  scalaVersion,
  sbtVersion
)

lazy val scala2_13_Options = Seq(
  "-target:17",
  "-Xsource:3",
  "-Wdead-code",
  "-deprecation",
  "-feature",
  "-Werror",
  "-Wunused:imports",   // Warn if an import selector is not referenced.
  "-Wunused:patvars", // Warn if a variable bound in a pattern is unused.
  "-Wunused:privates", // Warn if a private member is unused.
  "-Wunused:locals", // Warn if a local definition is unused.
  "-Wunused:explicits", // Warn if an explicit parameter is unused.
  "-Wunused:implicits", // Warn if an implicit parameter is unused.
  "-Wunused:params", // Enable -Wunused:explicits,implicits.
  "-Xlint:nonlocal-return", // A return statement used an exception for flow control.
  "-Xlint:implicit-not-found", // Check @implicitNotFound and @implicitAmbiguous messages.
  "-Xlint:serial", // @SerialVersionUID on traits and non-serializable classes.
  "-Xlint:valpattern", // Enable pattern checks in val definitions.
  "-Xlint:eta-zero", // Warn on eta-expansion (rather than auto-application) of zero-ary method.
  "-Xlint:eta-sam", // Warn on eta-expansion to meet a Java-defined functional
                    // interface that is not explicitly annotated with @FunctionalInterface.
  "-Xlint:deprecation" // Enable linted deprecations.
)

lazy val compileCheck = taskKey[Unit]("compile and then scalastyle")

lazy val riddl = (project in file(".")).settings(publish := {}, publishLocal := {})
<<<<<<< HEAD
  .aggregate(language, translator, riddlc, doc, `sbt-riddl` )
=======
  .aggregate(language, translator, riddlc, doc, `hugo-generator` /*, `sbt-riddl`*/ )
>>>>>>> 0af79895

lazy val doc = project.in(file("doc")).enablePlugins(SitePlugin).enablePlugins(HugoPlugin)
  .enablePlugins(SiteScaladocPlugin).settings(
    name := "riddl-doc",
    publishTo := Some(Resolver.defaultLocal),
    Hugo / sourceDirectory := sourceDirectory.value / "hugo",
    // minimumHugoVersion := "0.89.4",
    publishSite
  ).dependsOn(language % "test->compile;test->test")

<<<<<<< HEAD
lazy val riddlc = project.in(file("riddlc"))
  .enablePlugins(BuildInfoPlugin)
  .settings(
    name := "riddlc",
    mainClass := Some("com.yoppworks.ossum.riddl.RIDDLC"),
    scalacOptions := scala2_13_Options,
    libraryDependencies ++= Seq(
      "com.github.scopt" %% "scopt" % "4.0.1",
      "com.typesafe" % "config" % "1.4.1"
    ),
    buildInfoObject := "BuildInfo",
    buildInfoPackage := "com.yoppworks.ossum.riddl",
    buildInfoUsePackageAsPath := true
  ).dependsOn(translator, language)
=======
lazy val riddlc = project.in(file("riddlc")).enablePlugins(BuildInfoPlugin).settings(
  name := "riddlc",
  mainClass := Some("com.yoppworks.ossum.riddl.RIDDL"),

  libraryDependencies ++=
    Seq("com.github.scopt" %% "scopt" % "4.0.0-RC2", "com.typesafe" % "config" % "1.4.0"),
  buildInfoPackage := "com.yoppworks.ossum.riddl"
).dependsOn(translator, language, `hugo-generator`)

lazy val language = project.in(file("language")).enablePlugins(BuildInfoPlugin).settings(
  name := "riddl-languge",
  buildInfoPackage := "com.yoppworks.ossum.riddl.language",
  libraryDependencies ++= Seq(
    "org.typelevel" %% "cats-core" % "2.1.0",
    "com.lihaoyi" %% "fastparse" % "2.2.4",
    "com.github.pureconfig" %% "pureconfig" % "0.12.2",
    "org.scalactic" %% "scalactic" % "3.1.0",
    "org.scalatest" %% "scalatest" % "3.1.0" % "test",
    "org.scalacheck" %% "scalacheck" % "1.14.3" % "test"
  ),
  (parallelExecution in test) := false,
  Compile / compileCheck := {
    Def.sequential(Compile / compile, (Compile / scalastyle).toTask("")).value
  }
)
>>>>>>> 0af79895

lazy val language = project.in(file("language"))
  .enablePlugins(BuildInfoPlugin)
  .settings(
    name := "riddl-languge",
    buildInfoObject := "BuildInfo",
    buildInfoPackage := "com.yoppworks.ossum.riddl.language",
    buildInfoUsePackageAsPath := true,
    scalacOptions := scala2_13_Options,
    libraryDependencies ++= Seq(
      "org.typelevel" %% "cats-core" % "2.7.0",
      "com.lihaoyi" %% "fastparse" % "2.3.3",
      "com.github.pureconfig" %% "pureconfig" % "0.17.1",
      "org.scalactic" %% "scalactic" % "3.2.9",
      "org.scalatest" %% "scalatest" % "3.2.9" % "test",
      "org.scalacheck" %% "scalacheck" % "1.15.4" % "test"
    ),
    Compile / compileCheck := {
      Def.sequential(Compile / compile, (Compile / scalastyle).toTask("")).value
    }
  )

<<<<<<< HEAD
lazy val translator = (project in file("translator"))
  .enablePlugins(BuildInfoPlugin)
  .settings(
    name := "riddl-translator",
    scalacOptions := scala2_13_Options,
    buildInfoPackage := "com.yoppworks.ossum.riddl.translator",
    buildInfoUsePackageAsPath := true,
    libraryDependencies ++= Seq(
      "org.jfree" % "jfreesvg" % "3.4.2",
      "org.scalactic" %% "scalactic" % "3.2.9",
      "org.scalatest" %% "scalatest" % "3.2.9" % "test",
      "org.scalacheck" %% "scalacheck" % "1.15.4" % "test",
      "com.github.pureconfig" %% "pureconfig" % "0.17.1"
    )
  ).dependsOn(language % "test->test;compile->compile")


lazy val `sbt-riddl` = (project in file("sbt-riddl"))
  .enablePlugins(SbtPlugin)
  .enablePlugins(BuildInfoPlugin)
  .settings(
    name := "sbt-riddl",
    sbtPlugin := true,
    scalaVersion := "2.12.13",
    buildInfoPackage := "com.yoppworks.ossum.riddl.sbt.plugin"
  )
=======
lazy val `hugo-generator` = (project in file("hugo-generator")).settings(
  name := "riddl-hugo-generator",
  buildInfoPackage := "com.yoppworks.ossum.riddl.generation.hugo",
  Compile / unmanagedResourceDirectories += { baseDirectory.value / "resources" },
  libraryDependencies ++= Seq(
    "org.scalactic" %% "scalactic" % "3.1.0",
    "org.scalatest" %% "scalatest" % "3.1.0" % "test",
    "org.scalacheck" %% "scalacheck" % "1.14.3" % "test",
    "com.github.pureconfig" %% "pureconfig" % "0.12.2"
  )
).dependsOn(language % "test->test;compile->compile")

/*
lazy val `sbt-riddl` = (project in file("sbt-riddl")).settings(
  name := "sbt-riddl",
  sbtPlugin := true,
  scalaVersion := "2.12.10",
  buildInfoPackage := "com.yoppworks.ossum.riddl.sbt.plugin"
).enablePlugins(SbtPlugin)
//  .enablePlugins(ParadoxPlugin)
  .dependsOn(translator)
 */
>>>>>>> 0af79895

(Global / excludeLintKeys) ++=
  Set(buildInfoPackage, buildInfoKeys, buildInfoOptions, mainClass)<|MERGE_RESOLUTION|>--- conflicted
+++ resolved
@@ -54,11 +54,7 @@
 lazy val compileCheck = taskKey[Unit]("compile and then scalastyle")
 
 lazy val riddl = (project in file(".")).settings(publish := {}, publishLocal := {})
-<<<<<<< HEAD
-  .aggregate(language, translator, riddlc, doc, `sbt-riddl` )
-=======
-  .aggregate(language, translator, riddlc, doc, `hugo-generator` /*, `sbt-riddl`*/ )
->>>>>>> 0af79895
+  .aggregate(language, translator, riddlc, doc, `sbt-riddl`, hugo-generator)
 
 lazy val doc = project.in(file("doc")).enablePlugins(SitePlugin).enablePlugins(HugoPlugin)
   .enablePlugins(SiteScaladocPlugin).settings(
@@ -69,7 +65,6 @@
     publishSite
   ).dependsOn(language % "test->compile;test->test")
 
-<<<<<<< HEAD
 lazy val riddlc = project.in(file("riddlc"))
   .enablePlugins(BuildInfoPlugin)
   .settings(
@@ -83,34 +78,7 @@
     buildInfoObject := "BuildInfo",
     buildInfoPackage := "com.yoppworks.ossum.riddl",
     buildInfoUsePackageAsPath := true
-  ).dependsOn(translator, language)
-=======
-lazy val riddlc = project.in(file("riddlc")).enablePlugins(BuildInfoPlugin).settings(
-  name := "riddlc",
-  mainClass := Some("com.yoppworks.ossum.riddl.RIDDL"),
-
-  libraryDependencies ++=
-    Seq("com.github.scopt" %% "scopt" % "4.0.0-RC2", "com.typesafe" % "config" % "1.4.0"),
-  buildInfoPackage := "com.yoppworks.ossum.riddl"
-).dependsOn(translator, language, `hugo-generator`)
-
-lazy val language = project.in(file("language")).enablePlugins(BuildInfoPlugin).settings(
-  name := "riddl-languge",
-  buildInfoPackage := "com.yoppworks.ossum.riddl.language",
-  libraryDependencies ++= Seq(
-    "org.typelevel" %% "cats-core" % "2.1.0",
-    "com.lihaoyi" %% "fastparse" % "2.2.4",
-    "com.github.pureconfig" %% "pureconfig" % "0.12.2",
-    "org.scalactic" %% "scalactic" % "3.1.0",
-    "org.scalatest" %% "scalatest" % "3.1.0" % "test",
-    "org.scalacheck" %% "scalacheck" % "1.14.3" % "test"
-  ),
-  (parallelExecution in test) := false,
-  Compile / compileCheck := {
-    Def.sequential(Compile / compile, (Compile / scalastyle).toTask("")).value
-  }
-)
->>>>>>> 0af79895
+  ).dependsOn(translator, language, `hugo-generator`)
 
 lazy val language = project.in(file("language"))
   .enablePlugins(BuildInfoPlugin)
@@ -133,7 +101,6 @@
     }
   )
 
-<<<<<<< HEAD
 lazy val translator = (project in file("translator"))
   .enablePlugins(BuildInfoPlugin)
   .settings(
@@ -150,17 +117,6 @@
     )
   ).dependsOn(language % "test->test;compile->compile")
 
-
-lazy val `sbt-riddl` = (project in file("sbt-riddl"))
-  .enablePlugins(SbtPlugin)
-  .enablePlugins(BuildInfoPlugin)
-  .settings(
-    name := "sbt-riddl",
-    sbtPlugin := true,
-    scalaVersion := "2.12.13",
-    buildInfoPackage := "com.yoppworks.ossum.riddl.sbt.plugin"
-  )
-=======
 lazy val `hugo-generator` = (project in file("hugo-generator")).settings(
   name := "riddl-hugo-generator",
   buildInfoPackage := "com.yoppworks.ossum.riddl.generation.hugo",
@@ -173,17 +129,16 @@
   )
 ).dependsOn(language % "test->test;compile->compile")
 
-/*
-lazy val `sbt-riddl` = (project in file("sbt-riddl")).settings(
-  name := "sbt-riddl",
-  sbtPlugin := true,
-  scalaVersion := "2.12.10",
-  buildInfoPackage := "com.yoppworks.ossum.riddl.sbt.plugin"
-).enablePlugins(SbtPlugin)
-//  .enablePlugins(ParadoxPlugin)
-  .dependsOn(translator)
- */
->>>>>>> 0af79895
+
+lazy val `sbt-riddl` = (project in file("sbt-riddl"))
+  .enablePlugins(SbtPlugin)
+  .enablePlugins(BuildInfoPlugin)
+  .settings(
+    name := "sbt-riddl",
+    sbtPlugin := true,
+    scalaVersion := "2.12.13",
+    buildInfoPackage := "com.yoppworks.ossum.riddl.sbt.plugin"
+  )
 
 (Global / excludeLintKeys) ++=
   Set(buildInfoPackage, buildInfoKeys, buildInfoOptions, mainClass)