--- conflicted
+++ resolved
@@ -130,11 +130,7 @@
       "org.scala-js" %% "scalajs-stubs" % "1.1.0" % "provided"
       ) ++ Dep.testing
   )
-<<<<<<< HEAD
-  .dependsOn(comptest(utils), comptest(language), comptest(passes))
-=======
   .dependsOn(pDep(utils), pDep(language), passes)
->>>>>>> 088671f6
 
 def testDep(project: Project): ClasspathDependency = project % "compile->compile;compile->test;test->test"
 
