import com.ossuminc.sbt.helpers.Publishing
import com.ossuminc.sbt.helpers.RootProjectInfo.Keys.{gitHubOrganization, gitHubRepository}
import org.scoverage.coveralls.Imports.CoverallsKeys.*

Global / onChangedBuildSource := ReloadOnSourceChanges
(Global / excludeLintKeys) ++= Set(mainClass)
Global / scalaVersion := "3.3.3"

enablePlugins(OssumIncPlugin)

lazy val startYear: Int = 2019

<<<<<<< HEAD
=======

>>>>>>> a22637a4
lazy val riddl: Project = Root("", "riddl", startYr = startYear)
  .configure(Publishing.configure, With.git, With.dynver)
  .settings(
    ThisBuild / gitHubRepository := "riddl",
    ThisBuild / gitHubOrganization := "ossuminc",
    publish / skip := true
  )
  .aggregate(
    utils,
    language,
    passes,
    commands,
    testkit,
    diagrams,
    prettify,
    stats,
    hugo,
    riddlc,
    docsite,
    plugin
  )

lazy val Utils = config("utils")
lazy val utils: Project = Module("utils", "riddl-utils")
  .enablePlugins(OssumIncPlugin)
  .configure(With.typical, With.build_info, With.coverage(70)/*, With.native()*/)
  .settings(
    buildInfoPackage := "com.ossuminc.riddl.utils",
    buildInfoObject := "RiddlBuildInfo",
    description := "Various utilities used throughout riddl libraries",
    libraryDependencies ++= Seq(Dep.compress, Dep.lang3) ++ Dep.testing
  )

val Language = config("language")
lazy val language: Project = Module("language", "riddl-language")
  .enablePlugins(OssumIncPlugin)
  .configure(With.typical, With.coverage(65))
  .settings(
    scalacOptions ++= Seq("-explain","--explain-types"),
    coverageExcludedPackages := "<empty>;.*BuildInfo;.*Terminals",
    description := "Abstract Syntax Tree and basic RIDDL language parser",
    libraryDependencies ++= Dep.testing ++ Seq(Dep.fastparse, Dep.commons_io, Dep.jacabi_w3c)
  )
  .dependsOn(utils)

val Passes = config("passes")
lazy val passes = Module("passes", "riddl-passes")
  .enablePlugins(OssumIncPlugin)
  .configure(With.typical)
  .configure(With.coverage(30))
  .settings(
    coverageExcludedPackages := "<empty>;.*BuildInfo;.*Terminals",
    description := "AST Pass infrastructure and essential passes",
    libraryDependencies ++= Dep.testing
  )
  .dependsOn(language % "compile->compile;test->test")

val Commands = config("commands")
lazy val commands: Project = Module("commands", "riddl-commands")
  .enablePlugins(OssumIncPlugin)
  .configure(With.typical)
  .configure(With.coverage(50))
  .settings(
    description := "RIDDL Command Infrastructure and basic command definitions",
    libraryDependencies ++= Seq(Dep.scopt, Dep.pureconfig) ++ Dep.testing
  )
  .dependsOn(
    utils % "compile->compile;test->test",
    passes % "compile->compile;test->test"
  )

val TestKit = config("testkit")

lazy val testkit: Project = Module("testkit", "riddl-testkit")
  .enablePlugins(OssumIncPlugin)
  .configure(With.typical)
  .settings(
    description := "A Testkit for testing RIDDL code, and a suite of those tests",
    libraryDependencies ++= Dep.testKitDeps
  )
  .dependsOn(language % "compile->test;compile->compile;test->test")
  .dependsOn(commands % "compile->compile;test->test")

val Stats = config("stats")
lazy val stats: Project = Module("stats", "riddl-stats")
  .enablePlugins(OssumIncPlugin)
  .configure(With.typical)
  .configure(With.coverage(50))
  .settings(
    description := "Implementation of the Stats command which Hugo command depends upon",
    libraryDependencies ++= Seq(Dep.pureconfig) ++ Dep.testing
  )
  .dependsOn(commands % "compile->compile;test->test")
  .dependsOn(testkit % "test->compile")

val Diagrams = config("diagrams")
lazy val diagrams: Project = Module("diagrams", "riddl-diagrams")
  .in(file("diagrams"))
  .enablePlugins(OssumIncPlugin)
  .configure(With.typical)
  .configure(With.coverage(50))
  .settings(
    description := "A Library of passes and utilities for generating diagrams from RIDDL AST",
    libraryDependencies ++= Dep.testing
  )
  .dependsOn(language, passes, testkit % "test->compile")

val Prettify = config("prettify")
lazy val prettify = Module("prettify", "riddl-prettify")
  .enablePlugins(OssumIncPlugin)
  .configure(With.typical)
  .configure(With.coverage(65))
  .settings(
    description := "Implementation for the RIDDL prettify command, a code reformatter",
    libraryDependencies ++= Dep.testing
  )
  .dependsOn(commands, testkit % "test->compile", utils)

val Hugo = config("hugo")
lazy val hugo: Project = Module("hugo", "riddl-hugo")
  .enablePlugins(OssumIncPlugin)
  .configure(With.typical)
  .configure(With.coverage(50))
  .settings(
    description := "The hugo command turns a RIDDL AST into source input for hugo static site generator",
    Compile / unmanagedResourceDirectories += {
      baseDirectory.value / "resources"
    },
    Test / parallelExecution := false,
    libraryDependencies ++= Seq(Dep.pureconfig) ++ Dep.testing
  )
  .dependsOn(passes % "compile->compile;test->test")
  .dependsOn(commands, diagrams, stats)
  .dependsOn(testkit % "test->compile")

lazy val docProjects = List(
  (utils, Utils),
  (language, Language),
  (passes, Passes),
  (commands, Commands),
  (testkit, TestKit),
  (prettify, Prettify),
  (diagrams, Diagrams),
  (stats, Stats),
  (hugo, Hugo),
  (riddlc, Riddlc)
)

lazy val docOutput: File = file("doc") / "src" / "main" / "hugo" / "static" / "apidoc"

lazy val docsite = DocSite("doc", docOutput, docProjects)
  .settings(
    name := "riddl-doc",
    description := "Generation of the documentation web site"
    /* TODO: Someday, auto-download and unpack to themes/hugo-geekdoc like this:
    mkdir -p themes/hugo-geekdoc/
    curl -L https://github.com/thegeeklab/hugo-geekdoc/releases/latest/download/hugo-geekdoc.tar.gz | tar -xz -C  themes/hugo-geekdoc/ --strip-components=1
     */
    // Hugo / sourceDirectory := sourceDirectory.value / "hugo",
    // siteSubdirName / ScalaUnidoc := "api",
    // (mappings / (
    //   ScalaUnidoc, packageDoc), siteSubdirName in ScalaUnidoc
    // ),
    // publishSite
  )
  .dependsOn(hugo % "test->test", riddlc)

val Riddlc = config("riddlc")
lazy val riddlc: Project = Module("riddlc", "riddlc")
  .enablePlugins(OssumIncPlugin)
  .configure(With.typical)
  .enablePlugins(JavaAppPackaging, UniversalDeployPlugin)
  .enablePlugins(MiniDependencyTreePlugin, GraalVMNativeImagePlugin)
  .configure(With.coverage(10.0))
  .dependsOn(
    utils % "compile->compile;test->test",
    commands,
    passes,
    hugo,
    testkit % "test->compile"
  )
  .settings(
    description := "The `riddlc` compiler and tests, the only executable in RIDDL",
    coverallsTokenFile := Some("/home/reid/.coveralls.yml"),
    maintainer := "reid@ossuminc.com",
    mainClass := Option("com.ossuminc.riddl.RIDDLC"),
    graalVMNativeImageOptions ++= Seq(
      "--verbose",
      "--no-fallback",
      "--native-image-info",
      "--enable-url-protocols=https,http",
      "-H:ResourceConfigurationFiles=../../src/native-image.resources"
    ),
    libraryDependencies ++= Seq(Dep.pureconfig) ++ Dep.testing
  )

lazy val plugin = OssumIncPlugin.autoImport
  .Plugin("sbt-riddl")
  .configure(With.build_info)
  .settings(
    description := "An sbt plugin to embellish a project with riddlc usage",
    buildInfoObject := "SbtRiddlPluginBuildInfo",
    buildInfoPackage := "com.ossuminc.riddl.sbt",
    buildInfoUsePackageAsPath := true
  )<|MERGE_RESOLUTION|>--- conflicted
+++ resolved
@@ -10,10 +10,7 @@
 
 lazy val startYear: Int = 2019
 
-<<<<<<< HEAD
-=======
-
->>>>>>> a22637a4
+
 lazy val riddl: Project = Root("", "riddl", startYr = startYear)
   .configure(Publishing.configure, With.git, With.dynver)
   .settings(
