--- conflicted
+++ resolved
@@ -9,7 +9,8 @@
 
 lazy val startYear: Int = 2019
 
-<<<<<<< HEAD
+lazy val riddl: Project = Root("riddl", startYr = startYear)
+  .configure(With.noPublishing, With.git, With.dynver)
 lazy val riddl: Project = Root("", "riddl", startYr = startYear)
   .configure(Publishing.configure, With.git, With.dynver)
   .settings(
@@ -17,10 +18,6 @@
     ThisBuild / gitHubOrganization := "ossuminc",
     publish / skip := true
   )
-=======
-lazy val riddl: Project = Root("riddl", startYr = startYear)
-  .configure(With.noPublishing, With.git, With.dynver)
->>>>>>> 5eb5b156
   .aggregate(
     utils,
     language,
@@ -37,10 +34,7 @@
 lazy val Utils = config("utils")
 lazy val utils: Project = Module("utils", "riddl-utils")
   .configure(With.typical, With.build_info, With.coverage(70) /*, With.native()*/ )
-<<<<<<< HEAD
-=======
   .configure(With.publishing)
->>>>>>> 5eb5b156
   .settings(
     buildInfoPackage := "com.ossuminc.riddl.utils",
     buildInfoObject := "RiddlBuildInfo",
@@ -62,13 +56,8 @@
 
 val Passes = config("passes")
 lazy val passes = Module("passes", "riddl-passes")
-<<<<<<< HEAD
-  .configure(With.typical)
-  .configure(With.coverage(30))
-=======
   .configure(With.typical, With.coverage(30))
   .configure(With.publishing)
->>>>>>> 5eb5b156
   .settings(
     coverageExcludedPackages := "<empty>;.*BuildInfo;.*Terminals",
     description := "AST Pass infrastructure and essential passes",
@@ -114,19 +103,6 @@
   .dependsOn(commands % "compile->compile;test->test")
   .dependsOn(testkit % "test->compile")
 
-<<<<<<< HEAD
-val Diagrams = config("diagrams")
-lazy val diagrams: Project = Module("diagrams", "riddl-diagrams")
-  .configure(With.typical)
-  .configure(With.coverage(50))
-  .settings(
-    description := "A Library of passes and utilities for generating diagrams from RIDDL AST",
-    libraryDependencies ++= Dep.testing
-  )
-  .dependsOn(language, passes, testkit % "test->compile")
-
-=======
->>>>>>> 5eb5b156
 val Prettify = config("prettify")
 lazy val prettify = Module("prettify", "riddl-prettify")
   .configure(With.typical)
@@ -173,21 +149,14 @@
 lazy val riddlc: Project = Program("riddlc", "riddlc")
   .configure(With.typical)
   .configure(With.coverage(50.0))
-<<<<<<< HEAD
-=======
   .configure(With.publishing)
->>>>>>> 5eb5b156
   .dependsOn(
     utils % "compile->compile;test->test",
     commands,
     passes,
-<<<<<<< HEAD
-    testkit % "test->compile"
-=======
     testkit % "test->compile",
     stats,
     prettify
->>>>>>> 5eb5b156
   )
   .settings(
     description := "The `riddlc` compiler and tests, the only executable in RIDDL",
