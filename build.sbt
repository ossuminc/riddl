--- conflicted
+++ resolved
@@ -44,13 +44,9 @@
   )
 
 lazy val Utils = config("utils")
-<<<<<<< HEAD
 lazy val utils_cp: CrossProject = CrossModule("utils", "riddl-utils")(JVM, JS, Native)
+  .configure(With.typical, With.headerLicense("Apache-2.0"))
   .configure(With.typical)
-=======
-lazy val utils_cp: CrossProject = CrossModule("utils", "riddl-utils")(JVM, JS)
-  .configure(With.typical, With.headerLicense("Apache-2.0"))
->>>>>>> 5ca03e06
   .configure(With.build_info)
   .settings(
     scalacOptions += "-explain-cyclic",
@@ -85,19 +81,13 @@
   .jsSettings(
     libraryDependencies ++= Seq(
       "org.scala-js" %%% "scalajs-dom" % "2.8.0",
-<<<<<<< HEAD
+      "io.github.cquiroz" %%% "scala-java-time" % "2.6.0",
       "org.scalacheck" %%% "scalacheck" % V.scalacheck % Test
     )
   )
   .nativeConfigure(With.native(lto = "none", targetTriple = "arm64-apple-darwin23.6.0"))
   .nativeSettings(
   )
-=======
-      "io.github.cquiroz" %%% "scala-java-time" % "2.6.0",
-      "org.scalacheck" %%% "scalacheck" % V.scalacheck % "test"
-    )
-  )
->>>>>>> 5ca03e06
 lazy val utils = utils_cp.jvm
 lazy val utilsJS = utils_cp.js
 lazy val utilsNative = utils_cp.native
