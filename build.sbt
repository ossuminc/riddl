import org.scoverage.coveralls.Imports.CoverallsKeys.*
import com.ossuminc.sbt.OssumIncPlugin

Global / onChangedBuildSource := ReloadOnSourceChanges
(Global / excludeLintKeys) ++= Set(mainClass)

enablePlugins(OssumIncPlugin)

lazy val startYear: Int = 2019

def comptest(p: Project): ClasspathDependency = p % "compile->compile;test->test"

lazy val riddl: Project = Root("riddl", startYr = startYear)
  .configure(With.noPublishing, With.git, With.dynver)
  .aggregate(
    utils,
    language,
    passes,
<<<<<<< HEAD
    commands,
    testkit,
    stats,
    codify,
=======
    command,
    analyses,
>>>>>>> 18c31d19
    prettify,
    hugo,
    testkit,
    commands,
    riddlc,
    docsite,
    plugin
  )

lazy val Utils = config("utils")
lazy val utils: Project = Module("utils", "riddl-utils")
  .configure(With.typical, With.build_info, With.coverage(70) /*, With.native()*/ )
  .configure(With.publishing)
  .settings(
    scalaVersion := "3.4.1",
    scalacOptions += "--no-warnings",
    buildInfoPackage := "com.ossuminc.riddl.utils",
    buildInfoObject := "RiddlBuildInfo",
    description := "Various utilities used throughout riddl libraries",
    libraryDependencies ++= Seq(Dep.compress, Dep.lang3) ++ Dep.testing
  )

val Language = config("language")
lazy val language: Project = Module("language", "riddl-language")
  .configure(With.typical, With.coverage(65))
  .configure(With.publishing)
  .settings(
    scalaVersion := "3.4.1",
    scalacOptions ++= Seq("-explain", "--explain-types", "--explain-cyclic", "--no-warnings"),
    coverageExcludedPackages := "<empty>;.*BuildInfo;.*Terminals",
    description := "Abstract Syntax Tree and basic RIDDL language parser",
    libraryDependencies ++= Dep.testing ++ Seq(Dep.fastparse, Dep.commons_io, Dep.jacabi_w3c)
  )
  .dependsOn(utils)

val Passes = config("passes")
lazy val passes = Module("passes", "riddl-passes")
  .configure(With.typical, With.coverage(30))
  .configure(With.publishing)
  .settings(
    scalaVersion := "3.4.1",
    scalacOptions ++= Seq("-explain", "--explain-types", "--explain-cyclic"),
    coverageExcludedPackages := "<empty>;.*BuildInfo;.*Terminals",
    description := "AST Pass infrastructure and essential passes",
    libraryDependencies ++= Dep.testing
  )
  .dependsOn(utils, comptest(language))

val Command = config("command")
lazy val command = Module("command", "riddl-command")
  .configure(With.typical, With.coverage(30))
  .configure(With.publishing)
  .settings(
    scalaVersion := "3.4.1",
    scalacOptions ++= Seq("-explain", "--explain-types", "--explain-cyclic"),
    coverageExcludedPackages := "<empty>;.*BuildInfo;.*Terminals",
    description := "Command infrastructure needed to define a command",
    libraryDependencies ++= Seq(Dep.scopt, Dep.pureconfig) ++ Dep.testing
  )
  .dependsOn(comptest(utils), comptest(language), passes)

def testDep(project: Project): ClasspathDependency = project % "compile->compile;compile->test;test->test"

val TestKit = config("testkit")
lazy val testkit: Project = Module("testkit", "riddl-testkit")
  .configure(With.typical)
  .configure(With.publishing)
  .settings(
    scalaVersion := "3.4.1",
    scalacOptions += "--no-warnings",
    description := "A Testkit for testing RIDDL code, and a suite of those tests",
    libraryDependencies ++= Dep.testKitDeps
  )
  .dependsOn(
    testDep(language),
    testDep(passes),
    testDep(command)
  )

val Analyses = config("analyses")
lazy val analyses: Project = Module("analyses", "riddl-analyses")
  .configure(With.typical)
  .configure(With.coverage(50))
  .configure(With.publishing)
  .settings(
    scalaVersion := "3.4.1",
    description := "Implementation of various AST analyses passes other libraries may use",
    libraryDependencies ++= Seq(Dep.pureconfig) ++ Dep.testing
  )
  .dependsOn(utils, language, comptest(passes))

def testKitDep: ClasspathDependency = testkit % "test->compile;test->test"
val Prettify = config("prettify")
lazy val prettify = Module("prettify", "riddl-prettify")
  .configure(With.typical)
  .configure(With.coverage(65))
  .configure(With.publishing)
  .settings(
    scalaVersion := "3.4.1",
    description := "Implementation for the RIDDL prettify command, a code reformatter",
    libraryDependencies ++= Dep.testing
  )
  .dependsOn(utils, language, comptest(passes), command, testKitDep)

<<<<<<< HEAD
val Codify = config("codify")
lazy val codify = Module("codify", "riddl-codify")
  .configure(With.typical)
  .configure(With.coverage(65))
  .configure(With.publishing)
  .settings(
    scalaVersion := "3.4.1",
    description := "Implementation for the RIDDL codify command, that replaces statements with code",
    libraryDependencies ++= Dep.testing :+ Dep.openAISC
  )
  .dependsOn(language, passes, commands, testkit % "test->compile", utils)

lazy val docProjects = List(
  (utils, Utils),
  (language, Language),
  (passes, Passes),
  (commands, Commands),
  (testkit, TestKit),
  (codify, Codify),
  (stats, Stats),
  (prettify, Prettify),
  (riddlc, Riddlc)
)

lazy val docOutput: File = file("doc") / "src" / "main" / "hugo" / "static" / "apidoc"

lazy val docsite = DocSite("doc", docOutput, docProjects)
=======
val Hugo = config("hugo")
lazy val hugo = Module("hugo", "riddl-hugo")
  .configure(With.typical)
  .configure(With.coverage(65))
  .configure(With.publishing)
>>>>>>> 18c31d19
  .settings(
    scalaVersion := "3.4.1",
    scalacOptions += "-explain-cyclic",
    description := "Implementation for the RIDDL prettify command, a code reformatter",
    libraryDependencies ++= Dep.testing
  )
  .dependsOn(utils, comptest(language), comptest(passes), comptest(command), analyses, testKitDep)

val Commands = config("commands")
lazy val commands: Project = Module("commands", "riddl-commands")
  .configure(With.typical)
  .configure(With.coverage(50))
  .configure(With.publishing)
  .settings(
    scalaVersion := "3.4.1",
    scalacOptions ++= Seq("-explain", "--explain-types", "--explain-cyclic"),
    description := "RIDDL Command Infrastructure and basic command definitions",
    libraryDependencies ++= Dep.testing
  )
  .dependsOn(
    comptest(utils),
    comptest(language),
    comptest(passes),
    command,
    analyses,
    prettify,
    hugo,
    testKitDep
  )

val Riddlc = config("riddlc")
lazy val riddlc: Project = Program("riddlc", "riddlc")
  .configure(With.typical)
  .configure(With.coverage(50.0))
  .configure(With.publishing)
  .dependsOn(
    utils,
    language,
    passes,
    analyses,
    prettify,
    commands,
    testkit % "test->compile"
  )
  .settings(
    scalaVersion := "3.4.1",
    description := "The `riddlc` compiler and tests, the only executable in RIDDL",
    coverallsTokenFile := Some("/home/reid/.coveralls.yml"),
    maintainer := "reid@ossuminc.com",
    mainClass := Option("com.ossuminc.riddl.RIDDLC"),
    graalVMNativeImageOptions ++= Seq(
      "--verbose",
      "--no-fallback",
      "--native-image-info",
      "--enable-url-protocols=https,http",
      "-H:ResourceConfigurationFiles=../../src/native-image.resources"
    ),
    libraryDependencies ++= Seq(Dep.pureconfig) ++ Dep.testing
  )

lazy val docProjects = List(
  (utils, Utils),
  (language, Language),
  (passes, Passes),
  (command, Command),
  (testkit, TestKit),
  (analyses, Analyses),
  (prettify, Prettify),
  (hugo, Hugo),
  (commands, Commands),
  (riddlc, Riddlc)
)

lazy val docOutput: File = file("doc") / "src" / "main" / "hugo" / "static" / "apidoc"

lazy val docsite = DocSite("doc", docOutput, docProjects)
  .settings(
    name := "riddl-doc",
    scalaVersion := "3.4.1",
    description := "Generation of the documentation web site",
    libraryDependencies ++= Dep.testing

    /* TODO: Someday, auto-download and unpack to themes/hugo-geekdoc like this:
    mkdir -p themes/hugo-geekdoc/
    curl -L https://github.com/thegeeklab/hugo-geekdoc/releases/latest/download/hugo-geekdoc.tar.gz | tar -xz -C  themes/hugo-geekdoc/ --strip-components=1
     */
    // Hugo / sourceDirectory := sourceDirectory.value / "hugo",
    // siteSubdirName / ScalaUnidoc := "api",
    // (mappings / (
    //   ScalaUnidoc, packageDoc), siteSubdirName in ScalaUnidoc
    // ),
    // publishSite
  )

lazy val plugin = Plugin("sbt-riddl")
  .configure(With.build_info)
  .configure(With.publishing)
  .settings(
    description := "An sbt plugin to embellish a project with riddlc usage",
    buildInfoObject := "SbtRiddlPluginBuildInfo",
    buildInfoPackage := "com.ossuminc.riddl.sbt",
    buildInfoUsePackageAsPath := true
  )<|MERGE_RESOLUTION|>--- conflicted
+++ resolved
@@ -16,15 +16,8 @@
     utils,
     language,
     passes,
-<<<<<<< HEAD
-    commands,
-    testkit,
-    stats,
-    codify,
-=======
     command,
     analyses,
->>>>>>> 18c31d19
     prettify,
     hugo,
     testkit,
@@ -129,41 +122,12 @@
   )
   .dependsOn(utils, language, comptest(passes), command, testKitDep)
 
-<<<<<<< HEAD
-val Codify = config("codify")
-lazy val codify = Module("codify", "riddl-codify")
-  .configure(With.typical)
-  .configure(With.coverage(65))
-  .configure(With.publishing)
-  .settings(
-    scalaVersion := "3.4.1",
-    description := "Implementation for the RIDDL codify command, that replaces statements with code",
-    libraryDependencies ++= Dep.testing :+ Dep.openAISC
-  )
-  .dependsOn(language, passes, commands, testkit % "test->compile", utils)
-
-lazy val docProjects = List(
-  (utils, Utils),
-  (language, Language),
-  (passes, Passes),
-  (commands, Commands),
-  (testkit, TestKit),
-  (codify, Codify),
-  (stats, Stats),
-  (prettify, Prettify),
-  (riddlc, Riddlc)
-)
-
-lazy val docOutput: File = file("doc") / "src" / "main" / "hugo" / "static" / "apidoc"
-
-lazy val docsite = DocSite("doc", docOutput, docProjects)
-=======
+
 val Hugo = config("hugo")
 lazy val hugo = Module("hugo", "riddl-hugo")
   .configure(With.typical)
   .configure(With.coverage(65))
   .configure(With.publishing)
->>>>>>> 18c31d19
   .settings(
     scalaVersion := "3.4.1",
     scalacOptions += "-explain-cyclic",
