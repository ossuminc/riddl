import sbt.Keys.scalaVersion

import sbtbuildinfo.BuildInfoOption.BuildTime
import sbtbuildinfo.BuildInfoOption.ToMap

import java.net.URI

Global / onChangedBuildSource := ReloadOnSourceChanges
ThisBuild / versionScheme := Some("semver-spec")

// NEVER  SET  THIS: version := "0.1"
// IT IS HANDLED BY: sbt-dynver
ThisBuild / dynverSeparator := "-"
ThisBuild / scalafmtOnCompile := true
ThisBuild / organization := "com.yoppworks"
ThisBuild / scalaVersion := "2.13.7"
buildInfoOptions := Seq(ToMap, BuildTime)
buildInfoKeys := Seq[BuildInfoKey](
  name,
  normalizedName,
  description,
  homepage,
  startYear,
  organization,
  organizationName,
  organizationHomepage,
  version,
  scalaVersion,
  sbtVersion
)

scalacOptions := Seq(
  "-target:17",
  "-Xsource:3",
  "-Wdead-code",
  "-deprecation",
  // "-Woctal-literal", <-- that warning is broken, it warns on:  val x: Int = 0
  // "-Xdev",
  // "-Wunused:imports",   // Warn if an import selector is not referenced.
  "-Wunused:patvars", // Warn if a variable bound in a pattern is unused.
  "-Wunused:privates", // Warn if a private member is unused.
  "-Wunused:locals", // Warn if a local definition is unused.
  "-Wunused:explicits", // Warn if an explicit parameter is unused.
  "-Wunused:implicits", // Warn if an implicit parameter is unused.
  "-Wunused:params", // Enable -Wunused:explicits,implicits.
  "-Xlint:nonlocal-return", // A return statement used an exception for flow control.
  "-Xlint:implicit-not-found", // Check @implicitNotFound and @implicitAmbiguous messages.
  "-Xlint:serial", // @SerialVersionUID on traits and non-serializable classes.
  "-Xlint:valpattern", // Enable pattern checks in val definitions.
  "-Xlint:eta-zero", // Warn on eta-expansion (rather than auto-application) of zero-ary method.
  "-Xlint:eta-sam", // Warn on eta-expansion to meet a Java-defined functional
  // interface that is not explicitly annotated with @FunctionalInterface.
  "-Xlint:deprecation" // Enable linted deprecations.
)

lazy val compileCheck = taskKey[Unit]("compile and then scalastyle")

lazy val riddl = (project in file(".")).settings(publish := {}, publishLocal := {})
  .aggregate(language, translator, riddlc, doc /*, `sbt-riddl`*/ )

lazy val doc = project.in(file("doc")).enablePlugins(SitePlugin).enablePlugins(HugoPlugin)
  .enablePlugins(SiteScaladocPlugin).settings(
    name := "riddl-doc",
    publishTo := Some(Resolver.defaultLocal),
    Hugo / sourceDirectory := sourceDirectory.value / "hugo",
    minimumHugoVersion := "0.89.4",
    publishSite
  ).dependsOn(language % "test->compile;test->test")

lazy val riddlc = project.in(file("riddlc")).enablePlugins(BuildInfoPlugin).settings(
  name := "riddlc",
  mainClass := Some("com.yoppworks.ossum.riddl.RIDDL"),
  // Determines depth of TOC for page navigation.
  /*
  val paradoxNavigationExpandDepth = settingKey[Option[Int]]("Depth of auto-expanding navigation below the active page.")
  val paradoxNavigationIncludeHeaders = settingKey[Boolean]("Whether to include headers in the navigation.")
  val paradoxRoots = settingKey[List[String]]("Which ToC roots (pages without parent) to expect.")
  val paradoxLeadingBreadcrumbs = settingKey[List[(String, String)]]("Any leading breadcrumbs (label -> url)")
  val paradoxIllegalLinkPath = settingKey[Regex]("Path pattern to fail site creation (eg. to protect against missing `@ref` for links).")
  val paradoxOrganization = settingKey[String]("Paradox dependency organization (for theme dependencies).")
  val paradoxSourceSuffix = settingKey[String]("Source file suffix for markdown files [default = \".md\"].")
  val paradoxTargetSuffix = settingKey[String]("Target file suffix for HTML files [default = \".html\"].")
  val paradoxTheme = settingKey[Option[ModuleID]]("Web module name of the paradox theme, otherwise local template.")
  val paradoxOverlayDirectories = settingKey[Seq[File]]("Directory containing common source files for configuration.")
  val paradoxDefaultTemplateName = settingKey[String]("Name of default template for generating pages.")
  val paradoxVersion = settingKey[String]("Paradox plugin version.")
  val paradoxGroups = settingKey[Map[String, Seq[String]]]("Paradox groups.")
  val paradoxValidationIgnorePaths = settingKey[List[Regex]]("List of regular expressions to apply to paths to determine if they should be ignored.")
  val paradoxValidationSiteBasePath = settingKey[Option[String]]("The base path that the documentation is deployed to, allows validating links on the docs site that are outside of the documentation root tree")
    Compile / paradoxMaterialTheme := {
      ParadoxMaterialTheme().withColor("blue", "grey")
        .withLogoIcon("yw-elephant")
        .withCopyright("Copyright © 2019 Yoppworks Inc.").withSocial(
          uri("https://github.com/yoppworks"),
          uri("https://twitter.com/yoppworks"),
          uri("https://www.linkedin.com/company/yoppworks"),
          uri("https://www.facebook.com/YoppWorks/")
        )
      // .withFavicon("assets/images/riddl-favicon.png")
      // .withLogo("assets/images/riddl-logo.png")
    },
   */
  libraryDependencies ++=
    Seq("com.github.scopt" %% "scopt" % "4.0.0-RC2", "com.typesafe" % "config" % "1.4.0"),
  buildInfoPackage := "com.yoppworks.ossum.riddl"
).dependsOn(translator, language)

lazy val language = project.in(file("language")).enablePlugins(BuildInfoPlugin).settings(
  name := "riddl-languge",
  buildInfoPackage := "com.yoppworks.ossum.riddl.language",
  libraryDependencies ++= Seq(
    "org.typelevel" %% "cats-core" % "2.1.0",
    "com.lihaoyi" %% "fastparse" % "2.2.4",
    "com.github.pureconfig" %% "pureconfig" % "0.12.2",
    "org.scalatest" %% "scalatest" % "3.1.0" % "test",
    "org.scalacheck" %% "scalacheck" % "1.14.3" % "test"
  ),
<<<<<<< HEAD
  Compile / compileCheck := {
    Def.sequential(Compile / compile, (Compile / scalastyle).toTask("")).value
  }
=======
  compilecheck in Compile := {
    Def
      .sequential(
        compile in Compile,
        (scalastyle in Compile).toTask("")
      )
      .value
  },
  (parallelExecution in test) := false,
>>>>>>> fa8550b6
)

lazy val translator = (project in file("translator")).settings(
  name := "riddl-translator",
  buildInfoPackage := "com.yoppworks.ossum.riddl.translator",
  libraryDependencies ++= Seq(
    "org.jfree" % "jfreesvg" % "3.4",
    "org.scalactic" %% "scalactic" % "3.1.0",
    "org.scalatest" %% "scalatest" % "3.1.0" % "test",
    "org.scalacheck" %% "scalacheck" % "1.14.3" % "test",
    "com.github.pureconfig" %% "pureconfig" % "0.12.2"
  )
).dependsOn(language % "test->test;compile->compile")

/*
lazy val `sbt-riddl` = (project in file("sbt-riddl")).settings(
  name := "sbt-riddl",
  sbtPlugin := true,
  scalaVersion := "2.12.10",
  buildInfoPackage := "com.yoppworks.ossum.riddl.sbt.plugin"
).enablePlugins(SbtPlugin)
//  .enablePlugins(ParadoxPlugin)
  .dependsOn(translator)
 */

(Global / excludeLintKeys) ++=
  Set(buildInfoPackage, buildInfoKeys, buildInfoOptions, mainClass, paradoxNavigationDepth)<|MERGE_RESOLUTION|>--- conflicted
+++ resolved
@@ -70,36 +70,7 @@
 lazy val riddlc = project.in(file("riddlc")).enablePlugins(BuildInfoPlugin).settings(
   name := "riddlc",
   mainClass := Some("com.yoppworks.ossum.riddl.RIDDL"),
-  // Determines depth of TOC for page navigation.
-  /*
-  val paradoxNavigationExpandDepth = settingKey[Option[Int]]("Depth of auto-expanding navigation below the active page.")
-  val paradoxNavigationIncludeHeaders = settingKey[Boolean]("Whether to include headers in the navigation.")
-  val paradoxRoots = settingKey[List[String]]("Which ToC roots (pages without parent) to expect.")
-  val paradoxLeadingBreadcrumbs = settingKey[List[(String, String)]]("Any leading breadcrumbs (label -> url)")
-  val paradoxIllegalLinkPath = settingKey[Regex]("Path pattern to fail site creation (eg. to protect against missing `@ref` for links).")
-  val paradoxOrganization = settingKey[String]("Paradox dependency organization (for theme dependencies).")
-  val paradoxSourceSuffix = settingKey[String]("Source file suffix for markdown files [default = \".md\"].")
-  val paradoxTargetSuffix = settingKey[String]("Target file suffix for HTML files [default = \".html\"].")
-  val paradoxTheme = settingKey[Option[ModuleID]]("Web module name of the paradox theme, otherwise local template.")
-  val paradoxOverlayDirectories = settingKey[Seq[File]]("Directory containing common source files for configuration.")
-  val paradoxDefaultTemplateName = settingKey[String]("Name of default template for generating pages.")
-  val paradoxVersion = settingKey[String]("Paradox plugin version.")
-  val paradoxGroups = settingKey[Map[String, Seq[String]]]("Paradox groups.")
-  val paradoxValidationIgnorePaths = settingKey[List[Regex]]("List of regular expressions to apply to paths to determine if they should be ignored.")
-  val paradoxValidationSiteBasePath = settingKey[Option[String]]("The base path that the documentation is deployed to, allows validating links on the docs site that are outside of the documentation root tree")
-    Compile / paradoxMaterialTheme := {
-      ParadoxMaterialTheme().withColor("blue", "grey")
-        .withLogoIcon("yw-elephant")
-        .withCopyright("Copyright © 2019 Yoppworks Inc.").withSocial(
-          uri("https://github.com/yoppworks"),
-          uri("https://twitter.com/yoppworks"),
-          uri("https://www.linkedin.com/company/yoppworks"),
-          uri("https://www.facebook.com/YoppWorks/")
-        )
-      // .withFavicon("assets/images/riddl-favicon.png")
-      // .withLogo("assets/images/riddl-logo.png")
-    },
-   */
+
   libraryDependencies ++=
     Seq("com.github.scopt" %% "scopt" % "4.0.0-RC2", "com.typesafe" % "config" % "1.4.0"),
   buildInfoPackage := "com.yoppworks.ossum.riddl"
@@ -112,24 +83,14 @@
     "org.typelevel" %% "cats-core" % "2.1.0",
     "com.lihaoyi" %% "fastparse" % "2.2.4",
     "com.github.pureconfig" %% "pureconfig" % "0.12.2",
+    "org.scalactic" %% "scalactic" % "3.1.0",
     "org.scalatest" %% "scalatest" % "3.1.0" % "test",
     "org.scalacheck" %% "scalacheck" % "1.14.3" % "test"
   ),
-<<<<<<< HEAD
+  (parallelExecution in test) := false,
   Compile / compileCheck := {
     Def.sequential(Compile / compile, (Compile / scalastyle).toTask("")).value
   }
-=======
-  compilecheck in Compile := {
-    Def
-      .sequential(
-        compile in Compile,
-        (scalastyle in Compile).toTask("")
-      )
-      .value
-  },
-  (parallelExecution in test) := false,
->>>>>>> fa8550b6
 )
 
 lazy val translator = (project in file("translator")).settings(
