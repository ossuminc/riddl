--- conflicted
+++ resolved
@@ -1,8 +1,5 @@
 import org.scoverage.coveralls.Imports.CoverallsKeys.*
-<<<<<<< HEAD
-=======
 import com.ossuminc.sbt.OssumIncPlugin
->>>>>>> 72b5e575
 
 Global / onChangedBuildSource := ReloadOnSourceChanges
 (Global / excludeLintKeys) ++= Set(mainClass)
@@ -12,18 +9,8 @@
 
 lazy val startYear: Int = 2019
 
-<<<<<<< HEAD
-lazy val riddl: Project = Root("", "riddl", startYr = startYear)
-  .configure(Publishing.configure, With.git, With.dynver)
-  .settings(
-    ThisBuild / gitHubRepository := "riddl",
-    ThisBuild / gitHubOrganization := "ossuminc",
-    publish / skip := true
-  )
-=======
 lazy val riddl: Project = Root("riddl", startYr = startYear)
   .configure(With.noPublishing, With.git, With.dynver)
->>>>>>> 72b5e575
   .aggregate(
     utils,
     language,
@@ -39,13 +26,8 @@
 
 lazy val Utils = config("utils")
 lazy val utils: Project = Module("utils", "riddl-utils")
-<<<<<<< HEAD
-  .enablePlugins(OssumIncPlugin)
-  .configure(With.typical, With.build_info, With.coverage(70) /*, With.native()*/ )
-=======
   .configure(With.typical, With.build_info, With.coverage(70) /*, With.native()*/ )
   .configure(With.publishing)
->>>>>>> 72b5e575
   .settings(
     buildInfoPackage := "com.ossuminc.riddl.utils",
     buildInfoObject := "RiddlBuildInfo",
