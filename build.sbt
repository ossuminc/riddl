import com.jsuereth.sbtpgp.PgpKeys.pgpSigner

import sbt.Keys.scalaVersion
import sbtbuildinfo.BuildInfoOption.ToJson
import sbtbuildinfo.BuildInfoOption.ToMap
import sbtbuildinfo.BuildInfoOption.BuildTime

ThisBuild / maintainer := "reid@reactific.com"
ThisBuild / organization := "com.reactific"
ThisBuild / organizationHomepage := Some(new URL("https://reactific.com/"))
ThisBuild / organizationName := "Ossum Inc."
ThisBuild / startYear := Some(2019)
ThisBuild / licenses +=
  ("Apache-2.0", new URL("https://www.apache.org/licenses/LICENSE-2.0.txt"))

Global / onChangedBuildSource := ReloadOnSourceChanges
(Global / excludeLintKeys) ++=
  Set(buildInfoPackage, buildInfoKeys, buildInfoOptions, mainClass, maintainer)

ThisBuild / versionScheme := Option("semver-spec")
ThisBuild / dynverVTagPrefix := false

// NEVER  SET  THIS: version := "0.1"
// IT IS HANDLED BY: sbt-dynver
ThisBuild / dynverSeparator := "-"
ThisBuild / scalaVersion := "2.13.8"

lazy val scala2_13_Options = Seq(
  "-target:17",
  // "-Ypatmat-exhaust-depth 40", Zinc can't handle this :(
  "-Xsource:3",
  "-Wdead-code",
  "-deprecation",
  "-feature",
  "-Werror",
  "-Wunused:imports", // Warn if an import selector is not referenced.
  "-Wunused:patvars", // Warn if a variable bound in a pattern is unused.
  "-Wunused:privates", // Warn if a private member is unused.
  "-Wunused:locals", // Warn if a local definition is unused.
  "-Wunused:explicits", // Warn if an explicit parameter is unused.
  "-Wunused:implicits", // Warn if an implicit parameter is unused.
  "-Wunused:params", // Enable -Wunused:explicits,implicits.
  "-Xlint:nonlocal-return", // A return statement used an exception for flow control.
  "-Xlint:implicit-not-found", // Check @implicitNotFound and @implicitAmbiguous messages.
  "-Xlint:serial", // @SerialVersionUID on traits and non-serializable classes.
  "-Xlint:valpattern", // Enable pattern checks in val definitions.
  "-Xlint:eta-zero", // Warn on eta-expansion (rather than auto-application) of zero-ary method.
  "-Xlint:eta-sam", // Warn on eta-expansion to meet a Java-defined functional
  // interface that is not explicitly annotated with @FunctionalInterface.
  "-Xlint:deprecation" // Enable linted deprecations.
)

lazy val riddl = (project in file(".")).settings(
  publish := {},
  publishLocal := {},
  pgpSigner / skip := true,
  publishTo := Some(Resolver.defaultLocal)
).aggregate(
  utils, language, testkit, hugo, `git-check`, prettify, examples,
  doc, riddlc, `sbt-riddl`
)

lazy val utils = project.in(file("utils")).configure(C.withCoverage())
  .configure(C.mavenPublish).enablePlugins(BuildInfoPlugin).settings(
    name := "riddl-utils",
    coverageExcludedPackages := "<empty>",
    scalacOptions := scala2_13_Options,
    maintainer := "reid@ossuminc.com",
    libraryDependencies ++= Seq(Dep.compress, Dep.lang3) ++ Dep.testing,
    buildInfoObject := "RiddlBuildInfo",
    buildInfoPackage := "com.reactific.riddl.utils",
    buildInfoOptions := Seq(ToMap, ToJson, BuildTime),
    buildInfoUsePackageAsPath := true,
    buildInfoKeys ++= Seq[BuildInfoKey](
      name,
      version,
      description,
      organization,
      organizationName,
      BuildInfoKey.map(organizationHomepage) { case (k, v) =>
        k -> v.get.toString
      },
      BuildInfoKey.map(homepage) { case (k, v) =>
        "projectHomepage" -> v.map(_.toString).getOrElse("https://riddl.tech")
      },
      BuildInfoKey.map(startYear) { case (k, v) => k -> v.get.toString },
      scalaVersion,
      sbtVersion,
      BuildInfoKey.map(licenses) { case (k, v) =>
        k -> v.map(_._1).mkString(", ")
      }
    )
  )

lazy val language = project.in(file("language")).configure(C.withCoverage())
  .configure(C.mavenPublish).settings(
    name := "riddl-language",
    coverageExcludedPackages :=
      "<empty>;.*AST;.*BuildInfo;.*PredefinedType;.*Terminals.*",
    scalacOptions := scala2_13_Options,
    libraryDependencies ++=
      Seq(Dep.fastparse, Dep.lang3, Dep.commons_io) ++ Dep.testing
  ).dependsOn(utils)

lazy val commands = project.in(file("commands")).configure(C.mavenPublish)
  .settings(
    name := "riddl-commands",
    scalacOptions := scala2_13_Options,
    libraryDependencies ++= Seq(Dep.scopt, Dep.pureconfig) ++ Dep.testing
  )
  .dependsOn(utils % "compile->compile;test->test", language)

lazy val testkit = project.in(file("testkit")).configure(C.mavenPublish)
  .settings(
    name := "riddl-testkit",
    scalacOptions := scala2_13_Options,
    libraryDependencies ++= Dep.testKitDeps
  ).dependsOn(commands)

lazy val prettify = project.in(file("prettify")).configure(C.mavenPublish)
  .settings(
    name := "riddl-prettify",
    libraryDependencies ++= Dep.testing
  ).dependsOn(
    commands,
    testkit % "test->compile"
  ).dependsOn(utils)

lazy val `hugo`: Project = project.in(file("hugo"))
  .configure(C.mavenPublish).settings(
    name := "riddl-hugo",
    Compile / unmanagedResourceDirectories += {
      baseDirectory.value / "resources"
    },
    Test / parallelExecution := false,
    libraryDependencies ++= Seq(Dep.pureconfig) ++ Dep.testing
  ).dependsOn(language % "compile->compile", commands, testkit % "test->compile")
  .dependsOn(utils)

lazy val `git-check`: Project = project.in(file("git-check"))
  .configure(C.mavenPublish).settings(
    name := "riddl-git-check",
    Compile / unmanagedResourceDirectories += {
      baseDirectory.value / "resources"
    },
    Test / parallelExecution := false,
    libraryDependencies ++= Seq(Dep.pureconfig, Dep.jgit) ++ Dep.testing
  ).dependsOn(hugo % "compile->compile;test->test")

lazy val examples = project.in(file("examples")).settings(
  name := "riddl-examples",
  Compile / packageBin / publishArtifact := false,
  Compile / packageDoc / publishArtifact := false,
  Compile / packageSrc / publishArtifact := false,
  publishTo := Option(Resolver.defaultLocal),
  libraryDependencies ++=
<<<<<<< HEAD
    Seq("org.scalatest" %% "scalatest" % "3.2.13" % "test")
).dependsOn(`hugo-translator` % "test->test", riddlc)
=======
    Seq("org.scalatest" %% "scalatest" % "3.2.12" % "test")
).dependsOn(hugo % "test->test", riddlc)
>>>>>>> bcb32e26

lazy val doc = project.in(file("doc")).enablePlugins(SitePlugin)
  .enablePlugins(SiteScaladocPlugin).configure(C.zipResource("hugo")).settings(
    name := "riddl-doc",
    publishTo := Option(Resolver.defaultLocal),
    // Hugo / sourceDirectory := sourceDirectory.value / "hugo",
    publishSite
  ).dependsOn(hugo % "test->test", riddlc)

lazy val riddlc: Project = project.in(file("riddlc"))
  .enablePlugins(JavaAppPackaging, UniversalDeployPlugin)
  .enablePlugins(MiniDependencyTreePlugin).configure(C.mavenPublish).dependsOn(
    utils % "compile->compile;test->test",
    commands,
    language,
    hugo % "compile->compile;test->test",
    `git-check` % "compile->compile;test->test"
  ).settings(
    name := "riddlc",
    mainClass := Option("com.reactific.riddl.RIDDLC"),
    scalacOptions := scala2_13_Options,
    libraryDependencies ++= Seq(Dep.pureconfig) ++ Dep.testing
  )

lazy val `sbt-riddl` = (project in file("sbt-riddl")).enablePlugins(SbtPlugin)
  .configure(C.mavenPublish).settings(
    name := "sbt-riddl",
    sbtPlugin := true,
    scalaVersion := "2.12.15",
    scriptedLaunchOpts := {
      scriptedLaunchOpts.value ++
        Seq("-Xmx1024M", "-Dplugin.version=" + version.value)
    },
    scriptedBufferLog := false
  )<|MERGE_RESOLUTION|>--- conflicted
+++ resolved
@@ -154,13 +154,8 @@
   Compile / packageSrc / publishArtifact := false,
   publishTo := Option(Resolver.defaultLocal),
   libraryDependencies ++=
-<<<<<<< HEAD
     Seq("org.scalatest" %% "scalatest" % "3.2.13" % "test")
-).dependsOn(`hugo-translator` % "test->test", riddlc)
-=======
-    Seq("org.scalatest" %% "scalatest" % "3.2.12" % "test")
 ).dependsOn(hugo % "test->test", riddlc)
->>>>>>> bcb32e26
 
 lazy val doc = project.in(file("doc")).enablePlugins(SitePlugin)
   .enablePlugins(SiteScaladocPlugin).configure(C.zipResource("hugo")).settings(
