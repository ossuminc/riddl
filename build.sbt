--- conflicted
+++ resolved
@@ -53,14 +53,8 @@
 
 lazy val compileCheck = taskKey[Unit]("compile and then scalastyle")
 
-<<<<<<< HEAD
-lazy val riddl = (project in file("."))
-  .settings(publish := {}, publishLocal := {})
+lazy val riddl = (project in file(".")).settings(publish := {}, publishLocal := {})
   .aggregate(language, translator, riddlc, doc, `hugo-generator` /*, `sbt-riddl`*/ )
-=======
-lazy val riddl = (project in file(".")).settings(publish := {}, publishLocal := {})
-  .aggregate(language, translator, riddlc, doc /*, `sbt-riddl`*/ )
->>>>>>> e05adc9e
 
 lazy val doc = project.in(file("doc")).enablePlugins(SitePlugin).enablePlugins(HugoPlugin)
   .enablePlugins(SiteScaladocPlugin).settings(
@@ -103,21 +97,11 @@
       // .withFavicon("assets/images/riddl-favicon.png")
       // .withLogo("assets/images/riddl-logo.png")
     },
-<<<<<<< HEAD
-     */
-    libraryDependencies ++= Seq(
-      "com.github.scopt" %% "scopt" % "4.0.0-RC2",
-      "com.typesafe" % "config" % "1.4.0"
-    ),
-    buildInfoPackage := "com.yoppworks.ossum.riddl"
-  ).dependsOn(translator, language, `hugo-generator`)
-=======
    */
   libraryDependencies ++=
     Seq("com.github.scopt" %% "scopt" % "4.0.0-RC2", "com.typesafe" % "config" % "1.4.0"),
   buildInfoPackage := "com.yoppworks.ossum.riddl"
-).dependsOn(translator, language)
->>>>>>> e05adc9e
+).dependsOn(translator, language, `hugo-generator`)
 
 lazy val language = project.in(file("language")).enablePlugins(BuildInfoPlugin).settings(
   name := "riddl-languge",
