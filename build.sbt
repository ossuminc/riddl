import com.jsuereth.sbtpgp.PgpKeys.pgpSigner
import org.scoverage.coveralls.Imports.CoverallsKeys._
import sbtbuildinfo.BuildInfoOption.ToJson
import sbtbuildinfo.BuildInfoOption.ToMap
import sbtbuildinfo.BuildInfoOption.BuildTime
import java.util.Calendar

Global / onChangedBuildSource := ReloadOnSourceChanges
(Global / excludeLintKeys) ++= Set(
  buildInfoPackage,
  buildInfoKeys,
  buildInfoOptions,
  dynverVTagPrefix,
  mainClass,
  maintainer,
  headerLicense
)

// NEVER  SET  THIS: version := "0.1"
// IT IS HANDLED BY: sbt-dynver
ThisBuild / dynverSeparator := "-"

lazy val riddl = (project in file("."))
  .enablePlugins(ScoverageSbtPlugin)
  .enablePlugins(AutomateHeaderPlugin)
  .configure(C.withInfo)
  .settings(
    publish := {},
    publishLocal := {},
    pgpSigner / skip := true,
    publishTo := Some(Resolver.defaultLocal)
  )
  .aggregate(
    utils,
    language,
    passes,
    commands,
    testkit,
    prettify,
    hugo,
    doc,
    riddlc,
    plugin
  )

lazy val Utils = config("utils")
lazy val utils = project
  .in(file("utils"))
  .configure(C.mavenPublish)
  .configure(C.withCoverage(0))
  .enablePlugins(BuildInfoPlugin)
  .settings(
    name := "riddl-utils",
    libraryDependencies ++= Seq(Dep.compress, Dep.lang3) ++ Dep.testing,
    buildInfoObject := "RiddlBuildInfo",
    buildInfoPackage := "com.reactific.riddl.utils",
    buildInfoOptions := Seq(ToMap, ToJson, BuildTime),
    buildInfoUsePackageAsPath := true,
    buildInfoKeys ++= Seq[BuildInfoKey](
      name,
      version,
      description,
      organization,
      organizationName,
      BuildInfoKey.map(organizationHomepage) { case (k, v) =>
        k -> v.get.toString
      },
      BuildInfoKey.map(homepage) { case (k, v) =>
        "projectHomepage" -> v.map(_.toString).getOrElse("https://riddl.tech")
      },
      BuildInfoKey.map(startYear) { case (k, v) =>
        k -> v.map(_.toString).getOrElse("2019")
      },
      BuildInfoKey.map(startYear) { case (k, v) =>
        "copyright" -> s"© ${v.map(_.toString).getOrElse("2019")}-${Calendar
            .getInstance()
            .get(Calendar.YEAR)} Ossum Inc."
      },
      scalaVersion,
      sbtVersion,
      BuildInfoKey.map(scalaVersion) { case (k, v) =>
        val version = if (v.head == '2') { v.substring(0, v.lastIndexOf('.')) }
        else v
        "scalaCompatVersion" -> version
      },
      BuildInfoKey.map(licenses) { case (k, v) =>
        k -> v.map(_._1).mkString(", ")
      }
    )
  )

val Language = config("language")
lazy val language = project
  .in(file("language"))
  .configure(C.withCoverage(0))
  .configure(C.mavenPublish)
  .settings(
    name := "riddl-language",
    coverageExcludedPackages := "<empty>;.*BuildInfo;.*Terminals",
    libraryDependencies ++= Seq(Dep.fastparse, Dep.lang3, Dep.commons_io) ++
      Dep.testing
  )
  .dependsOn(utils)
<<<<<<< HEAD
=======

val Passes = config("passes")
lazy val passes = project
  .in(file("passes"))
  .configure(C.withCoverage(0))
  .configure(C.mavenPublish)
  .settings(
    name := "riddl-passes",
    coverageExcludedPackages := "<empty>;.*BuildInfo;.*Terminals",
    libraryDependencies ++= Dep.testing
  )
  .dependsOn(language % "compile->compile;test->test")
>>>>>>> 37407c79

val Commands = config("commands")

lazy val commands: Project = project
  .in(file("commands"))
  .configure(C.withCoverage(0))
  .configure(C.mavenPublish)
  .settings(
    name := "riddl-commands",
    libraryDependencies ++= Seq(Dep.scopt, Dep.pureconfig) ++ Dep.testing
  )
<<<<<<< HEAD
  .dependsOn(utils % "compile->compile;test->test", language)
=======
  .dependsOn(
    utils % "compile->compile;test->test",
    passes% "compile->compile;test->test"
  )
>>>>>>> 37407c79

val TestKit = config("testkit")

lazy val testkit: Project = project
  .in(file("testkit"))
  .configure(C.mavenPublish)
  .settings(name := "riddl-testkit", libraryDependencies ++= Dep.testKitDeps)
  .dependsOn(commands % "compile->compile;test->test")

val StatsTrans = config("stats")
lazy val stats: Project = project
  .in(file("stats"))
  .configure(C.withCoverage(0))
  .configure(C.mavenPublish)
  .settings(name := "riddl-stats", libraryDependencies ++= Seq(Dep.pureconfig) ++ Dep.testing)
  .dependsOn(commands % "compile->compile;test->test", testkit % "test->compile")

val Prettify = config("prettify")
lazy val prettify = project
  .in(file("prettify"))
  .configure(C.withCoverage(0))
  .configure(C.mavenPublish)
  .settings(name := "riddl-prettify", libraryDependencies ++= Dep.testing)
  .dependsOn(commands, testkit % "test->compile")
  .dependsOn(utils)

val HugoTrans = config("hugo")
lazy val hugo: Project = project
  .in(file("hugo"))
  .configure(C.withCoverage(0))
  .configure(C.mavenPublish)
  .settings(
    name := "riddl-hugo",
    Compile / unmanagedResourceDirectories += {
      baseDirectory.value / "resources"
    },
    Test / parallelExecution := false,
    libraryDependencies ++= Seq(Dep.pureconfig) ++ Dep.testing
  )
<<<<<<< HEAD
  .dependsOn(language % "compile->compile", commands, testkit % "test->compile", stats)
=======
  .dependsOn(
    passes % "compile->compile;test->test",
    commands, testkit % "test->compile", stats)
>>>>>>> 37407c79

lazy val scaladocSiteProjects = List(
  (utils, Utils),
  (language, Language),
  (passes, Passes),
  (commands, Commands),
  (testkit, TestKit),
  (prettify, Prettify),
  (hugo, HugoTrans),
  (riddlc, Riddlc)
)

lazy val scaladocSiteSettings = scaladocSiteProjects
  .flatMap { case (project, conf) =>
    SiteScaladocPlugin.scaladocSettings(
      conf,
      project / Compile / packageDoc / mappings,
      scaladocDir = s"api/${project.id}"
    )
  }

lazy val doc = project
  .in(file("doc"))
  .enablePlugins(ScalaUnidocPlugin, SitePlugin, SiteScaladocPlugin, HugoPlugin)
  .disablePlugins(ScoverageSbtPlugin)
  .configure(C.withInfo)
  .configure(C.withScalaCompile)
  .settings(scaladocSiteSettings)
  .settings(
    name := "riddl-doc",
    publishTo := Option(Resolver.defaultLocal),
    // Hugo / baseURL := uri("https://riddl.tech"),
    SiteScaladoc / siteSubdirName := "api",
    ScalaUnidoc / unidoc / unidocProjectFilter :=
      inAnyProject -- inProjects(plugin),
    ScalaUnidoc / scalaVersion := (compile / scalaVersion).value,

    /* TODO: Someday, auto-download and unpack to themes/hugo-geekdoc like this:
    mkdir -p themes/hugo-geekdoc/
    curl -L https://github.com/thegeeklab/hugo-geekdoc/releases/latest/download/hugo-geekdoc.tar.gz | tar -xz -C  themes/hugo-geekdoc/ --strip-components=1
     */
    // Hugo / sourceDirectory := sourceDirectory.value / "hugo",
    // siteSubdirName / ScalaUnidoc := "api",
    // (mappings / (
    //   ScalaUnidoc, packageDoc), siteSubdirName in ScalaUnidoc
    // ),
    publishSite
  )
  .dependsOn(hugo % "test->test", riddlc)

val Riddlc = config("riddlc")
lazy val riddlc: Project = project
  .in(file("riddlc"))
  .enablePlugins(JavaAppPackaging, UniversalDeployPlugin)
  .enablePlugins(MiniDependencyTreePlugin, GraalVMNativeImagePlugin)
  .configure(C.mavenPublish)
  .configure(C.withCoverage(0))
  .dependsOn(
    utils % "compile->compile;test->test",
    commands,
    passes,
    hugo,
    testkit % "test->compile"
  )
  .settings(
    name := "riddlc",
    coverallsTokenFile := Some("/home/reid/.coveralls.yml"),
    mainClass := Option("com.reactific.riddl.RIDDLC"),
    graalVMNativeImageOptions ++= Seq(
      "--verbose",
      "--no-fallback",
      "--native-image-info",
      "--enable-url-protocols=https,http",
      "-H:ResourceConfigurationFiles=../../src/native-image.resources"
    ),
    libraryDependencies ++= Seq(Dep.pureconfig) ++ Dep.testing
  )

lazy val plugin = (project in file("sbt-riddl"))
  .enablePlugins(SbtPlugin, BuildInfoPlugin)
  .disablePlugins(ScoverageSbtPlugin)
  .configure(C.mavenPublish)
  .settings(
    name := "sbt-riddl",
    sbtPlugin := true,
    scalaVersion := "2.12.17",
    buildInfoObject := "SbtRiddlPluginBuildInfo",
    buildInfoPackage := "com.reactific.riddl.sbt",
    buildInfoOptions := Seq(BuildTime),
    buildInfoUsePackageAsPath := true,
    scriptedLaunchOpts := {
      scriptedLaunchOpts.value ++
        Seq("-Xmx1024M", "-Dplugin.version=" + version.value)
    },
    scriptedBufferLog := false
  )<|MERGE_RESOLUTION|>--- conflicted
+++ resolved
@@ -101,8 +101,6 @@
       Dep.testing
   )
   .dependsOn(utils)
-<<<<<<< HEAD
-=======
 
 val Passes = config("passes")
 lazy val passes = project
@@ -115,7 +113,6 @@
     libraryDependencies ++= Dep.testing
   )
   .dependsOn(language % "compile->compile;test->test")
->>>>>>> 37407c79
 
 val Commands = config("commands")
 
@@ -127,14 +124,10 @@
     name := "riddl-commands",
     libraryDependencies ++= Seq(Dep.scopt, Dep.pureconfig) ++ Dep.testing
   )
-<<<<<<< HEAD
-  .dependsOn(utils % "compile->compile;test->test", language)
-=======
   .dependsOn(
     utils % "compile->compile;test->test",
     passes% "compile->compile;test->test"
   )
->>>>>>> 37407c79
 
 val TestKit = config("testkit")
 
@@ -174,13 +167,9 @@
     Test / parallelExecution := false,
     libraryDependencies ++= Seq(Dep.pureconfig) ++ Dep.testing
   )
-<<<<<<< HEAD
-  .dependsOn(language % "compile->compile", commands, testkit % "test->compile", stats)
-=======
   .dependsOn(
     passes % "compile->compile;test->test",
     commands, testkit % "test->compile", stats)
->>>>>>> 37407c79
 
 lazy val scaladocSiteProjects = List(
   (utils, Utils),
