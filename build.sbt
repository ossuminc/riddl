import org.scoverage.coveralls.Imports.CoverallsKeys.coverallsTokenFile
import com.ossuminc.sbt.OssumIncPlugin
import com.typesafe.tools.mima.core.{ProblemFilters, ReversedMissingMethodProblem}
import de.heikoseeberger.sbtheader.License.ALv2
import de.heikoseeberger.sbtheader.LicenseStyle.SpdxSyntax
import sbt.Append.{appendSeqImplicit, appendSet}
import sbt.Keys.{description, libraryDependencies, scalacOptions}
import sbtbuildinfo.BuildInfoPlugin.autoImport.buildInfoPackage
import sbtcrossproject.{CrossClasspathDependency, CrossProject}
import sbttastymima.TastyMiMaPlugin.autoImport.*

import scala.collection.Seq

Global / onChangedBuildSource := ReloadOnSourceChanges
(Global / excludeLintKeys) ++= Set(mainClass, maintainer)

enablePlugins(OssumIncPlugin)

lazy val startYear: Int = 2019
lazy val license = ALv2(yyyy = "2019-2025", copyrightOwner = "Ossum Inc.", licenseStyle = SpdxSyntax)

def cpDep(cp: CrossProject): CrossClasspathDependency = cp % "compile->compile;test->test"
def pDep(p: Project): ClasspathDependency = p % "compile->compile;test->test"
def tkDep(cp: CrossProject): CrossClasspathDependency = cp % "compile->compile;test->test"

lazy val riddl: Project = Root("riddl", startYr = startYear /*, license = "Apache-2.0" */ )
  .configure(With.noPublishing, With.git, With.dynver, With.noMiMa)
  .settings(concurrentRestrictions += Tags.limit(NativeTags.Link, 1))
  .aggregate(
    utils,
    utilsNative,
    utilsJS,
    language,
    languageNative,
    languageJS,
    passes,
    passesNative,
    passesJS,
    testkit,
    testkitNative,
    testkitJS,
    diagrams,
    diagramsNative,
    diagramsJS,
    riddlLib,
    riddlLibNative,
    riddlLibJS,
    commands,
    commandsNative,
    riddlc,
    riddlcNative,
    docsite,
    plugin
  )

lazy val Utils = config("utils")
lazy val utils_cp: CrossProject = CrossModule("utils", "riddl-utils")(JVM, JS, Native)
  .configure(With.typical, With.headerLicense("Apache-2.0"))
  .configure(With.publishing)
  .settings(
    scalacOptions += "-explain-cyclic",
    description := "Various utilities used throughout riddl libraries"
  )
  .jvmConfigure(With.coverage(70))
  .jvmConfigure(With.build_info)
  .jvmConfigure(With.MiMa("0.52.1", Seq("com.ossuminc.riddl.utils.RiddlBuildInfo")))
  .jvmSettings(
    buildInfoPackage := "com.ossuminc.riddl.utils",
    buildInfoObject := "RiddlBuildInfo",
    coverageExcludedFiles := """<empty>;$anon;.*RiddlBuildInfo.scala""",
    libraryDependencies ++= Seq(Dep.compress, Dep.lang3) ++ Dep.testing,
    tastyMiMaConfig ~= { prevConfig =>
      import java.util.Arrays.asList
      import tastymima.intf._
      prevConfig.withMoreProblemFilters(
        asList(
          ProblemMatcher.make(ProblemKind.IncompatibleTypeChange, "com.ossuminc.riddl.utils.RiddlBuildInfo.version"),
          ProblemMatcher
            .make(ProblemKind.IncompatibleTypeChange, "com.ossuminc.riddl.utils.RiddlBuildInfo.builtAtString"),
          ProblemMatcher
            .make(ProblemKind.IncompatibleTypeChange, "com.ossuminc.riddl.utils.RiddlBuildInfo.builtAtMillis"),
          ProblemMatcher.make(ProblemKind.IncompatibleTypeChange, "com.ossuminc.riddl.utils.RiddlBuildInfo.isSnapshot")
        )
      )
    }
  )
  .jsConfigure(With.js("RIDDL: utils", withCommonJSModule = true))
  .jsConfigure(With.noMiMa)
  .jsConfigure(
    With.build_info_plus_keys(
      "scalaJSVersion" -> org.scalajs.sbtplugin.ScalaJSPlugin.autoImport.scalaJSVersion
    )
  )
  .jsSettings(
    buildInfoPackage := "com.ossuminc.riddl.utils",
    buildInfoObject := "RiddlBuildInfo",
    libraryDependencies ++= Seq(
      "org.scala-js" %%% "scalajs-dom" % "2.8.0",
      "io.github.cquiroz" %%% "scala-java-time" % "2.6.0",
      "org.scalactic" %%% "scalactic" % V.scalatest % Test,
      "org.scalatest" %%% "scalatest" % V.scalatest % Test
    )
  )
  .nativeConfigure(With.native(mode = "fast", buildTarget = "static"))
  .nativeConfigure(
    With.build_info_plus_keys(
      "scalaNativeVersion" -> scalanative.sbtplugin.ScalaNativePlugin.autoImport.nativeVersion
    )
  )
  .nativeSettings(
    buildInfoPackage := "com.ossuminc.riddl.utils",
    buildInfoObject := "RiddlBuildInfo",
    libraryDependencies ++= Seq(
      "org.scala-native" %%% "java-net-url-stubs" % "1.0.0",
      "io.github.cquiroz" %%% "scala-java-time" % "2.6.0",
      "org.scalactic" %%% "scalactic" % V.scalatest % Test,
      "org.scalatest" %%% "scalatest" % V.scalatest % Test
    )
  )
lazy val utils = utils_cp.jvm
lazy val utilsJS = utils_cp.js
lazy val utilsNative = utils_cp.native

val Language = config("language")
lazy val language_cp: CrossProject = CrossModule("language", "riddl-language")(JVM, JS, Native)
  .dependsOn(cpDep(utils_cp))
  .configure(With.typical, With.headerLicense("Apache-2.0"))
  .settings(
    description := "Abstract Syntax Tree and basic RIDDL language parser",
    scalacOptions ++= Seq("-explain", "--explain-types", "--explain-cyclic", "--no-warnings"),
    Test / parallelExecution := false
  )
  .jvmConfigure(With.coverage(65))
  .jvmConfigure(With.publishing)
  .jvmConfigure(With.MiMa("0.52.1"))
  .jvmSettings(
    tastyMiMaConfig ~= { prevConfig =>
      import java.util.Arrays.asList
      import tastymima.intf._
      prevConfig.withMoreProblemFilters(
        asList(
          ProblemMatcher.make(ProblemKind.NewAbstractMember, "com.ossuminc.riddl.language.AST.RiddlValue.loc"),
          ProblemMatcher.make(ProblemKind.IncompatibleTypeChange, "com.ossuminc.riddl.language.AST.OccursInProcessor")
        )
      )
    },
    coverageExcludedPackages := "<empty>;$anon",
    libraryDependencies ++= Dep.testing ++ Seq(Dep.fastparse),
    libraryDependencies += "org.wvlet.airframe" %% "airframe-ulid" % V.airframe_ulid,
    libraryDependencies += "org.wvlet.airframe" %% "airframe-json" % V.airframe_json,
    libraryDependencies += Dep.commons_io % Test
  )
  .jsConfigure(With.js("RIDDL: language", withCommonJSModule = true))
  .jsConfigure(With.noMiMa)
  .jsSettings(
    libraryDependencies += "com.lihaoyi" %%% "fastparse" % V.fastparse,
    libraryDependencies += "org.wvlet.airframe" %%% "airframe-ulid" % V.airframe_ulid
  )
  .nativeConfigure(With.native(mode = "fast"))
  .nativeConfigure(With.noMiMa)
  .nativeSettings(
    libraryDependencies ++= Seq(
      "com.lihaoyi" %%% "fastparse" % V.fastparse,
      "org.wvlet.airframe" %%% "airframe-ulid" % V.airframe_ulid,
      "org.scalactic" %%% "scalactic" % V.scalatest % Test,
      "org.scalatest" %%% "scalatest" % V.scalatest % Test
    )
  )

lazy val language = language_cp.jvm.dependsOn(utils)
lazy val languageJS = language_cp.js.dependsOn(utilsJS)
lazy val languageNative = language_cp.native.dependsOn(utilsNative)

val Passes = config("passes")
lazy val passes_cp = CrossModule("passes", "riddl-passes")(JVM, JS, Native)
  .dependsOn(cpDep(utils_cp), cpDep(language_cp))
  .configure(With.typical, With.headerLicense("Apache-2.0"))
  .settings(
    Test / parallelExecution := false,
    scalacOptions ++= Seq("-explain", "--explain-types", "--explain-cyclic"),
    description := "AST Pass infrastructure and essential passes"
  )
  .jvmConfigure(With.coverage(30))
  .jvmConfigure(With.MiMa("0.52.1"))
  .jvmSettings(
    coverageExcludedPackages := "<empty>;$anon",
    mimaBinaryIssueFilters ++= Seq(
      ProblemFilters.exclude[ReversedMissingMethodProblem]("com.ossuminc.riddl.passes.PassVisitor.doRelationship")
    ),
    tastyMiMaConfig ~= { prevConfig =>
      import java.util.Arrays.asList
      import tastymima.intf._
      prevConfig.withMoreProblemFilters(
        asList(
          ProblemMatcher.make(ProblemKind.NewAbstractMember, "com.ossuminc.riddl.passes.PassVisitor.doRelationship")
        )
      )
    }
  )
  .jsConfigure(With.js("RIDDL: passes", withCommonJSModule = true))
  .jsConfigure(With.noMiMa)
  .nativeConfigure(With.native(mode = "fast"))
  .nativeConfigure(With.noMiMa)
val passes = passes_cp.jvm
val passesJS = passes_cp.js
val passesNative = passes_cp.native

lazy val testkit_cp = CrossModule("testkit", "riddl-testkit")(JVM, JS, Native)
  .configure(With.typical, With.publishing, With.headerLicense("Apache-2.0"))
  .settings(
    description := "Testing kit for RIDDL language and passes"
  )
  .dependsOn(tkDep(utils_cp), tkDep(language_cp), tkDep(passes_cp))
  .jvmSettings(
    libraryDependencies ++= Seq(
      "org.scalactic" %% "scalactic" % V.scalatest,
      "org.scalatest" %% "scalatest" % V.scalatest
    )
  )
  .jvmConfigure(With.MiMa("0.52.1"))
  .jsConfigure(With.js("RIDDL: language", withCommonJSModule = true))
  .jsConfigure(With.noMiMa)
  .jsSettings(
    // scalacOptions ++= Seq("-rewrite", "-source", "3.4-migration"),
    libraryDependencies ++= Seq(
      "org.scalactic" %%% "scalactic" % V.scalatest,
      "org.scalatest" %%% "scalatest" % V.scalatest
    )
  )
  .nativeConfigure(With.noMiMa)
  .nativeConfigure(With.native(mode = "fast"))
  .nativeSettings(
    evictionErrorLevel := sbt.util.Level.Warn,
    libraryDependencies ++= Seq(
      "org.scalactic" %%% "scalactic" % V.scalatest,
      "org.scalatest" %%% "scalatest" % V.scalatest
    )
  )
val testkit = testkit_cp.jvm
val testkitJS = testkit_cp.js
val testkitNative = testkit_cp.native

val Diagrams = config("diagrams")
lazy val diagrams_cp: CrossProject = CrossModule("diagrams", "riddl-diagrams")(JVM, JS, Native)
  .dependsOn(cpDep(utils_cp), cpDep(language_cp), cpDep(passes_cp))
  .configure(With.typical, With.headerLicense("Apache-2.0"))
  .settings(
    description := "Implementation of various AST diagrams passes other libraries may use"
  )
  .jvmConfigure(With.coverage(50))
  .jvmConfigure(With.MiMa("0.52.1"))
  .jvmSettings(
    coverageExcludedFiles := """<empty>;$anon"""
  )
  .jsConfigure(With.js("RIDDL: diagrams", withCommonJSModule = true))
  .jsConfigure(With.noMiMa)
  .nativeConfigure(With.native(mode = "fast"))
  .nativeConfigure(With.noMiMa)
val diagrams = diagrams_cp.jvm
val diagramsJS = diagrams_cp.js
val diagramsNative = diagrams_cp.native

<<<<<<< HEAD

val Hugo = config("hugo")
lazy val hugo = Module("hugo", "riddl-hugo")
  .configure(With.typical)
  .configure(With.coverage(65))
  .configure(With.publishing)
=======
val Commands = config("commands")
lazy val commands_cp: CrossProject = CrossModule("commands", "riddl-commands")(JVM, Native)
  .dependsOn(cpDep(utils_cp), cpDep(language_cp), cpDep(passes_cp), cpDep(diagrams_cp))
  .configure(With.typical, With.headerLicense("Apache-2.0"))
>>>>>>> f0515ead
  .settings(
    scalacOptions ++= Seq("-explain", "--explain-types", "--explain-cyclic", "--no-warnings"),
    description := "RIDDL Command Infrastructure and command definitions"
  )
  .jvmConfigure(With.coverage(50))
  .jvmConfigure(With.MiMa("0.52.1"))
  .jvmSettings(
    libraryDependencies ++= Seq(Dep.scopt, Dep.sconfig),
    libraryDependencies += "org.scala-js" %% "scalajs-stubs" % "1.1.0" % "provided",
    coverageExcludedFiles := """<empty>;$anon"""
  )
  // .jsConfigure(With.js("RIDDL: diagrams", withCommonJSModule = true))
  // .jsConfigure(With.noMiMa)
  // .jsSettings(
  //   libraryDependencies ++= Seq(
  //     "com.github.scopt" %%% "scopt" % V.scopt,
  //     "org.ekrich" %%% "sconfig" % V.sconfig
  //   )
  // )
  .nativeConfigure(With.native(mode = "fast"))
  .nativeConfigure(With.noMiMa)
  .nativeSettings(
    libraryDependencies ++= Seq(
      "com.github.scopt" %%% "scopt" % V.scopt,
      "org.ekrich" %%% "sconfig" % V.sconfig
    )
  )
val commands: Project = commands_cp.jvm
// val commandsJS: Project = commands_cp.js
val commandsNative = riddlLib_cp.native

lazy val riddlLib_cp: CrossProject = CrossModule("riddlLib", "riddl-lib")(JS, JVM, Native)
  .dependsOn(cpDep(utils_cp), cpDep(language_cp), cpDep(passes_cp), cpDep(diagrams_cp)) /*, cpDep(commands_cp) */
  .configure(With.typical)
  .settings(
    description := "Bundling of essential RIDDL libraries"
  )
  .jvmConfigure(With.coverage(50))
  .jvmConfigure(With.MiMa("0.52.1"))
  .jvmSettings(
    coverageExcludedFiles := """<empty>;$anon"""
  )
  .jsConfigure(With.js("RIDDL: diagrams", withCommonJSModule = true))
  .jsConfigure(With.noMiMa)
  .nativeConfigure(With.native(mode = "fast"))
  .nativeConfigure(With.noMiMa)
val riddlLib = riddlLib_cp.jvm
val riddlLibJS = riddlLib_cp.js
val riddlLibNative = riddlLib_cp.native

val Riddlc = config("riddlc")
lazy val riddlc_cp: CrossProject = CrossModule("riddlc", "riddlc")(JVM, Native)
  .configure(With.typical, With.headerLicense("Apache-2.0"))
  .configure(With.coverage(50.0))
  .configure(With.noMiMa)
  .dependsOn(cpDep(utils_cp), cpDep(language_cp), cpDep(passes_cp), cpDep(commands_cp))
  .settings(
    description := "The `riddlc` compiler and tests, the only executable in RIDDL",
    maintainer := "reid@ossuminc.com",
    mainClass := Option("com.ossuminc.riddl.RIDDLC")
    // graalVMNativeImageOptions ++= Seq(
    //   "--verbose",
    //   "--no-fallback",
    //   "--native-image-info",
    //   "--enable-url-protocols=https,http",
    //   "-H:ResourceConfigurationFiles=../../src/native-image.resources"
    // ),
  )
  .jvmConfigure(With.coverage(50))
  .jvmConfigure(
    With.packagingUniversal(
      maintainerEmail = "reid@ossuminc.com",
      pkgName = "riddlc",
      pkgSummary = "Compiler for RIDDL language, Universal packaging",
      pkgDescription = ""
    )
  )
  .jvmSettings(
    coverageExcludedFiles := """<empty>;$anon""",
    coverallsTokenFile := Some("/home/reid/.coveralls.yml"),
    libraryDependencies ++= Seq(Dep.sconfig)
  )
  .nativeConfigure(With.native(mode = "fast", buildTarget = "application"))
  .nativeConfigure(With.noMiMa)
  .nativeSettings(
    libraryDependencies += "org.ekrich" %%% "sconfig" % V.sconfig
  )
val riddlc = riddlc_cp.jvm
val riddlcNative = riddlc_cp.native

lazy val docProjects = List(
  (utils, Utils),
  (language, Language),
  (passes, Passes),
  (diagrams, Diagrams),
  (commands, Commands),
  (riddlc, Riddlc)
)

lazy val docOutput: File = file("doc") / "src" / "main" / "hugo" / "static" / "apidoc"

//def akkaMappings: Map[(String, String), URL] = Map(
//  ("com.typesafe.akka", "akka-actor") -> url(s"http://doc.akka.io/api/akka/"),
//  ("com.typesafe", "config") -> url("http://typesafehub.github.io/config/latest/api/")
//)

lazy val docsite = DocSite(
  dirName = "doc",
  apiOutput = file("src") / "main" / "hugo" / "static" / "apidoc",
  baseURL = Some("https://riddl.tech/apidoc"),
  inclusions = Seq(utils, language, passes, diagrams, commands),
  logoPath = Some("doc/src/main/hugo/static/images/RIDDL-Logo-128x128.png")
)
  .settings(
    name := "riddl-doc",
    description := "Generation of the documentation web site",
    libraryDependencies ++= Dep.testing
  )
  .configure(With.noMiMa)
  .dependsOn(utils, language, passes, diagrams, commands)

lazy val plugin = Plugin("sbt-riddl")
  .configure(With.build_info, With.scala2, With.noMiMa, With.publishing)
  .configure(With.headerLicense("Apache-2.0"))
  .settings(
    description := "An sbt plugin to embellish a project with riddlc usage",
    buildInfoObject := "SbtRiddlPluginBuildInfo",
    buildInfoPackage := "com.ossuminc.riddl.sbt",
    buildInfoUsePackageAsPath := true,
    scalaVersion := "2.12.20"
  )<|MERGE_RESOLUTION|>--- conflicted
+++ resolved
@@ -260,19 +260,10 @@
 val diagramsJS = diagrams_cp.js
 val diagramsNative = diagrams_cp.native
 
-<<<<<<< HEAD
-
-val Hugo = config("hugo")
-lazy val hugo = Module("hugo", "riddl-hugo")
-  .configure(With.typical)
-  .configure(With.coverage(65))
-  .configure(With.publishing)
-=======
 val Commands = config("commands")
 lazy val commands_cp: CrossProject = CrossModule("commands", "riddl-commands")(JVM, Native)
   .dependsOn(cpDep(utils_cp), cpDep(language_cp), cpDep(passes_cp), cpDep(diagrams_cp))
   .configure(With.typical, With.headerLicense("Apache-2.0"))
->>>>>>> f0515ead
   .settings(
     scalacOptions ++= Seq("-explain", "--explain-types", "--explain-cyclic", "--no-warnings"),
     description := "RIDDL Command Infrastructure and command definitions"
