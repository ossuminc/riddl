--- conflicted
+++ resolved
@@ -58,21 +58,10 @@
       prevConfig.withMoreProblemFilters(
         asList(
           ProblemMatcher.make(ProblemKind.IncompatibleTypeChange, "com.ossuminc.riddl.utils.RiddlBuildInfo.version"),
-<<<<<<< HEAD
-          ProblemMatcher.make(
-            ProblemKind.IncompatibleTypeChange,
-            "com.ossuminc.riddl.utils.RiddlBuildInfo.builtAtString"
-          ),
-          ProblemMatcher.make(
-            ProblemKind.IncompatibleTypeChange,
-            "com.ossuminc.riddl.utils.RiddlBuildInfo.builtAtMillis"
-          ),
-=======
           ProblemMatcher
             .make(ProblemKind.IncompatibleTypeChange, "com.ossuminc.riddl.utils.RiddlBuildInfo.builtAtString"),
           ProblemMatcher
             .make(ProblemKind.IncompatibleTypeChange, "com.ossuminc.riddl.utils.RiddlBuildInfo.builtAtMillis"),
->>>>>>> 456968d8
           ProblemMatcher.make(ProblemKind.IncompatibleTypeChange, "com.ossuminc.riddl.utils.RiddlBuildInfo.isSnapshot")
         )
       )
@@ -89,12 +78,9 @@
       "org.scalacheck" %%% "scalacheck" % V.scalacheck % "test"
     )
   )
-  .nativeConfigure(With.native(debug = true, verbose = true, gc = "none"))
-  .nativeConfigure(With.noMiMa)
-
-lazy val utils: Project = utils_cp.jvm
-lazy val utilsJS: Project = utils_cp.js
-lazy val utilsNat: Project = utils_cp.native
+
+lazy val utils = utils_cp.jvm
+lazy val utilsJS = utils_cp.js
 
 val Language = config("language")
 lazy val language_cp: CrossProject = CrossModule("language", "riddl-language")(JVM, JS, Native)
@@ -113,12 +99,8 @@
       import tastymima.intf._
       prevConfig.withMoreProblemFilters(
         asList(
-<<<<<<< HEAD
-          ProblemMatcher.make(ProblemKind.NewAbstractMember, "com.ossuminc.riddl.language.AST.RiddlValue.loc")
-=======
           ProblemMatcher.make(ProblemKind.NewAbstractMember, "com.ossuminc.riddl.language.AST.RiddlValue.loc"),
           ProblemMatcher.make(ProblemKind.IncompatibleTypeChange, "com.ossuminc.riddl.language.AST.OccursInProcessor")
->>>>>>> 456968d8
         )
       )
     },
