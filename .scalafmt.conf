--- conflicted
+++ resolved
@@ -16,11 +16,7 @@
 
 optIn {
   breakChainOnFirstMethodDot = false
-<<<<<<< HEAD
-  annotationNewlines = true
-=======
   annotationNewlines = false
->>>>>>> 6946deda
   configStyleArguments = true
 }
 
